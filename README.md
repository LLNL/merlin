--- conflicted
+++ resolved
@@ -1,17 +1,6 @@
 ![Merlin](https://raw.githubusercontent.com/LLNL/merlin/master/docs/images/merlin.png)
 
-<<<<<<< HEAD
-Welcome to the Merlin README, a condensed guide. For more in-depth Merlin
- information try our [web docs here](https://merlin.readthedocs.io/), or
-our [recent paper here](https://arxiv.org/abs/1912.02892).
-
-See the [CHANGELOG](CHANGELOG.md) for up-to-date details about features,
- fixes, etc.
-
-# A brief introduction to Merlin
-=======
 ## A brief introduction to Merlin
->>>>>>> 36e3a1d5
 Merlin is a tool for running machine learning based workflows. The goal of
 Merlin is to make it easy to build, run, and process the kinds of large
 scale HPC workflows needed for cognitive simulation.
