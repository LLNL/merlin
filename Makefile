--- conflicted
+++ resolved
@@ -130,15 +130,9 @@
 
 check-isort:
 	. $(VENV)/bin/activate; \
-<<<<<<< HEAD
 	$(PYTHON) -m isort --check --line-length $(MAX_LINE_LENGTH) $(MRLN); \
 	$(PYTHON) -m isort --check --line-length $(MAX_LINE_LENGTH) $(TEST); \
 	$(PYTHON) -m isort --check --line-length $(MAX_LINE_LENGTH) *.py; \
-=======
-	$(PYTHON) -m isort --check -w $(MAX_LINE_LENGTH) merlin; \
-	$(PYTHON) -m isort --check -w $(MAX_LINE_LENGTH) tests; \
-	$(PYTHON) -m isort --check -w $(MAX_LINE_LENGTH) *.py; \
->>>>>>> 81a945d4
 
 
 check-pylint:
