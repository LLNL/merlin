--- conflicted
+++ resolved
@@ -35,7 +35,7 @@
 PIP?=$(VENV)/bin/pip
 MRLN=merlin/
 TEST=tests/
-WKFW=workflows/
+WKFW=merlin/examples/workflows/
 MAX_COMPLEXITY?=5
 
 PENV=merlin$(PYV)
@@ -103,10 +103,6 @@
 # remove all studies/ directories
 clean-output:
 	-find $(MRLN) -name "studies*" -type d -exec rm -rf {} \;
-<<<<<<< HEAD
-=======
-	-find $(WKFW) -name "studies*" -type d -exec rm -rf {} \;
->>>>>>> cf49db4f
 	-find . -maxdepth 1 -name "studies*" -type d -exec rm -rf {} \;
 	-find . -maxdepth 1 -name "merlin.log" -type f -exec rm -rf {} \;
 
