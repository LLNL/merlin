--- conflicted
+++ resolved
@@ -6,11 +6,7 @@
 #
 # LLNL-CODE-797170
 # All rights reserved.
-<<<<<<< HEAD
-# This file is part of Merlin, Version: 1.8.1.
-=======
 # This file is part of Merlin, Version: 1.8.2.
->>>>>>> c4d2524e
 #
 # For details, see https://github.com/LLNL/merlin.
 #
@@ -36,28 +32,19 @@
 .PHONY : virtualenv
 .PHONY : install-merlin
 .PHONY : install-workflow-deps
-<<<<<<< HEAD
-.PHONY : install-merlin-dev
-.PHONY : unit-tests
-.PHONY : e2e-tests
-=======
 .PHONY : install-dev
 .PHONY : unit-tests
 .PHONY : e2e-tests
 .PHONY : e2e-tests-diagnostic
 .PHONY : e2e-tests-local
 .PHONY : e2e-tests-local-diagnostic
->>>>>>> c4d2524e
 .PHONY : tests
 .PHONY : check-flake8
 .PHONY : check-black
 .PHONY : check-isort
 .PHONY : check-pylint
 .PHONY : check-style
-<<<<<<< HEAD
-=======
 .PHONY : fix-style
->>>>>>> c4d2524e
 .PHONY : check-push
 .PHONY : check-camel-case
 .PHONY : checks
@@ -68,7 +55,7 @@
 .PHONY : clean-docs
 .PHONY : clean-py
 .PHONY : clean
-<<<<<<< HEAD
+
 
 # this only works outside the venv - if run from inside a custom venv, or any target that depends on this,
 # you will break your venv.
@@ -77,9 +64,11 @@
 	$(PIP) install --upgrade pip; \
 	$(PIP) install -r requirements/release.txt; \
 
+
 # install merlin into the virtual environment
 install-merlin: virtualenv
 	$(PIP) install -e .; \
+	. $(VENV)/bin/activate; \
 	merlin config; \
 
 
@@ -89,33 +78,6 @@
 
 
 # install requirements
-install-merlin-dev: virtualenv install-workflow-deps
-	$(PIP) install -r requirements/dev.txt; \
-
-=======
-
-
-# this only works outside the venv - if run from inside a custom venv, or any target that depends on this,
-# you will break your venv.
-virtualenv:
-	$(PYTHON) -m venv $(VENV) --prompt $(PENV) --system-site-packages; \
-	$(PIP) install --upgrade pip; \
-	$(PIP) install -r requirements/release.txt; \
-
-
-# install merlin into the virtual environment
-install-merlin: virtualenv
-	$(PIP) install -e .; \
-	. $(VENV)/bin/activate; \
-	merlin config; \
-
-
-# install the example workflow to enable integrated testing
-install-workflow-deps: virtualenv install-merlin
-	$(PIP) install -r $(WKFW)feature_demo/requirements.txt; \
-
-
-# install requirements
 install-dev: virtualenv install-merlin install-workflow-deps
 	$(PIP) install -r requirements/dev.txt; \
 
@@ -135,53 +97,29 @@
 e2e-tests-diagnostic:
 	. $(VENV)/bin/activate; \
 	$(PYTHON) $(TEST)/integration/run_tests.py --verbose
->>>>>>> c4d2524e
-
-# tests require a valid dev install of merlin
-unit-tests:
-	. $(VENV)/bin/activate; \
-	$(PYTHON) -m pytest $(UNIT); \
-
-<<<<<<< HEAD
-=======
+
+
 e2e-tests-local:
 	. $(VENV)/bin/activate; \
 	$(PYTHON) $(TEST)/integration/run_tests.py --local; \
->>>>>>> c4d2524e
-
-# run CLI tests - these require an active install of merlin in a venv
-e2e-tests:
-	. $(VENV)/bin/activate; \
-	$(PYTHON) $(TEST)/integration/run_tests.py --local; \
-
-<<<<<<< HEAD
-=======
+
+
 e2e-tests-local-diagnostic:
 	. $(VENV)/bin/activate; \
 	$(PYTHON) $(TEST)/integration/run_tests.py --local --verbose
->>>>>>> c4d2524e
-
-e2e-tests-diagnostic:
-	$(PYTHON) $(TEST)/integration/run_tests.py --local --verbose
-
-<<<<<<< HEAD
-=======
+
+
 # run unit and CLI tests
 tests: unit-tests e2e-tests
->>>>>>> c4d2524e
-
-# run unit and CLI tests
-tests: unit-tests e2e-tests
-
-<<<<<<< HEAD
-=======
+
+
 check-flake8:
 	. $(VENV)/bin/activate; \
 	echo "Flake8 linting for invalid source (bad syntax, undefined variables)..."; \
 	$(PYTHON) -m flake8 --count --select=E9,F63,F7,F82 --show-source --statistics; \
 	echo "Flake8 linting failure for CI..."; \
 	$(PYTHON) -m flake8 . --count --max-complexity=15 --statistics --max-line-length=127; \
->>>>>>> c4d2524e
+
 
 # run code style checks
 check-style:
@@ -190,28 +128,17 @@
 	-$(PYTHON) -m flake8 . --count --max-complexity=15 --statistics --max-line-length=127
 	-black --check --target-version py36 $(MRLN)
 
-<<<<<<< HEAD
-=======
+
 check-black:
 	. $(VENV)/bin/activate; \
 	$(PYTHON) -m black --check --line-length $(MAX_LINE_LENGTH) --target-version py36 $(MRLN); \
 	$(PYTHON) -m black --check --line-length $(MAX_LINE_LENGTH) --target-version py36 $(TEST); \
 	$(PYTHON) -m black --check --line-length $(MAX_LINE_LENGTH) --target-version py36 *.py; \
->>>>>>> c4d2524e
+
 
 check-push: tests check-style
 
-<<<<<<< HEAD
-# finds all strings in project that begin with a lowercase letter,
-# contain only letters and numbers, and contain at least one lowercase
-# letter and at least one uppercase letter.
-check-camel-case: clean-py
-	grep -rnw --exclude=lbann_pb2.py $(MRLN) -e "[a-z]\([A-Z0-9]*[a-z][a-z0-9]*[A-Z]\|[a-z0-9]*[A-Z][A-Z0-9]*[a-z]\)[A-Za-z0-9]*"
-
-
-# run all checks
-checks: check-style check-camel-case
-=======
+
 check-isort:
 	. $(VENV)/bin/activate; \
 	$(PYTHON) -m isort --check --line-length $(MAX_LINE_LENGTH) merlin; \
@@ -225,15 +152,12 @@
 	$(PYTHON) -m pylint merlin --rcfile=setup.cfg --ignore-patterns="$(VENV)/" --disable=logging-fstring-interpolation; \
 	echo "PyLinting merlin tests..."; \
 	$(PYTHON) -m pylint tests --rcfile=setup.cfg; \
->>>>>>> c4d2524e
 
 
 # run code style checks
 check-style: check-flake8 check-black check-isort check-pylint
 
 
-<<<<<<< HEAD
-=======
 check-push: tests check-style
 
 
@@ -259,7 +183,6 @@
 	black --target-version py36 -l $(MAX_LINE_LENGTH) *.py; \
 
 
->>>>>>> c4d2524e
 # Increment the Merlin version. USE ONLY ON DEVELOP BEFORE MERGING TO MASTER.
 # Use like this: make VER=?.?.? version
 version:
