--- conflicted
+++ resolved
@@ -35,11 +35,7 @@
 PIP?=$(VENV)/bin/pip
 MRLN=merlin/
 TEST=tests/
-<<<<<<< HEAD
-WKFW=workflows/
-=======
 WKFW=merlin/examples/workflows/
->>>>>>> 36e3a1d5
 MAX_COMPLEXITY?=5
 
 PENV=merlin$(PYV)
@@ -107,10 +103,6 @@
 # remove all studies/ directories
 clean-output:
 	-find $(MRLN) -name "studies*" -type d -exec rm -rf {} \;
-<<<<<<< HEAD
-	-find $(WKFW) -name "studies*" -type d -exec rm -rf {} \;
-=======
->>>>>>> 36e3a1d5
 	-find . -maxdepth 1 -name "studies*" -type d -exec rm -rf {} \;
 	-find . -maxdepth 1 -name "merlin.log" -type f -exec rm -rf {} \;
 
