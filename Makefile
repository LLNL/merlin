--- conflicted
+++ resolved
@@ -111,25 +111,17 @@
 	rm -rf $(DOCS)/build
 
 
-<<<<<<< HEAD
-clean-dist:
-=======
 clean-release:
->>>>>>> 4780f891
 	rm -rf dist
 	rm -rf build
 
 
 # remove unwanted files
-<<<<<<< HEAD
-clean: clean-py clean-docs clean-dist
-=======
 clean: clean-py clean-docs clean-release
 
 
 release:
 	$(PYTHON) setup.py sdist bdist_wheel
->>>>>>> 4780f891
 
 
 unit-tests:
@@ -138,11 +130,7 @@
 
 # run CLI tests
 cli-tests:
-<<<<<<< HEAD
-	-python $(TEST)/integration/run_tests.py
-=======
 	-$(PYTHON) $(TEST)/integration/run_tests.py
->>>>>>> 4780f891
 
 
 # run unit and CLI tests
