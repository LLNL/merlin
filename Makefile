--- conflicted
+++ resolved
@@ -94,7 +94,6 @@
 
 e2e-tests-diagnostic:
 	. $(VENV)/bin/activate; \
-<<<<<<< HEAD
 	$(PYTHON) $(TEST)/integration/run_tests.py --verbose
 
 
@@ -106,9 +105,6 @@
 e2e-tests-local-diagnostic:
 	. $(VENV)/bin/activate; \
 	$(PYTHON) $(TEST)/integration/run_tests.py --local --verbose
-=======
-	$(PYTHON) $(TEST)/integration/run_tests.py --local --verbose; \
->>>>>>> 60598154
 
 
 # run unit and CLI tests
