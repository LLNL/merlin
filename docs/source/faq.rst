.. _faq:

FAQ
===
.. contents:: Frequently Asked Questions
  :local:

General
-------
What is Merlin?
~~~~~~~~~~~~~~~
Merlin is a distributed task queue system
designed to facilitate the large scale
execution of HPC ensembles, like those
needed to build machine learning models
of complex simulations.

Where can I get help with Merlin?
~~~~~~~~~~~~~~~~~~~~~~~~~~~~~~~~~
In addition to this :doc:`documentation <./index>`,
the Merlin developers can be reached at
merlin@llnl.gov.
You can also reach out to the merlin user
group mailing list: merlin-users@listserv.llnl.gov.

Setup & Installation
--------------------

How can I build Merlin?
~~~~~~~~~~~~~~~~~~~~~~~
Merlin can be installed via
`pip <https://pypi.org/project/pip/>`_ in a python
:doc:`virtual environment <./virtualenv>`
or via :doc:`spack <./spack>`.

See :doc:`Getting started <./getting_started>`.

Do I have to build Merlin?
~~~~~~~~~~~~~~~~~~~~~~~~~~
If you're at LLNL and want to run on LC, you
can use one of the public deployments.
For more information, check out the LLNL access page
in confluence.

What are the setup instructions at LLNL?
~~~~~~~~~~~~~~~~~~~~~~~~~~~~~~~~~~~~~~~~
See "Do I have to build Merlin"

How do I reconfigure for different servers?
~~~~~~~~~~~~~~~~~~~~~~~~~~~~~~~~~~~~~~~~~~~
The server configuration is set in ``~/.merlin/app.yaml``.
Details can be found :doc:`here <./merlin_config>`.

Component Technology
--------------------
What underlying libraries does Merlin use?
~~~~~~~~~~~~~~~~~~~~~~~~~~~~~~~~~~~~~~~~~~
* Celery
    * :ref:`what-is-celery`
* Maestro
    * :ref:`what-is-maestro`

What security features are in Merlin?
~~~~~~~~~~~~~~~~~~~~~~~~~~~~~~~~~~~~~
Merlin encrypts network traffic of step results,
implying that all results are encrypted with a
unique user-based key, which is auto-generated
and placed in ``~/.merlin/``. This allows
for multiple users to share a results database.
This is important since some backends, like
redis do not allow for multiple distinct users.

.. _what-is-celery:

What is celery?
~~~~~~~~~~~~~~~
Celery is an asynchronous task/job queue based on distributed message passing.
It is focused on real-time operation, but supports scheduling as well.
See `Celery's GitHub page
<https://github.com/celery/celery>`_
and `Celery's website
<http://www.celeryproject.org/>`_ for more details.

.. _what-is-maestro:

What is maestro?
~~~~~~~~~~~~~~~~
Maestro is a tool and library for specifying and conducting
general workflows.
See `Maestro's GitHub page
<https://github.com/LLNL/maestrowf>`_
for more details.

Designing and Building Workflows
--------------------------------
:doc:`yaml specification file <./merlin_specification>`

Where are some example workflows?
~~~~~~~~~~~~~~~~~~~~~~~~~~~~~~~~~

.. code:: bash

   $ merlin example --help

How do I launch a workflow?
~~~~~~~~~~~~~~~~~~~~~~~~~~~
To launch a workflow locally, use ``merlin run --local <spec>``.
To launch a distributed workflow, use ``merlin run-workers <spec>``,
and ``merlin run <spec>``.
These may be done in any order.

How do I describe workflows in Merlin?
~~~~~~~~~~~~~~~~~~~~~~~~~~~~~~~~~~~~~~
A Merlin workflow is described with a :doc:`yaml specification file <./merlin_specification>`.

What is a DAG?
~~~~~~~~~~~~~~
DAG is an acronym for 'directed acyclic graph'.
This is the way your workflow steps are represented as tasks.

What if my workflow can't be described by a DAG?
~~~~~~~~~~~~~~~~~~~~~~~~~~~~~~~~~~~~~~~~~~~~~~~~
There are certain workflows that cannot be explicitly defined by a single DAG; however, in our experience, many can.
Furthermore, those workflows that cannot usually do employ DAG sub-components.
You probably can gain much of the functionality you want by combining a DAG with control logic return features (like step restart and additional calls to ``merlin run``).


How do I implement workflow looping / iteration?
~~~~~~~~~~~~~~~~~~~~~~~~~~~~~~~~~~~~~~~~~~~~~~~~
Combining ``exit $(MERLIN_RETRY)`` with ``max_retries`` can allow you to loop a single step.
Entire workflow looping / iteration can be accomplished by finishing off your DAG with a final step that makes another call to ``merlin run``.


Can steps be restarted?
~~~~~~~~~~~~~~~~~~~~~~~
Yes. To build this into a workflow, use ``exit $(MERLIN_RETRY)`` within a step to retry a failed ``cmd`` section.
The max number of retries in given step can be specified with the ``max_retries`` field.

Alternatively, use ``exit $(MERLIN_RESTART)`` to run the optional ``<step>.run.restart`` section.

To restart failed steps after a workflow is done running, see :ref:`restart`.


How do I mark a step failure?
~~~~~~~~~~~~~~~~~~~~~~~~~~~~~
Each step is ultimately designated as:
* a success ``$(MERLIN_SUCCESS)`` -- writes a ``MERLIN_FINISHED`` file to the step's workspace directory
* a soft failure ``$(MERLIN_SOFT_FAIL)`` -- allows the workflow to continue
* a hard failure ``$(MERLIN_HARD_FAIL)`` -- stops the whole workflow

Normally this happens behinds the scenes, so you don't need to worry about it.
To hard-code this into your step logic, use a shell command such as ``exit $(MERLIN_HARD_FAIL)``.

To rerun all failed steps in a workflow, see :ref:`restart`.
If you really want a previously successful step to be re-run, you can first manually remove the ``MERLIN_FINISHED`` file.


What fields can be added to steps?
~~~~~~~~~~~~~~~~~~~~~~~~~~~~~~~~~~
Steps have a ``name``, ``description``, and ``run`` field, as shown below.

.. code:: yaml

    name: <string>
    description: <string>
    run:
        cmd: <shell command for this step>

Also under ``run``, the following fields are optional:

.. code:: yaml

    run:
        depends: <list of step names>
        task_queue: <task queue name for this step>
        shell: <e.g., /bin/bash, /usr/bin/env python3>
        max_retries: <integer>
        nodes: <integer>
        procs: <integer>

How do I specify the language used in a step?
~~~~~~~~~~~~~~~~~~~~~~~~~~~~~~~~~~~~~~~~~~~~~~~
You can add the field ``shell`` under the ``run`` portion of your step
to change the language you write your step in. The default is ``/bin/bash``,
but you can do things like ``/usr/bin/env python`` as well.
Use ``merlin example feature_demo`` to see an example of this.

Running Workflows
-----------------

.. code:: bash

   $ merlin run <yaml file>

For more details, see :doc:`Merlin commands<./merlin_commands>`.

How do I set up a workspace without executing step scripts?
~~~~~~~~~~~~~~~~~~~~~~~~~~~~~~~~~~~~~~~~~~~~~~~~~~~~~~~~~~~

.. code:: bash

   $ merlin run --dry <yaml file>

How do I start workers?
~~~~~~~~~~~~~~~~~~~~~~~

.. code:: bash

   $ merlin run-workers <yaml file>

How do I see what workers are connected?
~~~~~~~~~~~~~~~~~~~~~~~~~~~~~~~~~~~~~~~~

.. code:: bash

   $ merlin query-workers

How do I stop workers?
~~~~~~~~~~~~~~~~~~~~~~~~~~~
<<<<<<< HEAD

.. code:: bash

   $ merlin stop-workers
=======
``merlin stop-workers``.

For more tricks, see :ref:`stop-workers`.
>>>>>>> 675f4ff0

.. _restart:

How do I re-run failed steps in a workflow?
~~~~~~~~~~~~~~~~~~~~~~~~~~~~~~~~~~~~~~~~~~~

.. code:: bash

   $ merlin restart <spec>

What tasks are in my queue?
~~~~~~~~~~~~~~~~~~~~~~~~~~~

How do I purge tasks?
~~~~~~~~~~~~~~~~~~~~~

.. code:: bash

   $ merlin purge <yaml file>

Why is stuff still running after I purge?
~~~~~~~~~~~~~~~~~~~~~~~~~~~~~~~~~~~~~~~~~
You probably have workers executing tasks. Purging
removes them from the server queue, but any currently
running or reserved tasks are being held by the workers.
You need to shut down these workers first:

.. code:: bash

   $ merlin stop-workers
   $ merlin purge <yaml file>

Why am I running old tasks?
~~~~~~~~~~~~~~~~~~~~~~~~~~~
You might have old tasks in your queues. Try ``merlin purge <yaml>``.
You might also have rogue workers. To find out, try ``merlin query-workers``.

Where do tasks get run?
~~~~~~~~~~~~~~~~~~~~~~~

Can I run different steps from my workflow on different machines?
~~~~~~~~~~~~~~~~~~~~~~~~~~~~~~~~~~~~~~~~~~~~~~~~~~~~~~~~~~~~~~~~~
Yes. Under the ``merlin`` block you can specify which machines your workers are allowed on.
In order for this to work, you must then use ``merlin run-workers`` seperately on each of
the specified machines.

.. code:: yaml

   merlin:
      resources:
         workers:
            worker_name:
               machines: [hostA, hostB, hostC]

.. _slurm:

What is Slurm?
~~~~~~~~~~~~~~
A job scheduler. See `Slurm documentation
<https://slurm.schedmd.com/documentation.html>`_
.

.. _lsf:

What is LSF?
~~~~~~~~~~~~
Another job scheduler. See `IBM's LSF documentation
<https://www.ibm.com/support/knowledgecenter/en/SSWRJV_10.1.0/lsf_welcome/lsf_welcome.html>`_
.

.. _flux:

What is flux?
~~~~~~~~~~~~~
Flux is a hierarchical scheduler and launcher for parallel simulations. It allows the user
to specify the same launch command that will work on different HPC clusters with different 
default schedulers such as SLURM or LSF.
More information can be found at the `Flux web page <http://flux-framework.org/docs/home/>`_.

What is ``LAUNCHER``?
~~~~~~~~~~~~~~~~~
``$LAUNCHER`` is a reserved word that may be used in a step command. It serves as an abstraction to launch a job with parellel schedulers like :ref:`slurm`, :ref:`lsf`, and :ref:`flux`.

How do I use ``LAUNCHER``?
~~~~~~~~~~~~~~~~~~~~~~~~~~
Instead of this:

.. code:: yaml

    run:
        cmd: srun -N 1 -n 3 python script.py

Do something like this:

.. code:: yaml

    batch:
        type: slurm

    run:
        cmd: $(LAUNCHER) python script.py
        nodes: 1
        procs: 3

Where can I learn more about merlin?
~~~~~~~~~~~~~~~~~~~~~~~~~~~~~~~~~~~~
Check out `our paper <https://arxiv.org/abs/1912.02892>`_ on arXiv.<|MERGE_RESOLUTION|>--- conflicted
+++ resolved
@@ -217,16 +217,12 @@
 
 How do I stop workers?
 ~~~~~~~~~~~~~~~~~~~~~~~~~~~
-<<<<<<< HEAD
 
 .. code:: bash
 
    $ merlin stop-workers
-=======
-``merlin stop-workers``.
 
 For more tricks, see :ref:`stop-workers`.
->>>>>>> 675f4ff0
 
 .. _restart:
 
