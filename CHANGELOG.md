# Changelog
All notable changes to Merlin will be documented in this file.

The format is based on [Keep a Changelog](https://keepachangelog.com/en/1.0.0/),
and this project adheres to [Semantic Versioning](https://semver.org/spec/v2.0.0.html).

## [Unreleased]
### Added
- Added new options to the `merlin config` command
  - `merlin config broker` allows users to update the broker settings from the command line
  - `merlin config backend` allows users to update the backend settings from the command line
- Added support for Python 3.12 and 3.13
- Added additional tests for the `merlin run` and `merlin purge` commands
- Aliased types to represent different types of pytest fixtures
- New test condition `StepFinishedFilesCount` to help search for `MERLIN_FINISHED` files in output workspaces
- Added "Unit-tests" GitHub action to run the unit test suite
- Added `CeleryTaskManager` context manager to the test suite to ensure tasks are safely purged from queues if tests fail
- Added `command-tests`, `workflow-tests`, and `integration-tests` to the Makefile
<<<<<<< HEAD
- Added tests and docs for the new `merlin config` options
=======
- Python 3.8 now requires `orderly-set==5.3.0` to avoid a bug with the deepdiff library
>>>>>>> e54227f0

### Changed
- The `merlin config` command now defaults to the LaunchIT setup
- Dropped support for Python 3.7
- Ported all distributed tests of the integration test suite to pytest
  - There is now a `commands/` directory and a `workflows/` directory under the integration suite to house these tests
  - Removed the "Distributed-tests" GitHub action as these tests will now be run under "Integration-tests"
- Removed `e2e-distributed*` definitions from the Makefile
- Modified GitHub CI to use shared testing servers hosted by LaunchIT rather than the jackalope server
- Removed `merlin config --test` option

## [1.12.2]
### Added
- Conflict handler option to the `dict_deep_merge` function in `utils.py`
- Ability to add module-specific pytest fixtures
- Added fixtures specifically for testing status functionality
- Added tests for reading and writing status files, and status conflict handling
- Added tests for the `dict_deep_merge` function
- Pytest-mock as a dependency for the test suite (necessary for using mocks and fixtures in the same test)
- New github action test to make sure target branch has been merged into the source first, so we know histories are ok
- Check in the status commands to make sure we're not pulling statuses from nested workspaces
- Added `setuptools` as a requirement for python 3.12 to recognize the `pkg_resources` library
- Patch to celery results backend to stop ChordErrors being raised and breaking workflows when a single task fails
- New step return code `$(MERLIN_RAISE_ERROR)` to force an error to be raised by a task (mainly for testing)
  - Added description of this to docs
- New test to ensure a single failed task won't break a workflow
- Several new unit tests for the following subdirectories:
  - `merlin/common/`
  - `merlin/config/`
  - `merlin/examples/`
  - `merlin/server/`
- Context managers for the `conftest.py` file to ensure safe spin up and shutdown of fixtures
  - `RedisServerManager`: context to help with starting/stopping a redis server for tests
  - `CeleryWorkersManager`: context to help with starting/stopping workers for tests
- Ability to copy and print the `Config` object from `merlin/config/__init__.py`
- Equality method to the `ContainerFormatConfig` and `ContainerConfig` objects from `merlin/server/server_util.py`

### Changed
- `merlin info` is cleaner and gives python package info
- merlin version now prints with every banner message
- Applying filters for `merlin detailed-status` will now log debug statements instead of warnings
- Modified the unit tests for the `merlin status` command to use pytest rather than unittest
- Added fixtures for `merlin status` tests that copy the workspace to a temporary directory so you can see exactly what's run in a test
- Batch block and workers now allow for variables to be used in node settings
- Task id is now the path to the directory
- Split the `start_server` and `config_server` functions of `merlin/server/server_commands.py` into multiple functions to make testing easier
- Split the `create_server_config` function of `merlin/server/server_config.py` into two functions to make testing easier
- Combined `set_snapshot_seconds` and `set_snapshot_changes` methods of `RedisConfig` into one method `set_snapshot`

### Fixed
- Bugfix for output of `merlin example openfoam_wf_singularity`
- A bug with the CHANGELOG detection test when the target branch isn't in the ci runner history
- Link to Merlin banner in readme
- Issue with escape sequences in ascii art (caught by python 3.12)
- Bug where Flux wasn't identifying total number of nodes on an allocation
  - Not supporting Flux versions below 0.17.0


## [1.12.1]
### Added
- New Priority.RETRY value for the Celery task priorities. This will be the new highest priority.
- Support for the status command to handle multiple workers on the same step
- Documentation on how to run cross-node workflows with a containerized server (`merlin server`)

### Changed
- Modified some tests in `test_status.py` and `test_detailed_status.py` to accommodate bugfixes for the status commands

### Fixed
- Bugfixes for the status commands:
  - Fixed "DRY RUN" naming convention so that it outputs in the progress bar properly
  - Fixed issue where a step that was run with one sample would delete the status file upon condensing
  - Fixed issue where multiple workers processing the same step would break the status file and cause the workflow to crash
  - Added a catch for the JSONDecodeError that would potentially crash a run
  - Added a FileLock to the status write in `_update_status_file()` of `MerlinStepRecord` to avoid potential race conditions (potentially related to JSONDecodeError above)
  - Added in `export MANPAGER="less -r"` call behind the scenes for `detailed-status` to fix ASCII error

## [1.12.0]
### Added
- A new command `merlin queue-info` that will print the status of your celery queues
  - By default this will only pull information from active queues
  - There are options to look for specific queues (`--specific-queues`), queues defined in certain spec files (`--spec`; this is the same functionality as the `merlin status` command prior to this update), and queues attached to certain steps (`--steps`)
  - Queue info can be dumped to outfiles with `--dump`
- A new command `merlin detailed-status` that displays task-by-task status information about your study
  - This has options to filter by return code, task queues, task statuses, and workers
  - You can set a limit on the number of tasks to display
  - There are 3 options to modify the output display
- Docs for all of the monitoring commands
- New file `merlin/study/status.py` dedicated to work relating to the status command
  - Contains the Status and DetailedStatus classes
- New file `merlin/study/status_renderers.py` dedicated to formatting the output for the detailed-status command
- New file `merlin/common/dumper.py` containing a Dumper object to help dump output to outfiles
- Study name and parameter info now stored in the DAG and MerlinStep objects
- Added functions to `merlin/display.py` that help display status information:
  - `display_task_by_task_status` handles the display for the `merlin detailed-status` command
  - `display_status_summary` handles the display for the `merlin status` command
  - `display_progress_bar` generates and displays a progress bar
- Added new methods to the MerlinSpec class:
  - get_worker_step_map()
  - get_queue_step_relationship()
  - get_tasks_per_step()
  - get_step_param_map()
- Added methods to the MerlinStepRecord class to mark status changes for tasks as they run (follows Maestro's StepRecord format mostly)
- Added methods to the Step class:
  - establish_params()
  - name_no_params()
- Added a property paramater_labels to the MerlinStudy class
- Added two new utility functions:
  - dict_deep_merge() that deep merges two dicts into one
  - ws_time_to_dt() that converts a workspace timestring (YYYYMMDD-HHMMSS) to a datetime object
- A new celery task `condense_status_files` to be called when sets of samples finish
- Added a celery config setting `worker_cancel_long_running_tasks_on_connection_loss` since this functionality is about to change in the next version of celery
- Tests for the Status and DetailedStatus classes
  - this required adding a decent amount of test files to help with the tests; these can be found under the tests/unit/study/status_test_files directory
- Pytest fixtures in the `conftest.py` file of the integration test suite
  - NOTE: an export command `export LC_ALL='C'` had to be added to fix a bug in the WEAVE CI. This can be removed when we resolve this issue for the `merlin server` command
- Coverage to the test suite. This includes adding tests for:
  - `merlin/common/`
  - `merlin/config/`
  - `merlin/examples/`
  - `celeryadapter.py`
- Context managers for the `conftest.py` file to ensure safe spin up and shutdown of fixtures
  - `RedisServerManager`: context to help with starting/stopping a redis server for tests
  - `CeleryWorkersManager`: context to help with starting/stopping workers for tests
- Ability to copy and print the `Config` object from `merlin/config/__init__.py`

### Changed
- Reformatted the entire `merlin status` command
  - Now accepts both spec files and workspace directories as arguments
  - Removed the --steps flag
  - Replaced the --csv flag with the --dump flag
  - New functionality:
    - Shows step_by_step progress bar for tasks
    - Displays a summary of task statuses below the progress bar
- Split the `add_chains_to_chord` function in `merlin/common/tasks.py` into two functions:
  - `get_1d_chain` which converts a 2D list of chains into a 1D list
  - `launch_chain` which launches the 1D chain
- Pulled the needs_merlin_expansion() method out of the Step class and made it a function instead
- Removed `tabulate_info` function; replaced with tabulate from the tabulate library
- Moved `verify_filepath` and `verify_dirpath` from `merlin/main.py` to `merlin/utils.py`
- The entire documentation has been ported to MkDocs and re-organized
  - *Dark Mode*
  - New "Getting Started" example for a simple setup tutorial
  - More detail on configuration instructions
  - There's now a full page on installation instructions
  - More detail on explaining the spec file
  - More detail with the CLI page
  - New "Running Studies" page to explain different ways to run studies, restart them, and accomplish command line substitution
  - New "Interpreting Output" page to help users understand how the output workspace is generated in more detail
  - New "Examples" page has been added
  - Updated "FAQ" page to include more links to helpful locations throughout the documentation
  - Set up a place to store API docs
  - New "Contact" page with info on reaching Merlin devs
- The Merlin tutorial defaults to using Singularity rather than Docker for the OpenFoam example. Minor tutorial fixes have also been applied.

### Fixed
- The `merlin status` command so that it's consistent in its output whether using redis or rabbitmq as the broker
- The `merlin monitor` command will now keep an allocation up if the queues are empty and workers are still processing tasks
- Add the restart keyword to the specification docs
- Cyclical imports and config imports that could easily cause ci issues
## [1.11.1]
### Fixed
- Typo in `batch.py` that caused lsf launches to fail (`ALL_SGPUS` changed to `ALL_GPUS`)

## [1.11.0]
### Added
- New reserved variable:
  - `VLAUNCHER`: The same functionality as the `LAUNCHER` variable, but will substitute shell variables `MERLIN_NODES`, `MERLIN_PROCS`, `MERLIN_CORES`, and `MERLIN_GPUS` for nodes, procs, cores per task, and gpus

### Changed
- Hardcoded Sphinx v5.3.0 requirement is now removed so we can use latest Sphinx

### Fixed
- A bug where the filenames in iterative workflows kept appending `.out`, `.partial`, or `.expanded` to the filenames stored in the `merlin_info/` subdirectory
- A bug where a skewed sample hierarchy was created when a restart was necessary in the `add_merlin_expanded_chain_to_chord` task

## [1.10.3]
### Added
- The *.conf regex for the recursive-include of the merlin server directory so that pip will add it to the wheel
- A note to the docs for how to fix an issue where the `merlin server start` command hangs

### Changed
- Bump certifi from 2022.12.7 to 2023.7.22 in /docs
- Bump pygments from 2.13.0 to 2.15.0 in /docs
- Bump requests from 2.28.1 to 2.31.0 in /docs

## [1.10.2]
### Fixed
- A bug where the .orig, .partial, and .expanded file names were using the study name rather than the original file name
- A bug where the openfoam_wf_singularity example was not being found
- Some build warnings in the docs (unknown targets, duplicate targets, title underlines too short, etc.)
- A bug where when the output path contained a variable that was overridden, the overridden variable was not changed in the output_path
- A bug where permission denied errors happened when checking for system scheduler

### Added
- Tests for ensuring `$(MERLIN_SPEC_ORIGINAL_TEMPLATE)`, `$(MERLIN_SPEC_ARCHIVED_COPY)`, and `$(MERLIN_SPEC_EXECUTED_RUN)` are stored correctly
- A pdf download format for the docs
- Tests for cli substitutions

### Changed
- The ProvenanceYAMLFileHasRegex condition for integration tests now saves the study name and spec file name as attributes instead of just the study name
  - This lead to minor changes in 3 tests ("local override feature demo", "local pgen feature demo", and "remote feature demo") with what we pass to this specific condition
- Updated scikit-learn requirement for the openfoam_wf_singularity example
- Uncommented Latex support in the docs configuration to get pdf builds working

## [1.10.1]
### Fixed
- A bug where assigning a worker all steps also assigned steps to the default worker

### Added
- Tests to make sure the default worker is being assigned properly

### Changed
- Requirement name in examples/workflows/remote_feature_demo/requirements.txt and examples/workflows/feature_demo/requirements.txt from sklearn to scikit-learn since sklearn is now deprecated

## [1.10.0]
### Fixed
- Pip wheel wasn't including .sh files for merlin examples
- The learn.py script in the openfoam_wf* examples will now create the missing Energy v Lidspeed plot
- Fixed the flags associated with the `stop-workers` command (--spec, --queues, --workers)
- Fixed the --step flag for the `run-workers` command
- Fixed most of the pylint errors that we're showing up when you ran `make check-style`
  - Some errors have been disabled rather than fixed. These include:
    - Any pylint errors in merlin_template.py since it's deprecated now
    - A "duplicate code" instance between a function in `expansion.py` and a method in `study.py`
      - The function is explicitly not creating a MerlinStudy object so the code *must* be duplicate here
    - Invalid-name (C0103): These errors typically relate to the names of short variables (i.e. naming files something like f or errors e)
    - Unused-argument (W0613): These have been disabled for celery-related functions since celery *does* use these arguments behind the scenes
    - Broad-exception (W0718): Pylint wants a more specific exception but sometimes it's ok to have a broad exception
    - Import-outside-toplevel (C0415): Sometimes it's necessary for us to import inside a function. Where this is the case, these errors are disabled
    - Too-many-statements (R0915): This is disabled for the `setup_argparse` function in `main.py` since it's necessary to be big. It's disabled in `tasks.py` and `celeryadapter.py` too until we can get around to refactoring some code there
    - No-else-return (R1705): These are disabled in `router.py` until we refactor the file
    - Consider-using-with (R1732): Pylint wants us to consider using with for calls to subprocess.run or subprocess.Popen but it's not necessary
    - Too-many-arguments (R0913): These are disabled for functions that I believe *need* to have several arguments
      - Note: these could be fixed by using *args and **kwargs but it makes the code harder to follow so I'm opting to not do that
    - Too-many-local-variables (R0914): These are disabled for functions that have a lot of variables
      - It may be a good idea at some point to go through these and try to find ways to shorten the number of variables used or split the functions up
    - Too-many-branches (R0912): These are disabled for certain functions that require a good amount of branching
      - Might be able to fix this in the future if we split functions up more
    - Too-few-public-methods (R0903): These are disabled for classes we may add to in the future or "wrapper" classes
    - Attribute-defined-outside-init (W0201): These errors are only disabled in `specification.py` as they occur in class methods so init() won't be called
- Fixed an issue where the walltime value in the batch block was being converted to an integer instead of remaining in HH:MM:SS format

### Added
- Now loads np.arrays of dtype='object', allowing mix-type sample npy
- Added a singularity container openfoam_wf example
- Added flux native worker launch support
- Added PBS flux launch support
- Added check_for_flux, check_for_slurm, check_for_lsf, and check_for_pbs utility functions
- Tests for the `stop-workers` command
- A function in `run_tests.py` to check that an integration test definition is formatted correctly
- A new dev_workflow example `multiple_workers.yaml` that's used for testing the `stop-workers` command
- Ability to start 2 subprocesses for a single test
- Added the --distributed and --display-tests flags to run_tests.py
  - --distributed: only run distributed tests
  - --display-tests: displays a table of all existing tests and the id associated with each test
- Added the --disable-logs flag to the `run-workers` command
- Merlin will now assign `default_worker` to any step not associated with a worker
- Added `get_step_worker_map()` as a method in `specification.py`
- Added `tabulate_info()` function in `display.py` to help with table formatting
- Added get_flux_alloc function for new flux version >= 0.48.x interface change
- New flags to the `query-workers` command
  - `--queues`: query workers based on the queues they're associated with
  - `--workers`: query workers based on a regex of the names you're looking for
  - `--spec`: query workers based on the workers defined in a spec file

### Changed
- Changed celery_regex to celery_slurm_regex in test_definitions.py
- Reformatted how integration tests are defined and part of how they run
  - Test values are now dictionaries rather than tuples
  - Stopped using `subprocess.Popen()` and `subprocess.communicate()` to run tests and now instead use `subprocess.run()` for simplicity and to keep things up-to-date with the latest subprocess release (`run()` will call `Popen()` and `communicate()` under the hood so we don't have to handle that anymore)
- Rewrote the README in the integration tests folder to explain the new integration test format
- Reformatted `start_celery_workers()` in `celeryadapter.py` file. This involved:
  - Modifying `verify_args()` to return the arguments it verifies/updates
  - Changing `launch_celery_worker()` to launch the subprocess (no longer builds the celery command)
  - Creating `get_celery_cmd()` to do what `launch_celery_worker()` used to do and build the celery command to run
  - Creating `_get_steps_to_start()`, `_create_kwargs()`, and `_get_workers_to_start()` as helper functions to simplify logic in `start_celery_workers()`
- Modified the `merlinspec.json` file:
  - the minimum `gpus per task` is now 0 instead of 1
  - variables defined in the `env` block of a spec file can now be arrays
- Refactored `batch.py`:
  - Merged 4 functions (`check_for_slurm`, `check_for_lsf`, `check_for_flux`, and `check_for_pbs`) into 1 function named `check_for_scheduler`
    - Modified `get_batch_type` to accommodate this change
  - Added a function `parse_batch_block` to handle all the logic of reading in the batch block and storing it in one dict
  - Added a function `get_flux_launch` to help decrease the amount of logic taking place in `batch_worker_launch`
  - Modified `batch_worker_launch` to use the new `parse_batch_block` function
  - Added a function `construct_scheduler_legend` to build a dict that keeps as much information as we need about each scheduler stored in one place
  - Cleaned up the `construct_worker_launch_command` function to utilize the newly added functions and decrease the amount of repeated code
- Changed get_flux_cmd for new flux version >=0.48.x interface
- The `query-workers` command now prints a table as its' output
  - Each row of the `Workers` column has the name of an active worker
  - Each row of the `Queues` column has a list of queues associated with the active worker

## [1.9.1]
### Fixed
- Added merlin/spec/merlinspec.json to MANIFEST.in so pip will actually install it when ran
- Fixed a bug where "from celery import Celery" was failing on python 3.7
- Numpy error about numpy.str not existing from a new numpy release
- Made merlin server configurations into modules that can be loaded and written to users

## [1.9.0]
### Added
- Added support for Python 3.11
- Update docker docs for new rabbitmq and redis server versions
- Added lgtm.com Badge for README.md
- More fixes for lgtm checks.
- Added merlin server command as a container option for broker and results_backend servers.
- Added new documentation for merlin server in docs and tutorial
- Added the flux_exec batch argument to allow for flux exec arguments,
  e.g. flux_exec: flux exec -r "0-1" to run celery workers only on
  ranks 0 and 1 of a multi-rank allocation
- Additional argument in test definitions to allow for a post "cleanup" command
- Capability for non-user block in yaml
- .readthedocs.yaml and requirements.txt files for docs
- Small modifications to the Tutorial, Getting Started, Command Line, and Contributing pages in the docs
- Compatibility with the newest version of Maestro (v. 1.1.9dev1)
- JSON schema validation for Merlin spec files
- New tests related to JSON schema validation
- Instructions in the "Contributing" page of the docs on how to add new blocks/fields to the spec file
- Brief explanation of the $(LAUNCHER) variable in the "Variables" page of the docs

### Changed
- Removed support for Python 3.6
- Rename lgtm.yml to .lgtm.yml
- New shortcuts in specification file (sample_vector, sample_names, spec_original_template, spec_executed_run, spec_archived_copy)
- Update requirements to require redis 4.3.4 for acl user channel support
- Added ssl to the broker and results backend server checks when "merlin info" is called
- Removed theme_override.css from docs/_static/ since it is no longer needed with the updated version of sphinx
- Updated docs/Makefile to include a pip install for requirements and a clean command
- Update to the Tutorial and Contributing pages in the docs
- Changed what is stored in a Merlin DAG
  - We no longer store the entire Maestro ExecutionGraph object
  - We now only store the adjacency table and values obtained from the ExecutionGraph object
- Modified spec verification
- Update to require maestrowf 1.9.1dev1 or later

### Fixed
- Fixed return values from scripts with main() to fix testing errors. 
- CI test for CHANGELOG modifcations
- Typo "cert_req" to "cert_reqs" in the merlin config docs
- Removed emoji from issue templates that were breaking doc builds
- Including .temp template files in MANIFEST
- Styling in the footer for docs
- Horizontal scroll overlap in the variables page of the docs
- Reordered small part of Workflow Specification page in the docs in order to put "samples" back in the merlin block

## [1.8.5]
### Added
- Code updates to satisfy lgtm CI security checker

### Fixed
- A bug in the ssl config was not returning the proper values

## [1.8.4]
### Added
- Auto-release of pypi packages
- Workflows Community Initiative metadata file

### Fixed
- Old references to stale branches

## [1.8.3]
### Added
- Test for `merlin example list`
- Python 3.10 to testing

### Fixed
- The Optimization workflow example now has a ready to use workflow (`optimization_basic.yaml`). This solves the issue faced before with `merlin example list`.
- Redis dependency handled implictly by celery for cross-compatibility

## [1.8.2]
### Added
- Re-enabled distributed integration testing. Added additional examination to distributed testing.

### Fixed
- 'shell' added to unsupported and new_unsupported lists in script_adapter.py, prevents
  `'shell' is not supported -- ommitted` message.
- Makefile target for install-merlin fixed so venv is properly activated to install merlin

### Changed
- Updated the optimization workflow example with a new python template editor script
- CI now splits linting and testing into different tasks for better utilization of
  parallel runners, significant and scalable speed gain over previous setup
- CI now uses caching to restore environment of dependencies, reducing CI runtime
  significantly again beyond the previous improvement. Examines for potential updates to
  dependencies so the environment doesn't become stale.
- CI now examines that the CHANGELOG is updated on PRs.
- Added PyLint pipeline to Github Actions CI (currently no-fail-exit).
- Corrected integration test for dependency to only examine release dependencies.
- PyLint adherence for: celery.py, opennplib.py, config/__init__.py, broker.py,
	configfile.py, formatter.py, main.py, router.py
- Integrated Black and isort into CI

## [1.8.1]

### Fixed
- merlin purge queue name conflict & shell quote escape
- task priority support for amqp, amqps, rediss, redis+socket brokers
- Flake8 compliance

## [1.8.0]

### Added
- `retry_delay` field in a step to specify a countdown in seconds prior to running a
  restart or retry.
- New merlin example `restart_delay` that demonstrates usage of this feature.
- Condition failure reporting, to give greater insight into what caused test failure.
- New fields in config file: `celery.omit_queue_tag` and `celery.queue_tag`, for
  users who wish to have complete control over their queue names. This is a feature 
  of the task priority change.

### Changed
- `feature_demo` now uses `merlin-spellbook` instead of its own scripts.
- Removed the `--mpi=none` `srun` default launch argument. This can be added by
  setting the `launch_args` argument in the batch section in the spec.
- Merlin CI is now handled by Github Actions.
- Certain tests and source code have been refactored to abide by Flake8 conventions.
- Reorganized the `tests` module. Made `unit` dir alongside `integration` dir. Decomposed
  `run_tests.py` into 3 files with distinct responsibilities. Renamed `Condition` classes.
  Grouped cli tests by sub-category for easier developer interpretation.
- Lowered the command line test log level to "ERROR" to reduce spam in `--verbose` mode.
- Now prioritizing workflow tasks over task-expansion tasks, enabling improved
  scalability and server stability.
- Flake8 examination slightly modified for more generous cyclomatic complexity.
	- Certain tests and source code have been refactored to abide by Flake8 conventions.
- `walltime` can be specified in any of hours:minutes:seconds, minutes:seconds or
  seconds format and will be correctly translated for the right batch system syntax

### Fixed
- For Celery calls, explictly wrapped queue string in quotes for robustness. This fixes
a bug that occurred on tsch but not bash in which square brackets in the queue name were 
misinterpreted and caused the command to break.

## [1.7.9]

### Fixed
- Bug that caused steps to raise a fatal error (instead of soft failing) after maxing
  out step retries. Occurred if steps were part of a chord.

## [1.7.8]

### Fixed
- Bug that caused step restarts to lose alternate shell specification, and
  associated CLI `restart_shell` test.

## [1.7.7]

### Fixed
- Bug that caused example workflows with a variable reference in their
  name to be listed by `merlin example list` with variable reference notation.
- Bug that caused `requirements.txt` files to be excluded from generated
  `merlin example` dirs.
- Bug that causes step restarts to lose alternate shell specification. Also added
  CLI test for this case.

### Changed
- Default broker server password is now `jackalope-password`, since `rabbit` is
  currently accessed by developers only.

## [1.7.6]

### Added
- The first version of an optimization workflow, which can be accessed with
  `merlin example optimization`.
- Dev requirement library for finding dependencies (and `make reqlist` target)

### Changed
- Improved warning and help messages about `no_errors`

### Fixed
- Pinned to celery>5.0.3 so that `merlin purge` works again

## [1.7.5]

### Changed
- Now requiring Celery version 5.x.
- Further improvements to the `null_spec` example.

## [1.7.4]

### Fixed
- Users will no longer see the message, "Cannot set the submission time of '<step name>'
  because it has already been set", when tasks are restarted.
- Bug causing `merlin restart` to break.

### Changed
- Improved internal logic beyond the crude fixes of the prior 2 patches.
- Added a developer cli test for the minimum valid spec format.
- Improvements to the `null_spec` example, used for measuring overhead in merlin. Includes
  a new `null_chain` and removes the now-redundant `sim_spec`.

## [1.7.3]

### Fixed
- Completed 1.7.2 fix for `merlin run-workers`.

## [1.7.2]

### Fixed
- Fatal bug triggered by a spec missing the `env` or `global.parameters` sections.

## [1.7.1]

### Added
- When using the `--samplesfile` flag, the samples file is now copied to `merlin_info` for
  provenance.

### Fixed
- Exceptions in connection check sub-process will now be caught.

## [1.7.0]

### Added
- The ability to override any value of the celery configuration thru `app.yaml` in `celery.override`.
- Support and faq entry for `pgen` with `merlin run --pgen` and optional `--parg`.
- Documentation on `level_max_dirs`.
- Easier-to-read provenance specs.
- Documentation on the new 3 types of provenance spec.

### Fixed
- Flux test example data collection for new versions of flux.
- Fixed Docker ubuntu version.
- Removed expansion of env variables in shell sections (`cmd` and `restart`) of provenance
  specs. This allows the shell command itself to expand environment variables, and gives
  users greater flexibility.
- Allowed environment variables to be properly expanded in study `description.name`.
- Tilde (~) now properly expands as part of a path in non-shell sections.
- The rediss cert_reqs keyword was changed to ssl_cert_reqs.

### Changed
- Updated tutorial redis version to 6.0.5.

## [1.6.2]

### Added
- The sample generation command now logs `stdout`, `stderr`, and `cmd.sh` to `merlin_info/`.
- 12 hidden test specs and associated cli tests, for cli tests with specs that we
  do not want in `merlin examples`.
- Inside `merlin_info/`, added provenance specs `<name>.orig.yaml`, `<name>.expanded.yaml`, and
  `<name>.partial.yaml` (identical to the original spec, but with expanded user variables).

### Fixed
- Updated to new celery (4.4.5) syntax for signature return codes.
- Corrected prior visibility timeout bugfix.
- Fixed and reactivated 3 cli tests.
- Added the `bank` and `walltime` keywords to the batch slurm launch, these
  will not alter the lsf launch.

### Changed
- Slightly improved logic by using regex to match variable tokens.
- Reduced instances of I/O, `MerlinStudy` logic is now in-memory to a greater extent.

## [1.6.1]

### Fixed
- Error if app.yaml does not have visibility timeout seconds.

## [1.6.0]

### Added
- The broker name can now be amqps (with ssl) or amqp (without ssl).
- The encryption key will now be created when running merlin config.
- The merlin info connection check will now enforce a minute timeout
  check for the server connections.

### Fixed
- Added a check for initial running workers when using merlin monitor to
  eliminate race condition.
- A bug that did not change the filename of the output workspace nor of the provenance spec
  when a user variable was included in the `description.name` field.
- Temporarily locked Celery version at 4.4.2 to avoid fatal bug.

### Changed
- The default rabbitmq vhost is now <user> instead of /<user>.
- Changed default visibility timeout from 2 hours to 24 hours. Exposed this in the config
  file.
- The monitor function will now check the queues to determine when
  to exit.

## [1.5.3]

### Fixed
- Temporarily locked maestro version to avoid fatal bug introduced by maestro v1.1.7.

## [1.5.2]

### Added
- A faq entry for --mpibind when using slurm on LC.
- Version of the openfoam workflow that works without docker.
- In 'merlin examples', a version of the openfoam workflow that works without docker.

### Fixed
- The batch system will now check LSB_MCPU_HOSTS to determine the number
  of nodes on blueos systems in case LSB_HOSTS is not present.
- A few typos, partially finished material, and developer comments in the tutorials.
- PEP-8 violations like unused imports, bad formatting, broken code.
- A bug where the batch shell was not overriding the default.

### Changed
- Removed mysql dependencies and added sqlalchemy to the celery module.
- Removed mysql install from travis.
- Improved the celery worker error messages.
- The slurm launch for celery workers no longer uses the --pty option,
  this can be added by setting launch_args in the batch section.
- Adjusted wording in openfoam_wf_no_docker example.

## [1.5.1]

### Added
- merlin example `null_spec`, which may be used to generate overhead data for merlin.

### Fixed
- The task creation bottleneck.
- Bug that caused the `cmd` stdout and stderr files of a step to be overwritten by that same step's `restart`
  section.

### Changed
- Updated tutorial docs.
- Relocated code that ran upon import from file body to functions. Added the respective
  function calls.

## [1.5.0]

### Added
- `HelpParser`, which automatically prints help messages when command line commands return an error.
- Optional ssl files for the broker and results backend config.
- A url keyword in the app.yaml file to override the entire broker or results backend configuration.
- The `all` option to `batch.nodes`.
- Auto zero-padding of sample directories, e.g. 00/00, 00/01 .. 10/10
- `$(MERLIN_STOP_WORKERS)` exit code that shuts down all workers
- The `merlin monitor` command, which blocks while celery workers are running.
  This can be used at the end of a batch submission script to keep the
  allocation alive while workers are present.  
- The ~/.merlin dir will be searched for the results password.
- A warning whenever an unrecognized key is found in a Merlin spec; this may
  help users find small mistakes due to spelling or indentation more quickly.

### Fixed
- Bug that prevented an empty username for results backend and broker when using redis.
- Bug that prevented `OUTPUT_PATH` from being an integer.
- Slow sample speed in `hello_samples.yaml` from the hello example.
- Bug that always had sample directory tree start with "0"
- "Error" message whenever a non-zero return code is given
- The explicit results password (when not a file) will be read if certs path is None and it will be stripped of any whitespace.
- Misleading log message for `merlin run-workers --echo`.
- A few seconds of lag that occurred in all merlin cli commands; merlin was always searching
  thru workflow examples, even when user's command had nothing to do with workflow examples.

### Changed
- Updated docs from `pip3 install merlinwf` to `pip3 install merlin`.
- Script launching uses Merlin submission instead of subclassing maestro submit
- `$(MERLIN_HARD_FAIL)` now shuts down only workers connected to the bad step's queue
- Updated all tutorial modules

## [1.4.1] [2020-03-06]

### Changed
- Updated various aspects of tutorial documentation.

## [1.4.0] 2020-03-02

### Added
- The walltime keyword is now enabled for the slurm and flux batch types.
- LAUNCHER keywords, (slurm,flux,lsf) for specifying arguments specific
  to that parallel launcher in the run section.
- Exception messages to `merlin info`.
- Preliminary tutorial modules for early testers.

### Removed
- The problematic step `stop_workers` in `feature_demo.yaml`.

### Fixed
- Syntax errors in web doc file `merlin_variables.rst`.

### Removed
- The exclusive and signal keywords and bind for slurm in a step. The bind
  keyword is now lsf only.

## [1.3.0] 2020-02-21

### Added
- cli test flag `--local`, which can be used in place of listing out the id of each
  local cli test.
- A Merlin Dockerfile and some accompanying web documentation.
- Makefile target `release`.
- The merlin config now takes an optional --broker argument, the
  value can be None, default rabbitmq broker, or redis for a redis
  local broker.
- Missing doc options for run and run-workers.
- Check server access when `merlin info` is run.
- A port option to rabbitmq config options.
- Author and author_email to setup.py.

### Removed
- Makefile targets `pull` and `update`.
- Unneeded variables from `simple_chain.yaml`.
- All `INFO`-level logger references to Celery.

### Changed
- Updated the Merlin Sphinx web docs, including info about command line commands.
- Example workflows use python3 instead of python.
- Updated `merlin info` to lookup python3 and and pip3.
- Altered user in Dockerfile and removed build tools.
- MANIFEST.in now uses recursive-include.
- Updated docker docs.
- `make clean` is more comprehensive, now cleans docs, build files, and release files.
- The celery keyword is no longer required in `app.yaml`.

## [1.2.3] 2020-01-27

### Changed
- Adjusted `maestrowf` requirement to `maestrowf>=1.1.7dev0`.

## [1.2.2] 2020-01-24

### Removed
- Unused directory `workflows/` at the top level (not to be confused with
  `merlin/examples/workflows/`)

### Fixed
- Bug related to missing package `merlin/examples/workflows` in PYPI distribution.

## [1.2.1] 2020-01-24

### Fixed
- Bug related to a missing path in `MANIFEST.in`.
- Error message when trying to run merlin without the app config file.

## [1.2.0] 2020-01-23

### Added
- `version_tests.sh`, for CI checking that the merlin version is incremented
  before changes are merged into master.
- Allow for the maestro `$(LAUNCHER)` syntax in tasks, this requires the
  nodes and procs variables in the task just as in maestro. The LAUNCHER keyword
  is implemented for flux, lsf, slurm and local types.  The lsf type
  will use the LLNL srun wrapper for jsrun when the lsf-srun batch type
  is used. The flux version will be checked to determine the proper format
  of the parallel launch call.
- Local CLI tests for the above `$(LAUNCHER)` feature.
- `machines` keyword, in the `merlin.resources.workers.<name>` section. This allows
  the user to assign workers (and thence, steps) to a given machine.
  All of the machines must have access to the `OUTPUT_PATH`, The
  steps list is mandatory for all workers. Once the machines are added, then only
  the workers for the given set of steps on the specific machine will start. The
  workers must be individually started on all of the listed machines separately by
  the user (`merlin run-workers`).
- New step field `restart`. This command runs when merlin receives a
  `$(MERLIN_RESTART)` exception. If no `restart` field is found, the `cmd`
  command re-runs instead.

### Fixed
- A bug in the `flux_test` example workflow.

### Changed
- Improved the `fix-style` dev Makefile target.
- Improved the `version` dev Makefile target.
- Updated travis logic.
- `MERLIN_RESTART` (which re-ran the `cmd` of a step) has been renamed to `MERLIN_RETRY`.


## [1.1.1] - 2020-01-09

### Added
- Makefile target `version` for devs to auto-increment the version.

## [1.1.0] - 2020-01-07

### Added
- Development dependencies install via pip: `pip install "merlinwf[dev]"`.
- `merlin status <yaml spec>` that returns queues, number of connected
  workers and number of unused tasks in each of those queues.
- `merlin example` cli command, which allows users to start running the
  examples immediately (even after pip-installing).

### Fixed
- `MANIFEST.in` fixes as required by Spack.
- `requirements.txt` just has release components, not dev deps.
- A bug related to the deprecated word 'unicode' in `openfilelist.py`.
- Broken Merlin logo image on PyPI summary page.
- Documentation typos.

### Changed
- Made `README.md` more concise and user-friendly.

### Removed
- Dependencies outside the requirements directory.
- LLNL-specific material in the Makefile.

### Deprecated
- `merlin-templates` cli command, in favor of `merlin example`.


## [1.0.5] - 2019-12-05

### Fixed
- Change the form of the maestrowf git requirement.


## [1.0.4] - 2019-12-04

### Added
- `requirements.txt` files and `scripts` directories for internal workflow examples.

### Fixed
- Added missing dependency `tabulate` to `release.txt`.

## [1.0.3] - 2019-12-04

### Added
Added the requirements files to the MANIFEST.in file for source
distributions.

## [1.0.2] - 2019-12-04
Negligible changes related to PyPI.

## [1.0.1] - 2019-12-04
Negligible changes related to PyPI.

## [1.0.0] - 2019-11-19
First public release. See the docs and merlin -h for details.
Here are some highlights.

### Added
- A changelog!
- Templated workflows generator. See `merlin-templates`
- Steps in any language. Set with study.step.run.shell in spec file. For instance:
```
    - name: python2_hello
      description: |
          do something in python2
      run:
          cmd: |
            print "OMG is this in python2?"
            print "Variable X2 is $(X2)"
          shell: /usr/bin/env python2
          task_queue: pyth2_hello
```
- Integration testing `make cli-tests`
- Style rules (isort and black). See `make check-style` and `make fix-style`
- Dry-run ability for workflows, which will cause workers to setup workspaces,
but skip execution (all variables will be expanded). Eg: `merlin run --local --dry-run`.
- Command line override of variable names. `merlin run --vars OUTPUT_PATH=/run/here/instead`

### Changed
- MerlinSpec class subclasses from Maestro

### Deprecated
- `merlin kill-workers`. Use `merlin stop-workers`

### Removed
- Dependencies on optional tools
- Unused fields in example workflows

### Fixed
- Multi-type samples (eg strings as well as floats)
- Single sample and single feature samples

### Security
- Auto-encryption of backend traffic<|MERGE_RESOLUTION|>--- conflicted
+++ resolved
@@ -16,11 +16,8 @@
 - Added "Unit-tests" GitHub action to run the unit test suite
 - Added `CeleryTaskManager` context manager to the test suite to ensure tasks are safely purged from queues if tests fail
 - Added `command-tests`, `workflow-tests`, and `integration-tests` to the Makefile
-<<<<<<< HEAD
 - Added tests and docs for the new `merlin config` options
-=======
 - Python 3.8 now requires `orderly-set==5.3.0` to avoid a bug with the deepdiff library
->>>>>>> e54227f0
 
 ### Changed
 - The `merlin config` command now defaults to the LaunchIT setup
