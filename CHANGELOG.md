--- conflicted
+++ resolved
@@ -4,15 +4,12 @@
 The format is based on [Keep a Changelog](https://keepachangelog.com/en/1.0.0/),
 and this project adheres to [Semantic Versioning](https://semver.org/spec/v2.0.0.html).
 
-<<<<<<< HEAD
-=======
 ## [unreleased]
 ### Added
 - Update docker docs for new rabbitmq and redis server versions
 ### Changed
 - Rename lgtm.yml to .lgtm.yml
 
->>>>>>> 04ed86e0
 ## [1.8.5]
 ### Added
 - Code updates to satisfy lgtm CI security checker
