--- conflicted
+++ resolved
@@ -7,10 +7,8 @@
 ## [Unreleased]
 
 ### Added
-<<<<<<< HEAD
 - cli test flag `--local`, which can be used in place of listing out the id of each
   local cli test.
-=======
 - A Merlin Dockerfile and some accompanying web documentation.
 - Makefile target `release`.
 
@@ -20,7 +18,6 @@
 ### Changed
 - Updated the Merlin Sphinx web docs.
 - `make clean` is more comprehensive, now cleans docs build files and release files.
->>>>>>> 4d28a248
 
 ## [1.2.3] 2020-01-27
 
