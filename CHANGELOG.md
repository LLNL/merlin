--- conflicted
+++ resolved
@@ -4,18 +4,14 @@
 The format is based on [Keep a Changelog](https://keepachangelog.com/en/1.0.0/),
 and this project adheres to [Semantic Versioning](https://semver.org/spec/v2.0.0.html).
 
-<<<<<<< HEAD
 ## [Unreleased]
+### Added
+- Code updates to satisy lgtm CI security checker
+
+## [1.8.4]
 ### Added
 - Auto-release of pypi packages
 - Workflows Community Initiative metadata file
-- Code updates to satisy lgtm CI security checker
-=======
-## [1.8.4]
-### Added
-- Auto-release of pypi packages
-- Workflows Community Initiative metadata file
->>>>>>> ed79780d
 
 ### Fixed
 - Old references to stale branches
