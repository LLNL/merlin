# Changelog
All notable changes to Merlin will be documented in this file.

The format is based on [Keep a Changelog](https://keepachangelog.com/en/1.0.0/),
and this project adheres to [Semantic Versioning](https://semver.org/spec/v2.0.0.html).

## [Unreleased]

<<<<<<< HEAD
### Fixed
- The batch system will now check LSB_MCPU_HOSTS to determine the number
  of nodes on blueos systems in case LSB_HOSTS is not present.

### Changed
- Removed mysql dependencies and added sqlalchemy to the celery module.
=======
- Removed mysql install from travis.
>>>>>>> 89f0249b

## [1.5.1]

### Added
- merlin example `null_spec`, which may be used to generate overhead data for merlin.

### Fixed
- The task creation bottleneck.
- Bug that caused the `cmd` stdout and stderr files of a step to be overwritten by that same step's `restart`
  section.

### Changed
- Updated tutorial docs.
- Relocated code that ran upon import from file body to functions. Added the respective
  function calls.

## [1.5.0]

### Added
- `HelpParser`, which automatically prints help messages when command line commands return an error.
- Optional ssl files for the broker and results backend config.
- A url keyword in the app.yaml file to override the entire broker or results backend configuration.
- The `all` option to `batch.nodes`.
- Auto zero-padding of sample directories, e.g. 00/00, 00/01 .. 10/10
- `$(MERLIN_STOP_WORKERS)` exit code that shuts down all workers
- The `merlin monitor` command, which blocks while celery workers are running.
  This can be used at the end of a batch submission script to keep the
  allocation alive while workers are present.  
- The ~/.merlin dir will be searched for the results password. 
- A warning whenever an unrecognized key is found in a Merlin spec; this may
  help users find small mistakes due to spelling or indentation more quickly.

### Fixed
- Bug that prevented an empty username for results backend and broker when using redis.
- Bug that prevented `OUTPUT_PATH` from being an integer.
- Slow sample speed in `hello_samples.yaml` from the hello example.
- Bug that always had sample directory tree start with "0"
- "Error" message whenever a non-zero return code is given
- The explicit results password (when not a file) will be read if certs path is None and it will be stripped of any whitespace.
- Misleading log message for `merlin run-workers --echo`.
- A few seconds of lag that occurred in all merlin cli commands; merlin was always searching
  thru workflow examples, even when user's command had nothing to do with workflow examples.

### Changed
- Updated docs from `pip3 install merlinwf` to `pip3 install merlin`.
- Script launching uses Merlin submission instead of subclassing maestro submit
- `$(MERLIN_HARD_FAIL)` now shuts down only workers connected to the bad step's queue
- Updated all tutorial modules

## [1.4.1] [2020-03-06]

### Changed
- Updated various aspects of tutorial documentation.

## [1.4.0] 2020-03-02

### Added
- The walltime keyword is now enabled for the slurm and flux batch types.
- LAUNCHER keywords, (slurm,flux,lsf) for specifying arguments specific
  to that parallel launcher in the run section.
- Exception messages to `merlin info`.
- Preliminary tutorial modules for early testers.

### Removed
- The problematic step `stop_workers` in `feature_demo.yaml`.

### Fixed
- Syntax errors in web doc file `merlin_variables.rst`.

### Removed
- The exclusive and signal keywords and bind for slurm in a step. The bind
  keyword is now lsf only.

## [1.3.0] 2020-02-21

### Added
- cli test flag `--local`, which can be used in place of listing out the id of each
  local cli test.
- A Merlin Dockerfile and some accompanying web documentation.
- Makefile target `release`.
- The merlin config now takes an optional --broker argument, the
  value can be None, default rabbitmq broker, or redis for a redis
  local broker.
- Missing doc options for run and run-workers.
- Check server access when `merlin info` is run.
- A port option to rabbitmq config options.
- Author and author_email to setup.py.

### Removed
- Makefile targets `pull` and `update`.
- Unneeded variables from `simple_chain.yaml`.
- All `INFO`-level logger references to Celery.

### Changed
- Updated the Merlin Sphinx web docs, including info about command line commands.
- Example workflows use python3 instead of python.
- Updated `merlin info` to lookup python3 and and pip3.
- Altered user in Dockerfile and removed build tools.
- MANIFEST.in now uses recursive-include.
- Updated docker docs.
- `make clean` is more comprehensive, now cleans docs, build files, and release files.
- The celery keyword is no longer required in `app.yaml`.

## [1.2.3] 2020-01-27

### Changed
- Adjusted `maestrowf` requirement to `maestrowf>=1.1.7dev0`.

## [1.2.2] 2020-01-24

### Removed
- Unused directory `workflows/` at the top level (not to be confused with
  `merlin/examples/workflows/`)

### Fixed
- Bug related to missing package `merlin/examples/workflows` in PYPI distribution.

## [1.2.1] 2020-01-24

### Fixed
- Bug related to a missing path in `MANIFEST.in`.
- Error message when trying to run merlin without the app config file.

## [1.2.0] 2020-01-23

### Added
- `version_tests.sh`, for CI checking that the merlin version is incremented
  before changes are merged into master.
- Allow for the maestro `$(LAUNCHER)` syntax in tasks, this requires the 
  nodes and procs variables in the task just as in maestro. The LAUNCHER keyword
  is implemented for flux, lsf, slurm and local types.  The lsf type
  will use the LLNL srun wrapper for jsrun when the lsf-srun batch type 
  is used. The flux version will be checked to determine the proper format 
  of the parallel launch call.
- Local CLI tests for the above `$(LAUNCHER)` feature.
- `machines` keyword, in the `merlin.resources.workers.<name>` section. This allows
  the user to assign workers (and thence, steps) to a given machine. 
  All of the machines must have access to the `OUTPUT_PATH`, The
  steps list is mandatory for all workers. Once the machines are added, then only
  the workers for the given set of steps on the specific machine will start. The
  workers must be individually started on all of the listed machines separately by
  the user (`merlin run-workers`).
- New step field `restart`. This command runs when merlin receives a
  `$(MERLIN_RESTART)` exception. If no `restart` field is found, the `cmd`
  command re-runs instead.

### Fixed
- A bug in the `flux_test` example workflow.

### Changed
- Improved the `fix-style` dev Makefile target.
- Improved the `version` dev Makefile target.
- Updated travis logic.
- `MERLIN_RESTART` (which re-ran the `cmd` of a step) has been renamed to `MERLIN_RETRY`.


## [1.1.1] - 2020-01-09

### Added
- Makefile target `version` for devs to auto-increment the version.

## [1.1.0] - 2020-01-07

### Added
- Development dependencies install via pip: `pip install "merlinwf[dev]"`.
- `merlin status <yaml spec>` that returns queues, number of connected
  workers and number of unused tasks in each of those queues.
- `merlin example` cli command, which allows users to start running the
  examples immediately (even after pip-installing).

### Fixed
- `MANIFEST.in` fixes as required by Spack.
- `requirements.txt` just has release components, not dev deps.
- A bug related to the deprecated word 'unicode' in `openfilelist.py`.
- Broken Merlin logo image on PyPI summary page.
- Documentation typos.

### Changed
- Made `README.md` more concise and user-friendly.

### Removed
- Dependencies outside the requirements directory.
- LLNL-specific material in the Makefile.

### Deprecated
- `merlin-templates` cli command, in favor of `merlin example`.


## [1.0.5] - 2019-12-05

### Fixed
- Change the form of the maestrowf git requirement.


## [1.0.4] - 2019-12-04

### Added
- `requirements.txt` files and `scripts` directories for internal workflow examples.

### Fixed
- Added missing dependency `tabulate` to `release.txt`.

## [1.0.3] - 2019-12-04

### Added
Added the requirements files to the MANIFEST.in file for source 
distributions.

## [1.0.2] - 2019-12-04
Negligible changes related to PyPI.

## [1.0.1] - 2019-12-04
Negligible changes related to PyPI.

## [1.0.0] - 2019-11-19
First public release. See the docs and merlin -h for details.
Here are some highlights.

### Added
- A changelog!
- Templated workflows generator. See `merlin-templates`
- Steps in any language. Set with study.step.run.shell in spec file. For instance:
```
    - name: python2_hello
      description: |
          do something in python2
      run:
          cmd: |
            print "OMG is this in python2?"
            print "Variable X2 is $(X2)"
          shell: /usr/bin/env python2
          task_queue: pyth2_hello
```
- Integration testing `make cli-tests`
- Style rules (isort and black). See `make check-style` and `make fix-style`
- Dry-run ability for workflows, which will cause workers to setup workspaces, 
but skip execution (all variables will be expanded). Eg: `merlin run --local --dry-run`.
- Command line override of variable names. `merlin run --vars OUTPUT_PATH=/run/here/instead`

### Changed
- MerlinSpec class subclasses from Maestro

### Deprecated
- `merlin kill-workers`. Use `merlin stop-workers`

### Removed
- Dependencies on optional tools
- Unused fields in example workflows

### Fixed
- Multi-type samples (eg strings as well as floats)
- Single sample and single feature samples

### Security
- Auto-encryption of backend traffic<|MERGE_RESOLUTION|>--- conflicted
+++ resolved
@@ -6,16 +6,13 @@
 
 ## [Unreleased]
 
-<<<<<<< HEAD
 ### Fixed
 - The batch system will now check LSB_MCPU_HOSTS to determine the number
   of nodes on blueos systems in case LSB_HOSTS is not present.
 
 ### Changed
 - Removed mysql dependencies and added sqlalchemy to the celery module.
-=======
 - Removed mysql install from travis.
->>>>>>> 89f0249b
 
 ## [1.5.1]
 
