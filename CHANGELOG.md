--- conflicted
+++ resolved
@@ -53,11 +53,8 @@
 - Running Merlin locally no longer requires an `app.yaml` configuration file
 - Removed dead lgtm link
 - Potential security vulnerabilities related to logging
-<<<<<<< HEAD
 - Bug where the `--task-status` and `--return-code` filters of `merlin detailed-status` only accepted filters in all caps
-=======
 - Bug where absolute path was required in the broker password field
->>>>>>> 2eef258b
 
 ## [1.12.2]
 ### Added
