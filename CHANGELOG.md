--- conflicted
+++ resolved
@@ -7,8 +7,8 @@
 ## [Unreleased]
 ### Added
 - New Priority.RETRY value for the Celery task priorities. This will be the new highest priority.
-<<<<<<< HEAD
 - Support for the status command to handle multiple workers on the same step
+- Documentation on how to run cross-node workflows with a containerized server (`merlin server`)
 
 ### Changed
 - Modified some tests in `test_status.py` and `test_detailed_status.py` to accommodate bugfixes for the status commands
@@ -21,9 +21,6 @@
   - Added a catch for the JSONDecodeError that would potentially crash a run
   - Added a FileLock to the status write in `_update_status_file()` of `MerlinStepRecord` to avoid potential race conditions (potentially related to JSONDecodeError above)
   - Added in `export MANPAGER="less -r"` call behind the scenes for `detailed-status` to fix ASCII error
-=======
-- Documentation on how to run cross-node workflows with a containerized server (`merlin server`)
->>>>>>> de5367a8
 
 ## [1.12.0]
 ### Added
