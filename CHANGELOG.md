--- conflicted
+++ resolved
@@ -15,11 +15,8 @@
 - Added `CeleryTaskManager` context manager to the test suite to ensure tasks are safely purged from queues if tests fail
 - Added `command-tests`, `workflow-tests`, and `integration-tests` to the Makefile
 - Python 3.8 now requires `orderly-set==5.3.0` to avoid a bug with the deepdiff library
-<<<<<<< HEAD
 - New step 'Reinstall pip to avoid vendored package corruption' to CI workflow jobs that use pip
-=======
 - New GitHub actions to reduce common code in CI
->>>>>>> b921522b
 
 ### Changed
 - Dropped support for Python 3.7
