--- conflicted
+++ resolved
@@ -14,7 +14,6 @@
 - Added redis.conf for default redis configuration for merlin in server/redis.conf
 - Added default configurations for merlin server command in merlin/server/*.yaml
 - Added documentation page docs/merlin_server.rst, docs/modules/server/configuration.rst, and docs/modules/server/commands.rst
-<<<<<<< HEAD
 - Added merlin server config command for editing configuration files.
 - Added server_command.py to store command calls.
 - Added following flags to config subcommand
@@ -42,11 +41,9 @@
 - Added better interface for configuration files(ServerConfig, ContainerConfig, ContainerFormatConfig, and ProcessConfig) with getting configuration values from merlin server config file, with classes.
 - Added merlin server to reapply users based on the saved redis.users config file.
 - Added redis.pass file containing password for default user in main merlin configuration.
-=======
 - Added the flux_exec batch argument to allow for flux exec arguments,
   e.g. flux_exec: flux exec -r "0-1" to run celery workers only on
   ranks 0 and 1 of a multi-rank allocation
->>>>>>> 98469c30
 ### Changed
 - Rename lgtm.yml to .lgtm.yml
 - Changed "default" user password to be "merlin_password" as default.
