--- conflicted
+++ resolved
@@ -6,17 +6,15 @@
 
 ## [Unreleased]
 
-<<<<<<< HEAD
+### Added
+- Documentation on `level_max_dirs`.
+
 ### Fixed
 - Removed expansion of env variables in `cmd` sections of provenance specs. This allows
   the shell command itself to expand environment variables, and gives users greater
   flexibility.
 - Allowed environment variables to be properly expanded in study `description.name`.
 - Tilde (~) now properly expands as part of a path in `env` section.
-=======
-### Added
-- Documentation on `level_max_dirs`.
->>>>>>> d00827a7
 
 ## [1.6.2]
 
