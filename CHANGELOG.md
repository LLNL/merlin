# Changelog
All notable changes to Merlin will be documented in this file.

The format is based on [Keep a Changelog](https://keepachangelog.com/en/1.0.0/),
and this project adheres to [Semantic Versioning](https://semver.org/spec/v2.0.0.html).

## [Unreleased]
### Added
- Pytest fixtures in the `conftest.py` file of the integration test suite
  - NOTE: an export command `export LC_ALL='C'` had to be added to fix a bug in the WEAVE CI. This can be removed when we resolve this issue for the `merlin server` command
- Tests for the `celeryadapter.py` module
- New CeleryTestWorkersManager context to help with starting/stopping workers for tests
<<<<<<< HEAD
- A new command `merlin detailed-status` that displays task-by-task status information about your study
  - This has options to filter by return code, task queues, task statuses, and workers
  - You can set a limit on the number of tasks to display
  - There are 3 options to modify the output display
- New file `merlin/study/status.py` dedicated to work relating to the status command
  - Contains the Status and DetailedStatus classes
- New file `merlin/study/status_renderers.py` dedicated to formatting the output for the detailed-status command
- New file `merlin/common/dumper.py` containing a Dumper object to help dump output to outfiles
- Study name and parameter info now stored in the DAG and MerlinStep objects
- Added functions to `merlin/display.py` that help display status information:
  - `display_task_by_task_status` handles the display for the `merlin detailed-status` command
  - `display_status_summary` handles the display for the `merlin status` command
  - `display_progress_bar` generates and displays a progress bar
- Added new methods to the MerlinSpec class:
  - get_worker_step_map()
  - get_queue_step_relationship()
  - get_tasks_per_step()
  - get_step_param_map()
- Added methods to the MerlinStepRecord class to mark status changes for tasks as they run (follows Maestro's StepRecord format mostly)
- Added methods to the Step class:
  - establish_params()
  - name_no_params()
- Added a property paramater_labels to the MerlinStudy class
- Added two new utility functions:
  - dict_deep_merge() that deep merges two dicts into one
  - ws_time_to_dt() that converts a workspace timestring (YYYYMMDD-HHMMSS) to a datetime object
- A new celery task `condense_status_files` to be called when sets of samples finish
- Added a celery config setting `worker_cancel_long_running_tasks_on_connection_loss` since this functionality is about to change in the next version of celery
- Tests for the Status and DetailedStatus classes
  - this required adding a decent amount of test files to help with the tests; these can be found under the tests/unit/study/status_test_files directory

### Changed
- Reformatted the entire `merlin status` command
  - Now accepts both spec files and workspace directories as arguments
  - Removed the --steps flag
  - Replaced the --csv flag with the --dump flag
  - New functionality:
    - Shows step_by_step progress bar for tasks
    - Displays a summary of task statuses below the progress bar
- Split the `add_chains_to_chord` function in `merlin/common/tasks.py` into two functions:
  - `get_1d_chain` which converts a 2D list of chains into a 1D list
  - `launch_chain` which launches the 1D chain
- Pulled the needs_merlin_expansion() method out of the Step class and made it a function instead
- Removed `tabulate_info` function; replaced with tabulate from the tabulate library
- Moved `verify_filepath` and `verify_dirpath` from `merlin/main.py` to `merlin/utils.py`
=======
>>>>>>> 40930c22

### Fixed
- The `merlin status` command so that it's consistent in its output whether using redis or rabbitmq as the broker
- The `merlin monitor` command will now keep an allocation up if the queues are empty and workers are still processing tasks
- Add the restart keyword to the specification docs
<<<<<<< HEAD
- Cyclical imports and config imports that could easily cause ci issues
=======

### Changed
- The entire documentation has been ported to MkDocs and re-organized
  - *Dark Mode*
  - New "Getting Started" example for a simple setup tutorial
  - More detail on configuration instructions
  - There's now a full page on installation instructions
  - More detail on explaining the spec file
  - More detail with the CLI page
  - New "Running Studies" page to explain different ways to run studies, restart them, and accomplish command line substitution
  - New "Interpreting Output" page to help users understand how the output workspace is generated in more detail
  - New "Examples" page has been added
  - Updated "FAQ" page to include more links to helpful locations throughout the documentation
  - Set up a place to store API docs
  - New "Contact" page with info on reaching Merlin devs
>>>>>>> 40930c22

## [1.11.1]
### Fixed
- Typo in `batch.py` that caused lsf launches to fail (`ALL_SGPUS` changed to `ALL_GPUS`)

## [1.11.0]
### Added
- New reserved variable:
  - `VLAUNCHER`: The same functionality as the `LAUNCHER` variable, but will substitute shell variables `MERLIN_NODES`, `MERLIN_PROCS`, `MERLIN_CORES`, and `MERLIN_GPUS` for nodes, procs, cores per task, and gpus

### Changed
- Hardcoded Sphinx v5.3.0 requirement is now removed so we can use latest Sphinx

### Fixed
- A bug where the filenames in iterative workflows kept appending `.out`, `.partial`, or `.expanded` to the filenames stored in the `merlin_info/` subdirectory
- A bug where a skewed sample hierarchy was created when a restart was necessary in the `add_merlin_expanded_chain_to_chord` task

## [1.10.3]
### Added
- The *.conf regex for the recursive-include of the merlin server directory so that pip will add it to the wheel
- A note to the docs for how to fix an issue where the `merlin server start` command hangs

### Changed
- Bump certifi from 2022.12.7 to 2023.7.22 in /docs
- Bump pygments from 2.13.0 to 2.15.0 in /docs
- Bump requests from 2.28.1 to 2.31.0 in /docs

## [1.10.2]
### Fixed
- A bug where the .orig, .partial, and .expanded file names were using the study name rather than the original file name
- A bug where the openfoam_wf_singularity example was not being found
- Some build warnings in the docs (unknown targets, duplicate targets, title underlines too short, etc.)
- A bug where when the output path contained a variable that was overridden, the overridden variable was not changed in the output_path
- A bug where permission denied errors happened when checking for system scheduler

### Added
- Tests for ensuring `$(MERLIN_SPEC_ORIGINAL_TEMPLATE)`, `$(MERLIN_SPEC_ARCHIVED_COPY)`, and `$(MERLIN_SPEC_EXECUTED_RUN)` are stored correctly
- A pdf download format for the docs
- Tests for cli substitutions

### Changed
- The ProvenanceYAMLFileHasRegex condition for integration tests now saves the study name and spec file name as attributes instead of just the study name
  - This lead to minor changes in 3 tests ("local override feature demo", "local pgen feature demo", and "remote feature demo") with what we pass to this specific condition
- Updated scikit-learn requirement for the openfoam_wf_singularity example
- Uncommented Latex support in the docs configuration to get pdf builds working

## [1.10.1]
### Fixed
- A bug where assigning a worker all steps also assigned steps to the default worker

### Added
- Tests to make sure the default worker is being assigned properly

### Changed
- Requirement name in examples/workflows/remote_feature_demo/requirements.txt and examples/workflows/feature_demo/requirements.txt from sklearn to scikit-learn since sklearn is now deprecated

## [1.10.0]
### Fixed
- Pip wheel wasn't including .sh files for merlin examples
- The learn.py script in the openfoam_wf* examples will now create the missing Energy v Lidspeed plot
- Fixed the flags associated with the `stop-workers` command (--spec, --queues, --workers)
- Fixed the --step flag for the `run-workers` command
- Fixed most of the pylint errors that we're showing up when you ran `make check-style`
  - Some errors have been disabled rather than fixed. These include:
    - Any pylint errors in merlin_template.py since it's deprecated now
    - A "duplicate code" instance between a function in `expansion.py` and a method in `study.py`
      - The function is explicitly not creating a MerlinStudy object so the code *must* be duplicate here
    - Invalid-name (C0103): These errors typically relate to the names of short variables (i.e. naming files something like f or errors e)
    - Unused-argument (W0613): These have been disabled for celery-related functions since celery *does* use these arguments behind the scenes
    - Broad-exception (W0718): Pylint wants a more specific exception but sometimes it's ok to have a broad exception
    - Import-outside-toplevel (C0415): Sometimes it's necessary for us to import inside a function. Where this is the case, these errors are disabled
    - Too-many-statements (R0915): This is disabled for the `setup_argparse` function in `main.py` since it's necessary to be big. It's disabled in `tasks.py` and `celeryadapter.py` too until we can get around to refactoring some code there
    - No-else-return (R1705): These are disabled in `router.py` until we refactor the file
    - Consider-using-with (R1732): Pylint wants us to consider using with for calls to subprocess.run or subprocess.Popen but it's not necessary
    - Too-many-arguments (R0913): These are disabled for functions that I believe *need* to have several arguments
      - Note: these could be fixed by using *args and **kwargs but it makes the code harder to follow so I'm opting to not do that
    - Too-many-local-variables (R0914): These are disabled for functions that have a lot of variables
      - It may be a good idea at some point to go through these and try to find ways to shorten the number of variables used or split the functions up
    - Too-many-branches (R0912): These are disabled for certain functions that require a good amount of branching
      - Might be able to fix this in the future if we split functions up more
    - Too-few-public-methods (R0903): These are disabled for classes we may add to in the future or "wrapper" classes
    - Attribute-defined-outside-init (W0201): These errors are only disabled in `specification.py` as they occur in class methods so init() won't be called
- Fixed an issue where the walltime value in the batch block was being converted to an integer instead of remaining in HH:MM:SS format

### Added
- Now loads np.arrays of dtype='object', allowing mix-type sample npy
- Added a singularity container openfoam_wf example
- Added flux native worker launch support
- Added PBS flux launch support
- Added check_for_flux, check_for_slurm, check_for_lsf, and check_for_pbs utility functions
- Tests for the `stop-workers` command
- A function in `run_tests.py` to check that an integration test definition is formatted correctly
- A new dev_workflow example `multiple_workers.yaml` that's used for testing the `stop-workers` command
- Ability to start 2 subprocesses for a single test
- Added the --distributed and --display-tests flags to run_tests.py
  - --distributed: only run distributed tests
  - --display-tests: displays a table of all existing tests and the id associated with each test
- Added the --disable-logs flag to the `run-workers` command
- Merlin will now assign `default_worker` to any step not associated with a worker
- Added `get_step_worker_map()` as a method in `specification.py`
- Added `tabulate_info()` function in `display.py` to help with table formatting
- Added get_flux_alloc function for new flux version >= 0.48.x interface change
- New flags to the `query-workers` command
  - `--queues`: query workers based on the queues they're associated with
  - `--workers`: query workers based on a regex of the names you're looking for
  - `--spec`: query workers based on the workers defined in a spec file

### Changed
- Changed celery_regex to celery_slurm_regex in test_definitions.py
- Reformatted how integration tests are defined and part of how they run
  - Test values are now dictionaries rather than tuples
  - Stopped using `subprocess.Popen()` and `subprocess.communicate()` to run tests and now instead use `subprocess.run()` for simplicity and to keep things up-to-date with the latest subprocess release (`run()` will call `Popen()` and `communicate()` under the hood so we don't have to handle that anymore)
- Rewrote the README in the integration tests folder to explain the new integration test format
- Reformatted `start_celery_workers()` in `celeryadapter.py` file. This involved:
  - Modifying `verify_args()` to return the arguments it verifies/updates
  - Changing `launch_celery_worker()` to launch the subprocess (no longer builds the celery command)
  - Creating `get_celery_cmd()` to do what `launch_celery_worker()` used to do and build the celery command to run
  - Creating `_get_steps_to_start()`, `_create_kwargs()`, and `_get_workers_to_start()` as helper functions to simplify logic in `start_celery_workers()`
- Modified the `merlinspec.json` file:
  - the minimum `gpus per task` is now 0 instead of 1
  - variables defined in the `env` block of a spec file can now be arrays
- Refactored `batch.py`:
  - Merged 4 functions (`check_for_slurm`, `check_for_lsf`, `check_for_flux`, and `check_for_pbs`) into 1 function named `check_for_scheduler`
    - Modified `get_batch_type` to accommodate this change
  - Added a function `parse_batch_block` to handle all the logic of reading in the batch block and storing it in one dict
  - Added a function `get_flux_launch` to help decrease the amount of logic taking place in `batch_worker_launch`
  - Modified `batch_worker_launch` to use the new `parse_batch_block` function
  - Added a function `construct_scheduler_legend` to build a dict that keeps as much information as we need about each scheduler stored in one place
  - Cleaned up the `construct_worker_launch_command` function to utilize the newly added functions and decrease the amount of repeated code
- Changed get_flux_cmd for new flux version >=0.48.x interface
- The `query-workers` command now prints a table as its' output
  - Each row of the `Workers` column has the name of an active worker
  - Each row of the `Queues` column has a list of queues associated with the active worker

## [1.9.1]
### Fixed
- Added merlin/spec/merlinspec.json to MANIFEST.in so pip will actually install it when ran
- Fixed a bug where "from celery import Celery" was failing on python 3.7
- Numpy error about numpy.str not existing from a new numpy release
- Made merlin server configurations into modules that can be loaded and written to users

## [1.9.0]
### Added
- Added support for Python 3.11
- Update docker docs for new rabbitmq and redis server versions
- Added lgtm.com Badge for README.md
- More fixes for lgtm checks.
- Added merlin server command as a container option for broker and results_backend servers.
- Added new documentation for merlin server in docs and tutorial
- Added the flux_exec batch argument to allow for flux exec arguments,
  e.g. flux_exec: flux exec -r "0-1" to run celery workers only on
  ranks 0 and 1 of a multi-rank allocation
- Additional argument in test definitions to allow for a post "cleanup" command
- Capability for non-user block in yaml
- .readthedocs.yaml and requirements.txt files for docs
- Small modifications to the Tutorial, Getting Started, Command Line, and Contributing pages in the docs
- Compatibility with the newest version of Maestro (v. 1.1.9dev1)
- JSON schema validation for Merlin spec files
- New tests related to JSON schema validation
- Instructions in the "Contributing" page of the docs on how to add new blocks/fields to the spec file
- Brief explanation of the $(LAUNCHER) variable in the "Variables" page of the docs

### Changed
- Removed support for Python 3.6
- Rename lgtm.yml to .lgtm.yml
- New shortcuts in specification file (sample_vector, sample_names, spec_original_template, spec_executed_run, spec_archived_copy)
- Update requirements to require redis 4.3.4 for acl user channel support
- Added ssl to the broker and results backend server checks when "merlin info" is called
- Removed theme_override.css from docs/_static/ since it is no longer needed with the updated version of sphinx
- Updated docs/Makefile to include a pip install for requirements and a clean command
- Update to the Tutorial and Contributing pages in the docs
- Changed what is stored in a Merlin DAG
  - We no longer store the entire Maestro ExecutionGraph object
  - We now only store the adjacency table and values obtained from the ExecutionGraph object
- Modified spec verification
- Update to require maestrowf 1.9.1dev1 or later

### Fixed
- Fixed return values from scripts with main() to fix testing errors. 
- CI test for CHANGELOG modifcations
- Typo "cert_req" to "cert_reqs" in the merlin config docs
- Removed emoji from issue templates that were breaking doc builds
- Including .temp template files in MANIFEST
- Styling in the footer for docs
- Horizontal scroll overlap in the variables page of the docs
- Reordered small part of Workflow Specification page in the docs in order to put "samples" back in the merlin block

## [1.8.5]
### Added
- Code updates to satisfy lgtm CI security checker

### Fixed
- A bug in the ssl config was not returning the proper values

## [1.8.4]
### Added
- Auto-release of pypi packages
- Workflows Community Initiative metadata file

### Fixed
- Old references to stale branches

## [1.8.3]
### Added
- Test for `merlin example list`
- Python 3.10 to testing

### Fixed
- The Optimization workflow example now has a ready to use workflow (`optimization_basic.yaml`). This solves the issue faced before with `merlin example list`.
- Redis dependency handled implictly by celery for cross-compatibility

## [1.8.2]
### Added
- Re-enabled distributed integration testing. Added additional examination to distributed testing.

### Fixed
- 'shell' added to unsupported and new_unsupported lists in script_adapter.py, prevents
  `'shell' is not supported -- ommitted` message.
- Makefile target for install-merlin fixed so venv is properly activated to install merlin

### Changed
- Updated the optimization workflow example with a new python template editor script
- CI now splits linting and testing into different tasks for better utilization of
  parallel runners, significant and scalable speed gain over previous setup
- CI now uses caching to restore environment of dependencies, reducing CI runtime
  significantly again beyond the previous improvement. Examines for potential updates to
  dependencies so the environment doesn't become stale.
- CI now examines that the CHANGELOG is updated on PRs.
- Added PyLint pipeline to Github Actions CI (currently no-fail-exit).
- Corrected integration test for dependency to only examine release dependencies.
- PyLint adherence for: celery.py, opennplib.py, config/__init__.py, broker.py,
	configfile.py, formatter.py, main.py, router.py
- Integrated Black and isort into CI

## [1.8.1]

### Fixed
- merlin purge queue name conflict & shell quote escape
- task priority support for amqp, amqps, rediss, redis+socket brokers
- Flake8 compliance

## [1.8.0]

### Added
- `retry_delay` field in a step to specify a countdown in seconds prior to running a
  restart or retry.
- New merlin example `restart_delay` that demonstrates usage of this feature.
- Condition failure reporting, to give greater insight into what caused test failure.
- New fields in config file: `celery.omit_queue_tag` and `celery.queue_tag`, for
  users who wish to have complete control over their queue names. This is a feature 
  of the task priority change.

### Changed
- `feature_demo` now uses `merlin-spellbook` instead of its own scripts.
- Removed the `--mpi=none` `srun` default launch argument. This can be added by
  setting the `launch_args` argument in the batch section in the spec.
- Merlin CI is now handled by Github Actions.
- Certain tests and source code have been refactored to abide by Flake8 conventions.
- Reorganized the `tests` module. Made `unit` dir alongside `integration` dir. Decomposed
  `run_tests.py` into 3 files with distinct responsibilities. Renamed `Condition` classes.
  Grouped cli tests by sub-category for easier developer interpretation.
- Lowered the command line test log level to "ERROR" to reduce spam in `--verbose` mode.
- Now prioritizing workflow tasks over task-expansion tasks, enabling improved
  scalability and server stability.
- Flake8 examination slightly modified for more generous cyclomatic complexity.
	- Certain tests and source code have been refactored to abide by Flake8 conventions.
- `walltime` can be specified in any of hours:minutes:seconds, minutes:seconds or
  seconds format and will be correctly translated for the right batch system syntax

### Fixed
- For Celery calls, explictly wrapped queue string in quotes for robustness. This fixes
a bug that occurred on tsch but not bash in which square brackets in the queue name were 
misinterpreted and caused the command to break.

## [1.7.9]

### Fixed
- Bug that caused steps to raise a fatal error (instead of soft failing) after maxing
  out step retries. Occurred if steps were part of a chord.

## [1.7.8]

### Fixed
- Bug that caused step restarts to lose alternate shell specification, and
  associated CLI `restart_shell` test.

## [1.7.7]

### Fixed
- Bug that caused example workflows with a variable reference in their
  name to be listed by `merlin example list` with variable reference notation.
- Bug that caused `requirements.txt` files to be excluded from generated
  `merlin example` dirs.
- Bug that causes step restarts to lose alternate shell specification. Also added
  CLI test for this case.

### Changed
- Default broker server password is now `jackalope-password`, since `rabbit` is
  currently accessed by developers only.

## [1.7.6]

### Added
- The first version of an optimization workflow, which can be accessed with
  `merlin example optimization`.
- Dev requirement library for finding dependencies (and `make reqlist` target)

### Changed
- Improved warning and help messages about `no_errors`

### Fixed
- Pinned to celery>5.0.3 so that `merlin purge` works again

## [1.7.5]

### Changed
- Now requiring Celery version 5.x.
- Further improvements to the `null_spec` example.

## [1.7.4]

### Fixed
- Users will no longer see the message, "Cannot set the submission time of '<step name>'
  because it has already been set", when tasks are restarted.
- Bug causing `merlin restart` to break.

### Changed
- Improved internal logic beyond the crude fixes of the prior 2 patches.
- Added a developer cli test for the minimum valid spec format.
- Improvements to the `null_spec` example, used for measuring overhead in merlin. Includes
  a new `null_chain` and removes the now-redundant `sim_spec`.

## [1.7.3]

### Fixed
- Completed 1.7.2 fix for `merlin run-workers`.

## [1.7.2]

### Fixed
- Fatal bug triggered by a spec missing the `env` or `global.parameters` sections.

## [1.7.1]

### Added
- When using the `--samplesfile` flag, the samples file is now copied to `merlin_info` for
  provenance.

### Fixed
- Exceptions in connection check sub-process will now be caught.

## [1.7.0]

### Added
- The ability to override any value of the celery configuration thru `app.yaml` in `celery.override`.
- Support and faq entry for `pgen` with `merlin run --pgen` and optional `--parg`.
- Documentation on `level_max_dirs`.
- Easier-to-read provenance specs.
- Documentation on the new 3 types of provenance spec.

### Fixed
- Flux test example data collection for new versions of flux.
- Fixed Docker ubuntu version.
- Removed expansion of env variables in shell sections (`cmd` and `restart`) of provenance
  specs. This allows the shell command itself to expand environment variables, and gives
  users greater flexibility.
- Allowed environment variables to be properly expanded in study `description.name`.
- Tilde (~) now properly expands as part of a path in non-shell sections.
- The rediss cert_reqs keyword was changed to ssl_cert_reqs.

### Changed
- Updated tutorial redis version to 6.0.5.

## [1.6.2]

### Added
- The sample generation command now logs `stdout`, `stderr`, and `cmd.sh` to `merlin_info/`.
- 12 hidden test specs and associated cli tests, for cli tests with specs that we
  do not want in `merlin examples`.
- Inside `merlin_info/`, added provenance specs `<name>.orig.yaml`, `<name>.expanded.yaml`, and
  `<name>.partial.yaml` (identical to the original spec, but with expanded user variables).

### Fixed
- Updated to new celery (4.4.5) syntax for signature return codes.
- Corrected prior visibility timeout bugfix.
- Fixed and reactivated 3 cli tests.
- Added the `bank` and `walltime` keywords to the batch slurm launch, these
  will not alter the lsf launch.

### Changed
- Slightly improved logic by using regex to match variable tokens.
- Reduced instances of I/O, `MerlinStudy` logic is now in-memory to a greater extent.

## [1.6.1]

### Fixed
- Error if app.yaml does not have visibility timeout seconds.

## [1.6.0]

### Added
- The broker name can now be amqps (with ssl) or amqp (without ssl).
- The encryption key will now be created when running merlin config.
- The merlin info connection check will now enforce a minute timeout
  check for the server connections.

### Fixed
- Added a check for initial running workers when using merlin monitor to
  eliminate race condition.
- A bug that did not change the filename of the output workspace nor of the provenance spec
  when a user variable was included in the `description.name` field.
- Temporarily locked Celery version at 4.4.2 to avoid fatal bug.

### Changed
- The default rabbitmq vhost is now <user> instead of /<user>.
- Changed default visibility timeout from 2 hours to 24 hours. Exposed this in the config
  file.
- The monitor function will now check the queues to determine when
  to exit.

## [1.5.3]

### Fixed
- Temporarily locked maestro version to avoid fatal bug introduced by maestro v1.1.7.

## [1.5.2]

### Added
- A faq entry for --mpibind when using slurm on LC.
- Version of the openfoam workflow that works without docker.
- In 'merlin examples', a version of the openfoam workflow that works without docker.

### Fixed
- The batch system will now check LSB_MCPU_HOSTS to determine the number
  of nodes on blueos systems in case LSB_HOSTS is not present.
- A few typos, partially finished material, and developer comments in the tutorials.
- PEP-8 violations like unused imports, bad formatting, broken code.
- A bug where the batch shell was not overriding the default.

### Changed
- Removed mysql dependencies and added sqlalchemy to the celery module.
- Removed mysql install from travis.
- Improved the celery worker error messages.
- The slurm launch for celery workers no longer uses the --pty option,
  this can be added by setting launch_args in the batch section.
- Adjusted wording in openfoam_wf_no_docker example.

## [1.5.1]

### Added
- merlin example `null_spec`, which may be used to generate overhead data for merlin.

### Fixed
- The task creation bottleneck.
- Bug that caused the `cmd` stdout and stderr files of a step to be overwritten by that same step's `restart`
  section.

### Changed
- Updated tutorial docs.
- Relocated code that ran upon import from file body to functions. Added the respective
  function calls.

## [1.5.0]

### Added
- `HelpParser`, which automatically prints help messages when command line commands return an error.
- Optional ssl files for the broker and results backend config.
- A url keyword in the app.yaml file to override the entire broker or results backend configuration.
- The `all` option to `batch.nodes`.
- Auto zero-padding of sample directories, e.g. 00/00, 00/01 .. 10/10
- `$(MERLIN_STOP_WORKERS)` exit code that shuts down all workers
- The `merlin monitor` command, which blocks while celery workers are running.
  This can be used at the end of a batch submission script to keep the
  allocation alive while workers are present.  
- The ~/.merlin dir will be searched for the results password.
- A warning whenever an unrecognized key is found in a Merlin spec; this may
  help users find small mistakes due to spelling or indentation more quickly.

### Fixed
- Bug that prevented an empty username for results backend and broker when using redis.
- Bug that prevented `OUTPUT_PATH` from being an integer.
- Slow sample speed in `hello_samples.yaml` from the hello example.
- Bug that always had sample directory tree start with "0"
- "Error" message whenever a non-zero return code is given
- The explicit results password (when not a file) will be read if certs path is None and it will be stripped of any whitespace.
- Misleading log message for `merlin run-workers --echo`.
- A few seconds of lag that occurred in all merlin cli commands; merlin was always searching
  thru workflow examples, even when user's command had nothing to do with workflow examples.

### Changed
- Updated docs from `pip3 install merlinwf` to `pip3 install merlin`.
- Script launching uses Merlin submission instead of subclassing maestro submit
- `$(MERLIN_HARD_FAIL)` now shuts down only workers connected to the bad step's queue
- Updated all tutorial modules

## [1.4.1] [2020-03-06]

### Changed
- Updated various aspects of tutorial documentation.

## [1.4.0] 2020-03-02

### Added
- The walltime keyword is now enabled for the slurm and flux batch types.
- LAUNCHER keywords, (slurm,flux,lsf) for specifying arguments specific
  to that parallel launcher in the run section.
- Exception messages to `merlin info`.
- Preliminary tutorial modules for early testers.

### Removed
- The problematic step `stop_workers` in `feature_demo.yaml`.

### Fixed
- Syntax errors in web doc file `merlin_variables.rst`.

### Removed
- The exclusive and signal keywords and bind for slurm in a step. The bind
  keyword is now lsf only.

## [1.3.0] 2020-02-21

### Added
- cli test flag `--local`, which can be used in place of listing out the id of each
  local cli test.
- A Merlin Dockerfile and some accompanying web documentation.
- Makefile target `release`.
- The merlin config now takes an optional --broker argument, the
  value can be None, default rabbitmq broker, or redis for a redis
  local broker.
- Missing doc options for run and run-workers.
- Check server access when `merlin info` is run.
- A port option to rabbitmq config options.
- Author and author_email to setup.py.

### Removed
- Makefile targets `pull` and `update`.
- Unneeded variables from `simple_chain.yaml`.
- All `INFO`-level logger references to Celery.

### Changed
- Updated the Merlin Sphinx web docs, including info about command line commands.
- Example workflows use python3 instead of python.
- Updated `merlin info` to lookup python3 and and pip3.
- Altered user in Dockerfile and removed build tools.
- MANIFEST.in now uses recursive-include.
- Updated docker docs.
- `make clean` is more comprehensive, now cleans docs, build files, and release files.
- The celery keyword is no longer required in `app.yaml`.

## [1.2.3] 2020-01-27

### Changed
- Adjusted `maestrowf` requirement to `maestrowf>=1.1.7dev0`.

## [1.2.2] 2020-01-24

### Removed
- Unused directory `workflows/` at the top level (not to be confused with
  `merlin/examples/workflows/`)

### Fixed
- Bug related to missing package `merlin/examples/workflows` in PYPI distribution.

## [1.2.1] 2020-01-24

### Fixed
- Bug related to a missing path in `MANIFEST.in`.
- Error message when trying to run merlin without the app config file.

## [1.2.0] 2020-01-23

### Added
- `version_tests.sh`, for CI checking that the merlin version is incremented
  before changes are merged into master.
- Allow for the maestro `$(LAUNCHER)` syntax in tasks, this requires the
  nodes and procs variables in the task just as in maestro. The LAUNCHER keyword
  is implemented for flux, lsf, slurm and local types.  The lsf type
  will use the LLNL srun wrapper for jsrun when the lsf-srun batch type
  is used. The flux version will be checked to determine the proper format
  of the parallel launch call.
- Local CLI tests for the above `$(LAUNCHER)` feature.
- `machines` keyword, in the `merlin.resources.workers.<name>` section. This allows
  the user to assign workers (and thence, steps) to a given machine.
  All of the machines must have access to the `OUTPUT_PATH`, The
  steps list is mandatory for all workers. Once the machines are added, then only
  the workers for the given set of steps on the specific machine will start. The
  workers must be individually started on all of the listed machines separately by
  the user (`merlin run-workers`).
- New step field `restart`. This command runs when merlin receives a
  `$(MERLIN_RESTART)` exception. If no `restart` field is found, the `cmd`
  command re-runs instead.

### Fixed
- A bug in the `flux_test` example workflow.

### Changed
- Improved the `fix-style` dev Makefile target.
- Improved the `version` dev Makefile target.
- Updated travis logic.
- `MERLIN_RESTART` (which re-ran the `cmd` of a step) has been renamed to `MERLIN_RETRY`.


## [1.1.1] - 2020-01-09

### Added
- Makefile target `version` for devs to auto-increment the version.

## [1.1.0] - 2020-01-07

### Added
- Development dependencies install via pip: `pip install "merlinwf[dev]"`.
- `merlin status <yaml spec>` that returns queues, number of connected
  workers and number of unused tasks in each of those queues.
- `merlin example` cli command, which allows users to start running the
  examples immediately (even after pip-installing).

### Fixed
- `MANIFEST.in` fixes as required by Spack.
- `requirements.txt` just has release components, not dev deps.
- A bug related to the deprecated word 'unicode' in `openfilelist.py`.
- Broken Merlin logo image on PyPI summary page.
- Documentation typos.

### Changed
- Made `README.md` more concise and user-friendly.

### Removed
- Dependencies outside the requirements directory.
- LLNL-specific material in the Makefile.

### Deprecated
- `merlin-templates` cli command, in favor of `merlin example`.


## [1.0.5] - 2019-12-05

### Fixed
- Change the form of the maestrowf git requirement.


## [1.0.4] - 2019-12-04

### Added
- `requirements.txt` files and `scripts` directories for internal workflow examples.

### Fixed
- Added missing dependency `tabulate` to `release.txt`.

## [1.0.3] - 2019-12-04

### Added
Added the requirements files to the MANIFEST.in file for source
distributions.

## [1.0.2] - 2019-12-04
Negligible changes related to PyPI.

## [1.0.1] - 2019-12-04
Negligible changes related to PyPI.

## [1.0.0] - 2019-11-19
First public release. See the docs and merlin -h for details.
Here are some highlights.

### Added
- A changelog!
- Templated workflows generator. See `merlin-templates`
- Steps in any language. Set with study.step.run.shell in spec file. For instance:
```
    - name: python2_hello
      description: |
          do something in python2
      run:
          cmd: |
            print "OMG is this in python2?"
            print "Variable X2 is $(X2)"
          shell: /usr/bin/env python2
          task_queue: pyth2_hello
```
- Integration testing `make cli-tests`
- Style rules (isort and black). See `make check-style` and `make fix-style`
- Dry-run ability for workflows, which will cause workers to setup workspaces,
but skip execution (all variables will be expanded). Eg: `merlin run --local --dry-run`.
- Command line override of variable names. `merlin run --vars OUTPUT_PATH=/run/here/instead`

### Changed
- MerlinSpec class subclasses from Maestro

### Deprecated
- `merlin kill-workers`. Use `merlin stop-workers`

### Removed
- Dependencies on optional tools
- Unused fields in example workflows

### Fixed
- Multi-type samples (eg strings as well as floats)
- Single sample and single feature samples

### Security
- Auto-encryption of backend traffic<|MERGE_RESOLUTION|>--- conflicted
+++ resolved
@@ -10,7 +10,6 @@
   - NOTE: an export command `export LC_ALL='C'` had to be added to fix a bug in the WEAVE CI. This can be removed when we resolve this issue for the `merlin server` command
 - Tests for the `celeryadapter.py` module
 - New CeleryTestWorkersManager context to help with starting/stopping workers for tests
-<<<<<<< HEAD
 - A new command `merlin detailed-status` that displays task-by-task status information about your study
   - This has options to filter by return code, task queues, task statuses, and workers
   - You can set a limit on the number of tasks to display
@@ -56,16 +55,12 @@
 - Pulled the needs_merlin_expansion() method out of the Step class and made it a function instead
 - Removed `tabulate_info` function; replaced with tabulate from the tabulate library
 - Moved `verify_filepath` and `verify_dirpath` from `merlin/main.py` to `merlin/utils.py`
-=======
->>>>>>> 40930c22
 
 ### Fixed
 - The `merlin status` command so that it's consistent in its output whether using redis or rabbitmq as the broker
 - The `merlin monitor` command will now keep an allocation up if the queues are empty and workers are still processing tasks
 - Add the restart keyword to the specification docs
-<<<<<<< HEAD
 - Cyclical imports and config imports that could easily cause ci issues
-=======
 
 ### Changed
 - The entire documentation has been ported to MkDocs and re-organized
@@ -81,7 +76,6 @@
   - Updated "FAQ" page to include more links to helpful locations throughout the documentation
   - Set up a place to store API docs
   - New "Contact" page with info on reaching Merlin devs
->>>>>>> 40930c22
 
 ## [1.11.1]
 ### Fixed
