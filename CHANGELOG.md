# Changelog
All notable changes to Merlin will be documented in this file.

The format is based on [Keep a Changelog](https://keepachangelog.com/en/1.0.0/),
and this project adheres to [Semantic Versioning](https://semver.org/spec/v2.0.0.html).

## [Unreleased]

### Added
- `retry_delay` field in a step to specify a countdown in seconds prior to running a
  restart or retry.
- New merlin example `restart_delay` that demonstrates usage of this feature.

### Changed
- `feature_demo` now uses `merlin-spellbook` instead of its own scripts.
- Remove the `--mpi=none` `srun` default launch argument. This can be added by
  setting the `launch_args` argument in the batch section in the spec.
- Merlin CI is now handled by Github Actions.
- Certain tests and source code have been refactored to abide by Flake8 conventions.

<<<<<<< HEAD
	
=======
- Reorganized the `tests` module. Made `unit` dir alongside `integration` dir. Decomposed
  `run_tests.py` into 3 files with distinct responsibilities.
- Merlin CI is now handled by Github Actions.
- Flake8 examination slightly modified for more generous cyclomatic complexity
	- Certain tests and source code have been refactored to abide by Flake8 conventions.

>>>>>>> e5b9d383
## [1.7.9]

### Fixed
- Bug that caused steps to raise a fatal error (instead of soft failing) after maxing
  out step retries. Occurred if steps were part of a chord.

## [1.7.8]

### Fixed
- Bug that caused step restarts to lose alternate shell specification, and
  associated CLI `restart_shell` test.

## [1.7.7]

### Fixed
- Bug that caused example workflows with a variable reference in their
  name to be listed by `merlin example list` with variable reference notation.
- Bug that caused `requirements.txt` files to be excluded from generated
  `merlin example` dirs.
- Bug that causes step restarts to lose alternate shell specification. Also added
  CLI test for this case.

### Changed
- Default broker server password is now `jackalope-password`, since `rabbit` is
  currently accessed by developers only.

## [1.7.6]

### Added
- The first version of an optimization workflow, which can be accessed with
  `merlin example optimization`.
- Dev requirement library for finding dependencies (and `make reqlist` target)

### Changed
- Improved warning and help messages about `no_errors`

### Fixed
- Pinned to celery>5.0.3 so that `merlin purge` works again

## [1.7.5]

### Changed
- Now requiring Celery version 5.x.
- Further improvements to the `null_spec` example.

## [1.7.4]

### Fixed
- Users will no longer see the message, "Cannot set the submission time of '<step name>'
  because it has already been set", when tasks are restarted.
- Bug causing `merlin restart` to break.

### Changed
- Improved internal logic beyond the crude fixes of the prior 2 patches.
- Added a developer cli test for the minimum valid spec format.
- Improvements to the `null_spec` example, used for measuring overhead in merlin. Includes
  a new `null_chain` and removes the now-redundant `sim_spec`.

## [1.7.3]

### Fixed
- Completed 1.7.2 fix for `merlin run-workers`.

## [1.7.2]

### Fixed
- Fatal bug triggered by a spec missing the `env` or `global.parameters` sections.

## [1.7.1]

### Added
- When using the `--samplesfile` flag, the samples file is now copied to `merlin_info` for
  provenance.

### Fixed
- Exceptions in connection check sub-process will now be caught.

## [1.7.0]

### Added
- The ability to override any value of the celery configuration thru `app.yaml` in `celery.override`.
- Support and faq entry for `pgen` with `merlin run --pgen` and optional `--parg`.
- Documentation on `level_max_dirs`.
- Easier-to-read provenance specs.
- Documentation on the new 3 types of provenance spec.

### Fixed
- Flux test example data collection for new versions of flux.
- Fixed Docker ubuntu version.
- Removed expansion of env variables in shell sections (`cmd` and `restart`) of provenance
  specs. This allows the shell command itself to expand environment variables, and gives
  users greater flexibility.
- Allowed environment variables to be properly expanded in study `description.name`.
- Tilde (~) now properly expands as part of a path in non-shell sections.
- The rediss cert_reqs keyword was changed to ssl_cert_reqs.

### Changed
- Updated tutorial redis version to 6.0.5.

## [1.6.2]

### Added
- The sample generation command now logs `stdout`, `stderr`, and `cmd.sh` to `merlin_info/`.
- 12 hidden test specs and associated cli tests, for cli tests with specs that we
  do not want in `merlin examples`.
- Inside `merlin_info/`, added provenance specs `<name>.orig.yaml`, `<name>.expanded.yaml`, and
  `<name>.partial.yaml` (identical to the original spec, but with expanded user variables).

### Fixed
- Updated to new celery (4.4.5) syntax for signature return codes.
- Corrected prior visibility timeout bugfix.
- Fixed and reactivated 3 cli tests.
- Added the `bank` and `walltime` keywords to the batch slurm launch, these
  will not alter the lsf launch.

### Changed
- Slightly improved logic by using regex to match variable tokens.
- Reduced instances of I/O, `MerlinStudy` logic is now in-memory to a greater extent.

## [1.6.1]

### Fixed
- Error if app.yaml does not have visibility timeout seconds.

## [1.6.0]

### Added
- The broker name can now be amqps (with ssl) or amqp (without ssl).
- The encryption key will now be created when running merlin config.
- The merlin info connection check will now enforce a minute timeout
  check for the server connections.

### Fixed
- Added a check for initial running workers when using merlin monitor to
  eliminate race condition.
- A bug that did not change the filename of the output workspace nor of the provenance spec
  when a user variable was included in the `description.name` field.
- Temporarily locked Celery version at 4.4.2 to avoid fatal bug.

### Changed
- The default rabbitmq vhost is now <user> instead of /<user>.
- Changed default visibility timeout from 2 hours to 24 hours. Exposed this in the config
  file.
- The monitor function will now check the queues to determine when
  to exit.

## [1.5.3]

### Fixed
- Temporarily locked maestro version to avoid fatal bug introduced by maestro v1.1.7.

## [1.5.2]

### Added
- A faq entry for --mpibind when using slurm on LC.
- Version of the openfoam workflow that works without docker.
- In 'merlin examples', a version of the openfoam workflow that works without docker.

### Fixed
- The batch system will now check LSB_MCPU_HOSTS to determine the number
  of nodes on blueos systems in case LSB_HOSTS is not present.
- A few typos, partially finished material, and developer comments in the tutorials.
- PEP-8 violations like unused imports, bad formatting, broken code.
- A bug where the batch shell was not overriding the default.

### Changed
- Removed mysql dependencies and added sqlalchemy to the celery module.
- Removed mysql install from travis.
- Improved the celery worker error messages.
- The slurm launch for celery workers no longer uses the --pty option,
  this can be added by setting launch_args in the batch section.
- Adjusted wording in openfoam_wf_no_docker example.

## [1.5.1]

### Added
- merlin example `null_spec`, which may be used to generate overhead data for merlin.

### Fixed
- The task creation bottleneck.
- Bug that caused the `cmd` stdout and stderr files of a step to be overwritten by that same step's `restart`
  section.

### Changed
- Updated tutorial docs.
- Relocated code that ran upon import from file body to functions. Added the respective
  function calls.

## [1.5.0]

### Added
- `HelpParser`, which automatically prints help messages when command line commands return an error.
- Optional ssl files for the broker and results backend config.
- A url keyword in the app.yaml file to override the entire broker or results backend configuration.
- The `all` option to `batch.nodes`.
- Auto zero-padding of sample directories, e.g. 00/00, 00/01 .. 10/10
- `$(MERLIN_STOP_WORKERS)` exit code that shuts down all workers
- The `merlin monitor` command, which blocks while celery workers are running.
  This can be used at the end of a batch submission script to keep the
  allocation alive while workers are present.  
- The ~/.merlin dir will be searched for the results password.
- A warning whenever an unrecognized key is found in a Merlin spec; this may
  help users find small mistakes due to spelling or indentation more quickly.

### Fixed
- Bug that prevented an empty username for results backend and broker when using redis.
- Bug that prevented `OUTPUT_PATH` from being an integer.
- Slow sample speed in `hello_samples.yaml` from the hello example.
- Bug that always had sample directory tree start with "0"
- "Error" message whenever a non-zero return code is given
- The explicit results password (when not a file) will be read if certs path is None and it will be stripped of any whitespace.
- Misleading log message for `merlin run-workers --echo`.
- A few seconds of lag that occurred in all merlin cli commands; merlin was always searching
  thru workflow examples, even when user's command had nothing to do with workflow examples.

### Changed
- Updated docs from `pip3 install merlinwf` to `pip3 install merlin`.
- Script launching uses Merlin submission instead of subclassing maestro submit
- `$(MERLIN_HARD_FAIL)` now shuts down only workers connected to the bad step's queue
- Updated all tutorial modules

## [1.4.1] [2020-03-06]

### Changed
- Updated various aspects of tutorial documentation.

## [1.4.0] 2020-03-02

### Added
- The walltime keyword is now enabled for the slurm and flux batch types.
- LAUNCHER keywords, (slurm,flux,lsf) for specifying arguments specific
  to that parallel launcher in the run section.
- Exception messages to `merlin info`.
- Preliminary tutorial modules for early testers.

### Removed
- The problematic step `stop_workers` in `feature_demo.yaml`.

### Fixed
- Syntax errors in web doc file `merlin_variables.rst`.

### Removed
- The exclusive and signal keywords and bind for slurm in a step. The bind
  keyword is now lsf only.

## [1.3.0] 2020-02-21

### Added
- cli test flag `--local`, which can be used in place of listing out the id of each
  local cli test.
- A Merlin Dockerfile and some accompanying web documentation.
- Makefile target `release`.
- The merlin config now takes an optional --broker argument, the
  value can be None, default rabbitmq broker, or redis for a redis
  local broker.
- Missing doc options for run and run-workers.
- Check server access when `merlin info` is run.
- A port option to rabbitmq config options.
- Author and author_email to setup.py.

### Removed
- Makefile targets `pull` and `update`.
- Unneeded variables from `simple_chain.yaml`.
- All `INFO`-level logger references to Celery.

### Changed
- Updated the Merlin Sphinx web docs, including info about command line commands.
- Example workflows use python3 instead of python.
- Updated `merlin info` to lookup python3 and and pip3.
- Altered user in Dockerfile and removed build tools.
- MANIFEST.in now uses recursive-include.
- Updated docker docs.
- `make clean` is more comprehensive, now cleans docs, build files, and release files.
- The celery keyword is no longer required in `app.yaml`.

## [1.2.3] 2020-01-27

### Changed
- Adjusted `maestrowf` requirement to `maestrowf>=1.1.7dev0`.

## [1.2.2] 2020-01-24

### Removed
- Unused directory `workflows/` at the top level (not to be confused with
  `merlin/examples/workflows/`)

### Fixed
- Bug related to missing package `merlin/examples/workflows` in PYPI distribution.

## [1.2.1] 2020-01-24

### Fixed
- Bug related to a missing path in `MANIFEST.in`.
- Error message when trying to run merlin without the app config file.

## [1.2.0] 2020-01-23

### Added
- `version_tests.sh`, for CI checking that the merlin version is incremented
  before changes are merged into master.
- Allow for the maestro `$(LAUNCHER)` syntax in tasks, this requires the
  nodes and procs variables in the task just as in maestro. The LAUNCHER keyword
  is implemented for flux, lsf, slurm and local types.  The lsf type
  will use the LLNL srun wrapper for jsrun when the lsf-srun batch type
  is used. The flux version will be checked to determine the proper format
  of the parallel launch call.
- Local CLI tests for the above `$(LAUNCHER)` feature.
- `machines` keyword, in the `merlin.resources.workers.<name>` section. This allows
  the user to assign workers (and thence, steps) to a given machine.
  All of the machines must have access to the `OUTPUT_PATH`, The
  steps list is mandatory for all workers. Once the machines are added, then only
  the workers for the given set of steps on the specific machine will start. The
  workers must be individually started on all of the listed machines separately by
  the user (`merlin run-workers`).
- New step field `restart`. This command runs when merlin receives a
  `$(MERLIN_RESTART)` exception. If no `restart` field is found, the `cmd`
  command re-runs instead.

### Fixed
- A bug in the `flux_test` example workflow.

### Changed
- Improved the `fix-style` dev Makefile target.
- Improved the `version` dev Makefile target.
- Updated travis logic.
- `MERLIN_RESTART` (which re-ran the `cmd` of a step) has been renamed to `MERLIN_RETRY`.


## [1.1.1] - 2020-01-09

### Added
- Makefile target `version` for devs to auto-increment the version.

## [1.1.0] - 2020-01-07

### Added
- Development dependencies install via pip: `pip install "merlinwf[dev]"`.
- `merlin status <yaml spec>` that returns queues, number of connected
  workers and number of unused tasks in each of those queues.
- `merlin example` cli command, which allows users to start running the
  examples immediately (even after pip-installing).

### Fixed
- `MANIFEST.in` fixes as required by Spack.
- `requirements.txt` just has release components, not dev deps.
- A bug related to the deprecated word 'unicode' in `openfilelist.py`.
- Broken Merlin logo image on PyPI summary page.
- Documentation typos.

### Changed
- Made `README.md` more concise and user-friendly.

### Removed
- Dependencies outside the requirements directory.
- LLNL-specific material in the Makefile.

### Deprecated
- `merlin-templates` cli command, in favor of `merlin example`.


## [1.0.5] - 2019-12-05

### Fixed
- Change the form of the maestrowf git requirement.


## [1.0.4] - 2019-12-04

### Added
- `requirements.txt` files and `scripts` directories for internal workflow examples.

### Fixed
- Added missing dependency `tabulate` to `release.txt`.

## [1.0.3] - 2019-12-04

### Added
Added the requirements files to the MANIFEST.in file for source
distributions.

## [1.0.2] - 2019-12-04
Negligible changes related to PyPI.

## [1.0.1] - 2019-12-04
Negligible changes related to PyPI.

## [1.0.0] - 2019-11-19
First public release. See the docs and merlin -h for details.
Here are some highlights.

### Added
- A changelog!
- Templated workflows generator. See `merlin-templates`
- Steps in any language. Set with study.step.run.shell in spec file. For instance:
```
    - name: python2_hello
      description: |
          do something in python2
      run:
          cmd: |
            print "OMG is this in python2?"
            print "Variable X2 is $(X2)"
          shell: /usr/bin/env python2
          task_queue: pyth2_hello
```
- Integration testing `make cli-tests`
- Style rules (isort and black). See `make check-style` and `make fix-style`
- Dry-run ability for workflows, which will cause workers to setup workspaces,
but skip execution (all variables will be expanded). Eg: `merlin run --local --dry-run`.
- Command line override of variable names. `merlin run --vars OUTPUT_PATH=/run/here/instead`

### Changed
- MerlinSpec class subclasses from Maestro

### Deprecated
- `merlin kill-workers`. Use `merlin stop-workers`

### Removed
- Dependencies on optional tools
- Unused fields in example workflows

### Fixed
- Multi-type samples (eg strings as well as floats)
- Single sample and single feature samples

### Security
- Auto-encryption of backend traffic<|MERGE_RESOLUTION|>--- conflicted
+++ resolved
@@ -17,17 +17,12 @@
   setting the `launch_args` argument in the batch section in the spec.
 - Merlin CI is now handled by Github Actions.
 - Certain tests and source code have been refactored to abide by Flake8 conventions.
-
-<<<<<<< HEAD
-	
-=======
 - Reorganized the `tests` module. Made `unit` dir alongside `integration` dir. Decomposed
   `run_tests.py` into 3 files with distinct responsibilities.
 - Merlin CI is now handled by Github Actions.
 - Flake8 examination slightly modified for more generous cyclomatic complexity
 	- Certain tests and source code have been refactored to abide by Flake8 conventions.
 
->>>>>>> e5b9d383
 ## [1.7.9]
 
 ### Fixed
