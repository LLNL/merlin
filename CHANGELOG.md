# Changelog
All notable changes to Merlin will be documented in this file.

The format is based on [Keep a Changelog](https://keepachangelog.com/en/1.0.0/),
and this project adheres to [Semantic Versioning](https://semver.org/spec/v2.0.0.html).

## [Unreleased]

### Added
<<<<<<< HEAD
- `HelpParser`, which automatically prints help messages when command line commands return an error.
=======
- Optional ssl files for the broker and results backend config.
- A url keyword in the app.yaml file to override the entire broker or results backend configuration.
- The `all` option to `batch.nodes`.
- Auto zero-padding of sample directories, e.g. 00/00, 00/01 .. 10/10
- `$(MERLIN_STOP_WORKERS)` exit code that shuts down all workers
- The `merlin monitor` command, which blocks while celery workers are running.
  This can be used at the end of a batch submission script to keep the
  allocation alive while workers are present.  
>>>>>>> dcfd939b

### Fixed
- Bug that prevented an empty username for results backend and broker when using redis.
- Bug that prevented `OUTPUT_PATH` from being an integer.
<<<<<<< HEAD
- Slow sample speed in `hello_samples.yaml` from the hello example.
=======
- Bug that always had sample directory tree start with "0"
- "Error" message whenever a non-zero return code is given

### Changed
- Updated docs from `pip3 install merlinwf` to `pip3 install merlin`.
- Script launching uses Merlin submission instead of subclassing maestro submit
- `$(MERLIN_HARD_FAIL)` now shuts down only workers connected to the bad step's queue
>>>>>>> dcfd939b

## [1.4.1] [2020-03-06]

### Changed
- Updated various aspects of tutorial documentation.

## [1.4.0] 2020-03-02

### Added
- The walltime keyword is now enabled for the slurm and flux batch types.
- LAUNCHER keywords, (slurm,flux,lsf) for specifying arguments specific
  to that parallel launcher in the run section.
- Exception messages to `merlin info`.
- Preliminary tutorial modules for early testers.

### Removed
- The problematic step `stop_workers` in `feature_demo.yaml`.

### Fixed
- Syntax errors in web doc file `merlin_variables.rst`.

### Removed
- The exclusive and signal keywords and bind for slurm in a step. The bind
  keyword is now lsf only.

## [1.3.0] 2020-02-21

### Added
- cli test flag `--local`, which can be used in place of listing out the id of each
  local cli test.
- A Merlin Dockerfile and some accompanying web documentation.
- Makefile target `release`.
- The merlin config now takes an optional --broker argument, the
  value can be None, default rabbitmq broker, or redis for a redis
  local broker.
- Missing doc options for run and run-workers.
- Check server access when `merlin info` is run.
- A port option to rabbitmq config options.
- Author and author_email to setup.py.

### Removed
- Makefile targets `pull` and `update`.
- Unneeded variables from `simple_chain.yaml`.
- All `INFO`-level logger references to Celery.

### Changed
- Updated the Merlin Sphinx web docs, including info about command line commands.
- Example workflows use python3 instead of python.
- Updated `merlin info` to lookup python3 and and pip3.
- Altered user in Dockerfile and removed build tools.
- MANIFEST.in now uses recursive-include.
- Updated docker docs.
- `make clean` is more comprehensive, now cleans docs, build files, and release files.
- The celery keyword is no longer required in `app.yaml`.

## [1.2.3] 2020-01-27

### Changed
- Adjusted `maestrowf` requirement to `maestrowf>=1.1.7dev0`.

## [1.2.2] 2020-01-24

### Removed
- Unused directory `workflows/` at the top level (not to be confused with
  `merlin/examples/workflows/`)

### Fixed
- Bug related to missing package `merlin/examples/workflows` in PYPI distribution.

## [1.2.1] 2020-01-24

### Fixed
- Bug related to a missing path in `MANIFEST.in`.
- Error message when trying to run merlin without the app config file.

## [1.2.0] 2020-01-23

### Added
- `version_tests.sh`, for CI checking that the merlin version is incremented
  before changes are merged into master.
- Allow for the maestro `$(LAUNCHER)` syntax in tasks, this requires the 
  nodes and procs variables in the task just as in maestro. The LAUNCHER keyword
  is implemented for flux, lsf, slurm and local types.  The lsf type
  will use the LLNL srun wrapper for jsrun when the lsf-srun batch type 
  is used. The flux version will be checked to determine the proper format 
  of the parallel launch call.
- Local CLI tests for the above `$(LAUNCHER)` feature.
- `machines` keyword, in the `merlin.resources.workers.<name>` section. This allows
  the user to assign workers (and thence, steps) to a given machine. 
  All of the machines must have access to the `OUTPUT_PATH`, The
  steps list is mandatory for all workers. Once the machines are added, then only
  the workers for the given set of steps on the specific machine will start. The
  workers must be individually started on all of the listed machines separately by
  the user (`merlin run-workers`).
- New step field `restart`. This command runs when merlin receives a
  `$(MERLIN_RESTART)` exception. If no `restart` field is found, the `cmd`
  command re-runs instead.

### Fixed
- A bug in the `flux_test` example workflow.

### Changed
- Improved the `fix-style` dev Makefile target.
- Improved the `version` dev Makefile target.
- Updated travis logic.
- `MERLIN_RESTART` (which re-ran the `cmd` of a step) has been renamed to `MERLIN_RETRY`.


## [1.1.1] - 2020-01-09

### Added
- Makefile target `version` for devs to auto-increment the version.

## [1.1.0] - 2020-01-07

### Added
- Development dependencies install via pip: `pip install "merlinwf[dev]"`.
- `merlin status <yaml spec>` that returns queues, number of connected
  workers and number of unused tasks in each of those queues.
- `merlin example` cli command, which allows users to start running the
  examples immediately (even after pip-installing).

### Fixed
- `MANIFEST.in` fixes as required by Spack.
- `requirements.txt` just has release components, not dev deps.
- A bug related to the deprecated word 'unicode' in `openfilelist.py`.
- Broken Merlin logo image on PyPI summary page.
- Documentation typos.

### Changed
- Made `README.md` more concise and user-friendly.

### Removed
- Dependencies outside the requirements directory.
- LLNL-specific material in the Makefile.

### Deprecated
- `merlin-templates` cli command, in favor of `merlin example`.


## [1.0.5] - 2019-12-05

### Fixed
- Change the form of the maestrowf git requirement.


## [1.0.4] - 2019-12-04

### Added
- `requirements.txt` files and `scripts` directories for internal workflow examples.

### Fixed
- Added missing dependency `tabulate` to `release.txt`.

## [1.0.3] - 2019-12-04

### Added
Added the requirements files to the MANIFEST.in file for source 
distributions.

## [1.0.2] - 2019-12-04
Negligible changes related to PyPI.

## [1.0.1] - 2019-12-04
Negligible changes related to PyPI.

## [1.0.0] - 2019-11-19
First public release. See the docs and merlin -h for details.
Here are some highlights.

### Added
- A changelog!
- Templated workflows generator. See `merlin-templates`
- Steps in any language. Set with study.step.run.shell in spec file. For instance:
```
    - name: python2_hello
      description: |
          do something in python2
      run:
          cmd: |
            print "OMG is this in python2?"
            print "Variable X2 is $(X2)"
          shell: /usr/bin/env python2
          task_queue: pyth2_hello
```
- Integration testing `make cli-tests`
- Style rules (isort and black). See `make check-style` and `make fix-style`
- Dry-run ability for workflows, which will cause workers to setup workspaces, 
but skip execution (all variables will be expanded). Eg: `merlin run --local --dry-run`.
- Command line override of variable names. `merlin run --vars OUTPUT_PATH=/run/here/instead`

### Changed
- MerlinSpec class subclasses from Maestro

### Deprecated
- `merlin kill-workers`. Use `merlin stop-workers`

### Removed
- Dependencies on optional tools
- Unused fields in example workflows

### Fixed
- Multi-type samples (eg strings as well as floats)
- Single sample and single feature samples

### Security
- Auto-encryption of backend traffic<|MERGE_RESOLUTION|>--- conflicted
+++ resolved
@@ -7,9 +7,7 @@
 ## [Unreleased]
 
 ### Added
-<<<<<<< HEAD
 - `HelpParser`, which automatically prints help messages when command line commands return an error.
-=======
 - Optional ssl files for the broker and results backend config.
 - A url keyword in the app.yaml file to override the entire broker or results backend configuration.
 - The `all` option to `batch.nodes`.
@@ -18,14 +16,11 @@
 - The `merlin monitor` command, which blocks while celery workers are running.
   This can be used at the end of a batch submission script to keep the
   allocation alive while workers are present.  
->>>>>>> dcfd939b
 
 ### Fixed
 - Bug that prevented an empty username for results backend and broker when using redis.
 - Bug that prevented `OUTPUT_PATH` from being an integer.
-<<<<<<< HEAD
 - Slow sample speed in `hello_samples.yaml` from the hello example.
-=======
 - Bug that always had sample directory tree start with "0"
 - "Error" message whenever a non-zero return code is given
 
@@ -33,7 +28,6 @@
 - Updated docs from `pip3 install merlinwf` to `pip3 install merlin`.
 - Script launching uses Merlin submission instead of subclassing maestro submit
 - `$(MERLIN_HARD_FAIL)` now shuts down only workers connected to the bad step's queue
->>>>>>> dcfd939b
 
 ## [1.4.1] [2020-03-06]
 
