# Changelog
All notable changes to Merlin will be documented in this file.

The format is based on [Keep a Changelog](https://keepachangelog.com/en/1.0.0/),
and this project adheres to [Semantic Versioning](https://semver.org/spec/v2.0.0.html).

<<<<<<< HEAD
## [unreleased]
### Added
- New file `merlin/study/status.py` dedicated to work relating to the status command
  - Contains the Status and DetailedStatus classes
- New file `merlin/common/dumper.py` containing a Dumper object to help dump output to outfiles
- Study name and parameter info now stored in the DAG and MerlinStep objects
- Added functions to `merlin/display.py` that help display status information:
  - `display_status_summary` handles the display for the `merlin status` command
  - `display_progress_bar` generates and displays a progress bar
- Added new methods to the MerlinSpec class:
  - get_tasks_per_step()
- Added methods to the MerlinStepRecord class to mark status changes for tasks as they run (follows Maestro's StepRecord format mostly)
- Added methods to the Step class:
  - name_no_params()
- Added a property paramater_labels to the MerlinStudy class
- Added two new utility functions:
  - dict_deep_merge() that deep merges two dicts into one
  - ws_time_to_dt() that converts a workspace timestring (YYYYMMDD-HHMMSS) to a datetime object
- A new celery task `condense_status_files` to be called when sets of samples finish
- Added a celery config setting `worker_cancel_long_running_tasks_on_connection_loss` since this functionality is about to change in the next version of celery
- Tests for the Status class
  - this required adding a decent amount of test files to help with the tests; these can be found under the tests/unit/study/status_test_files directory

### Fixed
- Cyclical imports and config imports that could easily cause ci issues
=======
## [1.11.0]
### Added
- New reserved variable:
  - `VLAUNCHER`: The same functionality as the `LAUNCHER` variable, but will substitute shell variables `MERLIN_NODES`, `MERLIN_PROCS`, `MERLIN_CORES`, and `MERLIN_GPUS` for nodes, procs, cores per task, and gpus
>>>>>>> 99d56598

### Changed
- Hardcoded Sphinx v5.3.0 requirement is now removed so we can use latest Sphinx
- Reformatted the entire `merlin status` command
  - Now accepts both spec files and workspace directories as arguments
    - e.g. "merlin status hello.yaml" and "merlin status hello_20230228-111920/" both work
  - Removed the --steps flag
  - Replaced the --csv flag with the --dump flag
    - This will make it easier in the future to adopt more file types to dump to
  - New functionality:
    - Shows step_by_step progress bar for tasks
    - Displays a summary of task statuses below the progress bar
- Split the `add_chains_to_chord` function in `merlin/common/tasks.py` into two functions:
  - `get_1d_chain` which converts a 2D list of chains into a 1D list
  - `launch_chain` which launches the 1D chain
- Pulled the needs_merlin_expansion() method out of the Step class and made it a function instead
- Removed `tabulate_info` function; replaced with tabulate from the tabulate library
- Moved `verify_filepath` and `verify_dirpath` from `merlin/main.py` to `merlin/utils.py`

### Fixed
- A bug where the filenames in iterative workflows kept appending `.out`, `.partial`, or `.expanded` to the filenames stored in the `merlin_info/` subdirectory
- A bug where a skewed sample hierarchy was created when a restart was necessary in the `add_merlin_expanded_chain_to_chord` task

## [1.10.3]
### Added
- The *.conf regex for the recursive-include of the merlin server directory so that pip will add it to the wheel
- A note to the docs for how to fix an issue where the `merlin server start` command hangs

### Changed
- Bump certifi from 2022.12.7 to 2023.7.22 in /docs
- Bump pygments from 2.13.0 to 2.15.0 in /docs
- Bump requests from 2.28.1 to 2.31.0 in /docs

## [1.10.2]
### Fixed
- A bug where the .orig, .partial, and .expanded file names were using the study name rather than the original file name
- A bug where the openfoam_wf_singularity example was not being found
- Some build warnings in the docs (unknown targets, duplicate targets, title underlines too short, etc.)
- A bug where when the output path contained a variable that was overridden, the overridden variable was not changed in the output_path
- A bug where permission denied errors happened when checking for system scheduler

### Added
- Tests for ensuring `$(MERLIN_SPEC_ORIGINAL_TEMPLATE)`, `$(MERLIN_SPEC_ARCHIVED_COPY)`, and `$(MERLIN_SPEC_EXECUTED_RUN)` are stored correctly
- A pdf download format for the docs
- Tests for cli substitutions

### Changed
- The ProvenanceYAMLFileHasRegex condition for integration tests now saves the study name and spec file name as attributes instead of just the study name
  - This lead to minor changes in 3 tests ("local override feature demo", "local pgen feature demo", and "remote feature demo") with what we pass to this specific condition
- Updated scikit-learn requirement for the openfoam_wf_singularity example
- Uncommented Latex support in the docs configuration to get pdf builds working

## [1.10.1]
### Fixed
- A bug where assigning a worker all steps also assigned steps to the default worker

### Added
- Tests to make sure the default worker is being assigned properly

### Changed
- Requirement name in examples/workflows/remote_feature_demo/requirements.txt and examples/workflows/feature_demo/requirements.txt from sklearn to scikit-learn since sklearn is now deprecated

## [1.10.0]
### Fixed
- Pip wheel wasn't including .sh files for merlin examples
- The learn.py script in the openfoam_wf* examples will now create the missing Energy v Lidspeed plot
- Fixed the flags associated with the `stop-workers` command (--spec, --queues, --workers)
- Fixed the --step flag for the `run-workers` command
- Fixed most of the pylint errors that we're showing up when you ran `make check-style`
  - Some errors have been disabled rather than fixed. These include:
    - Any pylint errors in merlin_template.py since it's deprecated now
    - A "duplicate code" instance between a function in `expansion.py` and a method in `study.py`
      - The function is explicitly not creating a MerlinStudy object so the code *must* be duplicate here
    - Invalid-name (C0103): These errors typically relate to the names of short variables (i.e. naming files something like f or errors e)
    - Unused-argument (W0613): These have been disabled for celery-related functions since celery *does* use these arguments behind the scenes
    - Broad-exception (W0718): Pylint wants a more specific exception but sometimes it's ok to have a broad exception
    - Import-outside-toplevel (C0415): Sometimes it's necessary for us to import inside a function. Where this is the case, these errors are disabled
    - Too-many-statements (R0915): This is disabled for the `setup_argparse` function in `main.py` since it's necessary to be big. It's disabled in `tasks.py` and `celeryadapter.py` too until we can get around to refactoring some code there
    - No-else-return (R1705): These are disabled in `router.py` until we refactor the file
    - Consider-using-with (R1732): Pylint wants us to consider using with for calls to subprocess.run or subprocess.Popen but it's not necessary
    - Too-many-arguments (R0913): These are disabled for functions that I believe *need* to have several arguments
      - Note: these could be fixed by using *args and **kwargs but it makes the code harder to follow so I'm opting to not do that
    - Too-many-local-variables (R0914): These are disabled for functions that have a lot of variables
      - It may be a good idea at some point to go through these and try to find ways to shorten the number of variables used or split the functions up
    - Too-many-branches (R0912): These are disabled for certain functions that require a good amount of branching
      - Might be able to fix this in the future if we split functions up more
    - Too-few-public-methods (R0903): These are disabled for classes we may add to in the future or "wrapper" classes
    - Attribute-defined-outside-init (W0201): These errors are only disabled in `specification.py` as they occur in class methods so init() won't be called
- Fixed an issue where the walltime value in the batch block was being converted to an integer instead of remaining in HH:MM:SS format

### Added
- Now loads np.arrays of dtype='object', allowing mix-type sample npy
- Added a singularity container openfoam_wf example
- Added flux native worker launch support
- Added PBS flux launch support
- Added check_for_flux, check_for_slurm, check_for_lsf, and check_for_pbs utility functions
- Tests for the `stop-workers` command
- A function in `run_tests.py` to check that an integration test definition is formatted correctly
- A new dev_workflow example `multiple_workers.yaml` that's used for testing the `stop-workers` command
- Ability to start 2 subprocesses for a single test
- Added the --distributed and --display-tests flags to run_tests.py
  - --distributed: only run distributed tests
  - --display-tests: displays a table of all existing tests and the id associated with each test
- Added the --disable-logs flag to the `run-workers` command
- Merlin will now assign `default_worker` to any step not associated with a worker
- Added `get_step_worker_map()` as a method in `specification.py`
- Added `tabulate_info()` function in `display.py` to help with table formatting
- Added get_flux_alloc function for new flux version >= 0.48.x interface change
- New flags to the `query-workers` command
  - `--queues`: query workers based on the queues they're associated with
  - `--workers`: query workers based on a regex of the names you're looking for
  - `--spec`: query workers based on the workers defined in a spec file

### Changed
- Changed celery_regex to celery_slurm_regex in test_definitions.py
- Reformatted how integration tests are defined and part of how they run
  - Test values are now dictionaries rather than tuples
  - Stopped using `subprocess.Popen()` and `subprocess.communicate()` to run tests and now instead use `subprocess.run()` for simplicity and to keep things up-to-date with the latest subprocess release (`run()` will call `Popen()` and `communicate()` under the hood so we don't have to handle that anymore)
- Rewrote the README in the integration tests folder to explain the new integration test format
- Reformatted `start_celery_workers()` in `celeryadapter.py` file. This involved:
  - Modifying `verify_args()` to return the arguments it verifies/updates
  - Changing `launch_celery_worker()` to launch the subprocess (no longer builds the celery command)
  - Creating `get_celery_cmd()` to do what `launch_celery_worker()` used to do and build the celery command to run
  - Creating `_get_steps_to_start()`, `_create_kwargs()`, and `_get_workers_to_start()` as helper functions to simplify logic in `start_celery_workers()`
- Modified the `merlinspec.json` file:
  - the minimum `gpus per task` is now 0 instead of 1
  - variables defined in the `env` block of a spec file can now be arrays
- Refactored `batch.py`:
  - Merged 4 functions (`check_for_slurm`, `check_for_lsf`, `check_for_flux`, and `check_for_pbs`) into 1 function named `check_for_scheduler`
    - Modified `get_batch_type` to accommodate this change
  - Added a function `parse_batch_block` to handle all the logic of reading in the batch block and storing it in one dict
  - Added a function `get_flux_launch` to help decrease the amount of logic taking place in `batch_worker_launch`
  - Modified `batch_worker_launch` to use the new `parse_batch_block` function
  - Added a function `construct_scheduler_legend` to build a dict that keeps as much information as we need about each scheduler stored in one place
  - Cleaned up the `construct_worker_launch_command` function to utilize the newly added functions and decrease the amount of repeated code
- Changed get_flux_cmd for new flux version >=0.48.x interface
- The `query-workers` command now prints a table as its' output
  - Each row of the `Workers` column has the name of an active worker
  - Each row of the `Queues` column has a list of queues associated with the active worker

## [1.9.1]
### Fixed
- Added merlin/spec/merlinspec.json to MANIFEST.in so pip will actually install it when ran
- Fixed a bug where "from celery import Celery" was failing on python 3.7
- Numpy error about numpy.str not existing from a new numpy release
- Made merlin server configurations into modules that can be loaded and written to users

## [1.9.0]
### Added
- Added support for Python 3.11
- Update docker docs for new rabbitmq and redis server versions
- Added lgtm.com Badge for README.md
- More fixes for lgtm checks.
- Added merlin server command as a container option for broker and results_backend servers.
- Added new documentation for merlin server in docs and tutorial
- Added the flux_exec batch argument to allow for flux exec arguments,
  e.g. flux_exec: flux exec -r "0-1" to run celery workers only on
  ranks 0 and 1 of a multi-rank allocation
- Additional argument in test definitions to allow for a post "cleanup" command
- Capability for non-user block in yaml
- .readthedocs.yaml and requirements.txt files for docs
- Small modifications to the Tutorial, Getting Started, Command Line, and Contributing pages in the docs
- Compatibility with the newest version of Maestro (v. 1.1.9dev1)
- JSON schema validation for Merlin spec files
- New tests related to JSON schema validation
- Instructions in the "Contributing" page of the docs on how to add new blocks/fields to the spec file
- Brief explanation of the $(LAUNCHER) variable in the "Variables" page of the docs

### Changed
- Removed support for Python 3.6
- Rename lgtm.yml to .lgtm.yml
- New shortcuts in specification file (sample_vector, sample_names, spec_original_template, spec_executed_run, spec_archived_copy)
- Update requirements to require redis 4.3.4 for acl user channel support
- Added ssl to the broker and results backend server checks when "merlin info" is called
- Removed theme_override.css from docs/_static/ since it is no longer needed with the updated version of sphinx
- Updated docs/Makefile to include a pip install for requirements and a clean command
- Update to the Tutorial and Contributing pages in the docs
- Changed what is stored in a Merlin DAG
  - We no longer store the entire Maestro ExecutionGraph object
  - We now only store the adjacency table and values obtained from the ExecutionGraph object
- Modified spec verification
- Update to require maestrowf 1.9.1dev1 or later

### Fixed
- Fixed return values from scripts with main() to fix testing errors. 
- CI test for CHANGELOG modifcations
- Typo "cert_req" to "cert_reqs" in the merlin config docs
- Removed emoji from issue templates that were breaking doc builds
- Including .temp template files in MANIFEST
- Styling in the footer for docs
- Horizontal scroll overlap in the variables page of the docs
- Reordered small part of Workflow Specification page in the docs in order to put "samples" back in the merlin block

## [1.8.5]
### Added
- Code updates to satisfy lgtm CI security checker

### Fixed
- A bug in the ssl config was not returning the proper values

## [1.8.4]
### Added
- Auto-release of pypi packages
- Workflows Community Initiative metadata file

### Fixed
- Old references to stale branches

## [1.8.3]
### Added
- Test for `merlin example list`
- Python 3.10 to testing

### Fixed
- The Optimization workflow example now has a ready to use workflow (`optimization_basic.yaml`). This solves the issue faced before with `merlin example list`.
- Redis dependency handled implictly by celery for cross-compatibility

## [1.8.2]
### Added
- Re-enabled distributed integration testing. Added additional examination to distributed testing.

### Fixed
- 'shell' added to unsupported and new_unsupported lists in script_adapter.py, prevents
  `'shell' is not supported -- ommitted` message.
- Makefile target for install-merlin fixed so venv is properly activated to install merlin

### Changed
- Updated the optimization workflow example with a new python template editor script
- CI now splits linting and testing into different tasks for better utilization of
  parallel runners, significant and scalable speed gain over previous setup
- CI now uses caching to restore environment of dependencies, reducing CI runtime
  significantly again beyond the previous improvement. Examines for potential updates to
  dependencies so the environment doesn't become stale.
- CI now examines that the CHANGELOG is updated on PRs.
- Added PyLint pipeline to Github Actions CI (currently no-fail-exit).
- Corrected integration test for dependency to only examine release dependencies.
- PyLint adherence for: celery.py, opennplib.py, config/__init__.py, broker.py,
	configfile.py, formatter.py, main.py, router.py
- Integrated Black and isort into CI

## [1.8.1]

### Fixed
- merlin purge queue name conflict & shell quote escape
- task priority support for amqp, amqps, rediss, redis+socket brokers
- Flake8 compliance

## [1.8.0]

### Added
- `retry_delay` field in a step to specify a countdown in seconds prior to running a
  restart or retry.
- New merlin example `restart_delay` that demonstrates usage of this feature.
- Condition failure reporting, to give greater insight into what caused test failure.
- New fields in config file: `celery.omit_queue_tag` and `celery.queue_tag`, for
  users who wish to have complete control over their queue names. This is a feature 
  of the task priority change.

### Changed
- `feature_demo` now uses `merlin-spellbook` instead of its own scripts.
- Removed the `--mpi=none` `srun` default launch argument. This can be added by
  setting the `launch_args` argument in the batch section in the spec.
- Merlin CI is now handled by Github Actions.
- Certain tests and source code have been refactored to abide by Flake8 conventions.
- Reorganized the `tests` module. Made `unit` dir alongside `integration` dir. Decomposed
  `run_tests.py` into 3 files with distinct responsibilities. Renamed `Condition` classes.
  Grouped cli tests by sub-category for easier developer interpretation.
- Lowered the command line test log level to "ERROR" to reduce spam in `--verbose` mode.
- Now prioritizing workflow tasks over task-expansion tasks, enabling improved
  scalability and server stability.
- Flake8 examination slightly modified for more generous cyclomatic complexity.
	- Certain tests and source code have been refactored to abide by Flake8 conventions.
- `walltime` can be specified in any of hours:minutes:seconds, minutes:seconds or
  seconds format and will be correctly translated for the right batch system syntax

### Fixed
- For Celery calls, explictly wrapped queue string in quotes for robustness. This fixes
a bug that occurred on tsch but not bash in which square brackets in the queue name were 
misinterpreted and caused the command to break.

## [1.7.9]

### Fixed
- Bug that caused steps to raise a fatal error (instead of soft failing) after maxing
  out step retries. Occurred if steps were part of a chord.

## [1.7.8]

### Fixed
- Bug that caused step restarts to lose alternate shell specification, and
  associated CLI `restart_shell` test.

## [1.7.7]

### Fixed
- Bug that caused example workflows with a variable reference in their
  name to be listed by `merlin example list` with variable reference notation.
- Bug that caused `requirements.txt` files to be excluded from generated
  `merlin example` dirs.
- Bug that causes step restarts to lose alternate shell specification. Also added
  CLI test for this case.

### Changed
- Default broker server password is now `jackalope-password`, since `rabbit` is
  currently accessed by developers only.

## [1.7.6]

### Added
- The first version of an optimization workflow, which can be accessed with
  `merlin example optimization`.
- Dev requirement library for finding dependencies (and `make reqlist` target)

### Changed
- Improved warning and help messages about `no_errors`

### Fixed
- Pinned to celery>5.0.3 so that `merlin purge` works again

## [1.7.5]

### Changed
- Now requiring Celery version 5.x.
- Further improvements to the `null_spec` example.

## [1.7.4]

### Fixed
- Users will no longer see the message, "Cannot set the submission time of '<step name>'
  because it has already been set", when tasks are restarted.
- Bug causing `merlin restart` to break.

### Changed
- Improved internal logic beyond the crude fixes of the prior 2 patches.
- Added a developer cli test for the minimum valid spec format.
- Improvements to the `null_spec` example, used for measuring overhead in merlin. Includes
  a new `null_chain` and removes the now-redundant `sim_spec`.

## [1.7.3]

### Fixed
- Completed 1.7.2 fix for `merlin run-workers`.

## [1.7.2]

### Fixed
- Fatal bug triggered by a spec missing the `env` or `global.parameters` sections.

## [1.7.1]

### Added
- When using the `--samplesfile` flag, the samples file is now copied to `merlin_info` for
  provenance.

### Fixed
- Exceptions in connection check sub-process will now be caught.

## [1.7.0]

### Added
- The ability to override any value of the celery configuration thru `app.yaml` in `celery.override`.
- Support and faq entry for `pgen` with `merlin run --pgen` and optional `--parg`.
- Documentation on `level_max_dirs`.
- Easier-to-read provenance specs.
- Documentation on the new 3 types of provenance spec.

### Fixed
- Flux test example data collection for new versions of flux.
- Fixed Docker ubuntu version.
- Removed expansion of env variables in shell sections (`cmd` and `restart`) of provenance
  specs. This allows the shell command itself to expand environment variables, and gives
  users greater flexibility.
- Allowed environment variables to be properly expanded in study `description.name`.
- Tilde (~) now properly expands as part of a path in non-shell sections.
- The rediss cert_reqs keyword was changed to ssl_cert_reqs.

### Changed
- Updated tutorial redis version to 6.0.5.

## [1.6.2]

### Added
- The sample generation command now logs `stdout`, `stderr`, and `cmd.sh` to `merlin_info/`.
- 12 hidden test specs and associated cli tests, for cli tests with specs that we
  do not want in `merlin examples`.
- Inside `merlin_info/`, added provenance specs `<name>.orig.yaml`, `<name>.expanded.yaml`, and
  `<name>.partial.yaml` (identical to the original spec, but with expanded user variables).

### Fixed
- Updated to new celery (4.4.5) syntax for signature return codes.
- Corrected prior visibility timeout bugfix.
- Fixed and reactivated 3 cli tests.
- Added the `bank` and `walltime` keywords to the batch slurm launch, these
  will not alter the lsf launch.

### Changed
- Slightly improved logic by using regex to match variable tokens.
- Reduced instances of I/O, `MerlinStudy` logic is now in-memory to a greater extent.

## [1.6.1]

### Fixed
- Error if app.yaml does not have visibility timeout seconds.

## [1.6.0]

### Added
- The broker name can now be amqps (with ssl) or amqp (without ssl).
- The encryption key will now be created when running merlin config.
- The merlin info connection check will now enforce a minute timeout
  check for the server connections.

### Fixed
- Added a check for initial running workers when using merlin monitor to
  eliminate race condition.
- A bug that did not change the filename of the output workspace nor of the provenance spec
  when a user variable was included in the `description.name` field.
- Temporarily locked Celery version at 4.4.2 to avoid fatal bug.

### Changed
- The default rabbitmq vhost is now <user> instead of /<user>.
- Changed default visibility timeout from 2 hours to 24 hours. Exposed this in the config
  file.
- The monitor function will now check the queues to determine when
  to exit.

## [1.5.3]

### Fixed
- Temporarily locked maestro version to avoid fatal bug introduced by maestro v1.1.7.

## [1.5.2]

### Added
- A faq entry for --mpibind when using slurm on LC.
- Version of the openfoam workflow that works without docker.
- In 'merlin examples', a version of the openfoam workflow that works without docker.

### Fixed
- The batch system will now check LSB_MCPU_HOSTS to determine the number
  of nodes on blueos systems in case LSB_HOSTS is not present.
- A few typos, partially finished material, and developer comments in the tutorials.
- PEP-8 violations like unused imports, bad formatting, broken code.
- A bug where the batch shell was not overriding the default.

### Changed
- Removed mysql dependencies and added sqlalchemy to the celery module.
- Removed mysql install from travis.
- Improved the celery worker error messages.
- The slurm launch for celery workers no longer uses the --pty option,
  this can be added by setting launch_args in the batch section.
- Adjusted wording in openfoam_wf_no_docker example.

## [1.5.1]

### Added
- merlin example `null_spec`, which may be used to generate overhead data for merlin.

### Fixed
- The task creation bottleneck.
- Bug that caused the `cmd` stdout and stderr files of a step to be overwritten by that same step's `restart`
  section.

### Changed
- Updated tutorial docs.
- Relocated code that ran upon import from file body to functions. Added the respective
  function calls.

## [1.5.0]

### Added
- `HelpParser`, which automatically prints help messages when command line commands return an error.
- Optional ssl files for the broker and results backend config.
- A url keyword in the app.yaml file to override the entire broker or results backend configuration.
- The `all` option to `batch.nodes`.
- Auto zero-padding of sample directories, e.g. 00/00, 00/01 .. 10/10
- `$(MERLIN_STOP_WORKERS)` exit code that shuts down all workers
- The `merlin monitor` command, which blocks while celery workers are running.
  This can be used at the end of a batch submission script to keep the
  allocation alive while workers are present.  
- The ~/.merlin dir will be searched for the results password.
- A warning whenever an unrecognized key is found in a Merlin spec; this may
  help users find small mistakes due to spelling or indentation more quickly.

### Fixed
- Bug that prevented an empty username for results backend and broker when using redis.
- Bug that prevented `OUTPUT_PATH` from being an integer.
- Slow sample speed in `hello_samples.yaml` from the hello example.
- Bug that always had sample directory tree start with "0"
- "Error" message whenever a non-zero return code is given
- The explicit results password (when not a file) will be read if certs path is None and it will be stripped of any whitespace.
- Misleading log message for `merlin run-workers --echo`.
- A few seconds of lag that occurred in all merlin cli commands; merlin was always searching
  thru workflow examples, even when user's command had nothing to do with workflow examples.

### Changed
- Updated docs from `pip3 install merlinwf` to `pip3 install merlin`.
- Script launching uses Merlin submission instead of subclassing maestro submit
- `$(MERLIN_HARD_FAIL)` now shuts down only workers connected to the bad step's queue
- Updated all tutorial modules

## [1.4.1] [2020-03-06]

### Changed
- Updated various aspects of tutorial documentation.

## [1.4.0] 2020-03-02

### Added
- The walltime keyword is now enabled for the slurm and flux batch types.
- LAUNCHER keywords, (slurm,flux,lsf) for specifying arguments specific
  to that parallel launcher in the run section.
- Exception messages to `merlin info`.
- Preliminary tutorial modules for early testers.

### Removed
- The problematic step `stop_workers` in `feature_demo.yaml`.

### Fixed
- Syntax errors in web doc file `merlin_variables.rst`.

### Removed
- The exclusive and signal keywords and bind for slurm in a step. The bind
  keyword is now lsf only.

## [1.3.0] 2020-02-21

### Added
- cli test flag `--local`, which can be used in place of listing out the id of each
  local cli test.
- A Merlin Dockerfile and some accompanying web documentation.
- Makefile target `release`.
- The merlin config now takes an optional --broker argument, the
  value can be None, default rabbitmq broker, or redis for a redis
  local broker.
- Missing doc options for run and run-workers.
- Check server access when `merlin info` is run.
- A port option to rabbitmq config options.
- Author and author_email to setup.py.

### Removed
- Makefile targets `pull` and `update`.
- Unneeded variables from `simple_chain.yaml`.
- All `INFO`-level logger references to Celery.

### Changed
- Updated the Merlin Sphinx web docs, including info about command line commands.
- Example workflows use python3 instead of python.
- Updated `merlin info` to lookup python3 and and pip3.
- Altered user in Dockerfile and removed build tools.
- MANIFEST.in now uses recursive-include.
- Updated docker docs.
- `make clean` is more comprehensive, now cleans docs, build files, and release files.
- The celery keyword is no longer required in `app.yaml`.

## [1.2.3] 2020-01-27

### Changed
- Adjusted `maestrowf` requirement to `maestrowf>=1.1.7dev0`.

## [1.2.2] 2020-01-24

### Removed
- Unused directory `workflows/` at the top level (not to be confused with
  `merlin/examples/workflows/`)

### Fixed
- Bug related to missing package `merlin/examples/workflows` in PYPI distribution.

## [1.2.1] 2020-01-24

### Fixed
- Bug related to a missing path in `MANIFEST.in`.
- Error message when trying to run merlin without the app config file.

## [1.2.0] 2020-01-23

### Added
- `version_tests.sh`, for CI checking that the merlin version is incremented
  before changes are merged into master.
- Allow for the maestro `$(LAUNCHER)` syntax in tasks, this requires the
  nodes and procs variables in the task just as in maestro. The LAUNCHER keyword
  is implemented for flux, lsf, slurm and local types.  The lsf type
  will use the LLNL srun wrapper for jsrun when the lsf-srun batch type
  is used. The flux version will be checked to determine the proper format
  of the parallel launch call.
- Local CLI tests for the above `$(LAUNCHER)` feature.
- `machines` keyword, in the `merlin.resources.workers.<name>` section. This allows
  the user to assign workers (and thence, steps) to a given machine.
  All of the machines must have access to the `OUTPUT_PATH`, The
  steps list is mandatory for all workers. Once the machines are added, then only
  the workers for the given set of steps on the specific machine will start. The
  workers must be individually started on all of the listed machines separately by
  the user (`merlin run-workers`).
- New step field `restart`. This command runs when merlin receives a
  `$(MERLIN_RESTART)` exception. If no `restart` field is found, the `cmd`
  command re-runs instead.

### Fixed
- A bug in the `flux_test` example workflow.

### Changed
- Improved the `fix-style` dev Makefile target.
- Improved the `version` dev Makefile target.
- Updated travis logic.
- `MERLIN_RESTART` (which re-ran the `cmd` of a step) has been renamed to `MERLIN_RETRY`.


## [1.1.1] - 2020-01-09

### Added
- Makefile target `version` for devs to auto-increment the version.

## [1.1.0] - 2020-01-07

### Added
- Development dependencies install via pip: `pip install "merlinwf[dev]"`.
- `merlin status <yaml spec>` that returns queues, number of connected
  workers and number of unused tasks in each of those queues.
- `merlin example` cli command, which allows users to start running the
  examples immediately (even after pip-installing).

### Fixed
- `MANIFEST.in` fixes as required by Spack.
- `requirements.txt` just has release components, not dev deps.
- A bug related to the deprecated word 'unicode' in `openfilelist.py`.
- Broken Merlin logo image on PyPI summary page.
- Documentation typos.

### Changed
- Made `README.md` more concise and user-friendly.

### Removed
- Dependencies outside the requirements directory.
- LLNL-specific material in the Makefile.

### Deprecated
- `merlin-templates` cli command, in favor of `merlin example`.


## [1.0.5] - 2019-12-05

### Fixed
- Change the form of the maestrowf git requirement.


## [1.0.4] - 2019-12-04

### Added
- `requirements.txt` files and `scripts` directories for internal workflow examples.

### Fixed
- Added missing dependency `tabulate` to `release.txt`.

## [1.0.3] - 2019-12-04

### Added
Added the requirements files to the MANIFEST.in file for source
distributions.

## [1.0.2] - 2019-12-04
Negligible changes related to PyPI.

## [1.0.1] - 2019-12-04
Negligible changes related to PyPI.

## [1.0.0] - 2019-11-19
First public release. See the docs and merlin -h for details.
Here are some highlights.

### Added
- A changelog!
- Templated workflows generator. See `merlin-templates`
- Steps in any language. Set with study.step.run.shell in spec file. For instance:
```
    - name: python2_hello
      description: |
          do something in python2
      run:
          cmd: |
            print "OMG is this in python2?"
            print "Variable X2 is $(X2)"
          shell: /usr/bin/env python2
          task_queue: pyth2_hello
```
- Integration testing `make cli-tests`
- Style rules (isort and black). See `make check-style` and `make fix-style`
- Dry-run ability for workflows, which will cause workers to setup workspaces,
but skip execution (all variables will be expanded). Eg: `merlin run --local --dry-run`.
- Command line override of variable names. `merlin run --vars OUTPUT_PATH=/run/here/instead`

### Changed
- MerlinSpec class subclasses from Maestro

### Deprecated
- `merlin kill-workers`. Use `merlin stop-workers`

### Removed
- Dependencies on optional tools
- Unused fields in example workflows

### Fixed
- Multi-type samples (eg strings as well as floats)
- Single sample and single feature samples

### Security
- Auto-encryption of backend traffic<|MERGE_RESOLUTION|>--- conflicted
+++ resolved
@@ -4,8 +4,7 @@
 The format is based on [Keep a Changelog](https://keepachangelog.com/en/1.0.0/),
 and this project adheres to [Semantic Versioning](https://semver.org/spec/v2.0.0.html).
 
-<<<<<<< HEAD
-## [unreleased]
+## [Unreleased]
 ### Added
 - New file `merlin/study/status.py` dedicated to work relating to the status command
   - Contains the Status and DetailedStatus classes
@@ -28,17 +27,7 @@
 - Tests for the Status class
   - this required adding a decent amount of test files to help with the tests; these can be found under the tests/unit/study/status_test_files directory
 
-### Fixed
-- Cyclical imports and config imports that could easily cause ci issues
-=======
-## [1.11.0]
-### Added
-- New reserved variable:
-  - `VLAUNCHER`: The same functionality as the `LAUNCHER` variable, but will substitute shell variables `MERLIN_NODES`, `MERLIN_PROCS`, `MERLIN_CORES`, and `MERLIN_GPUS` for nodes, procs, cores per task, and gpus
->>>>>>> 99d56598
-
-### Changed
-- Hardcoded Sphinx v5.3.0 requirement is now removed so we can use latest Sphinx
+### Changed
 - Reformatted the entire `merlin status` command
   - Now accepts both spec files and workspace directories as arguments
     - e.g. "merlin status hello.yaml" and "merlin status hello_20230228-111920/" both work
@@ -54,6 +43,17 @@
 - Pulled the needs_merlin_expansion() method out of the Step class and made it a function instead
 - Removed `tabulate_info` function; replaced with tabulate from the tabulate library
 - Moved `verify_filepath` and `verify_dirpath` from `merlin/main.py` to `merlin/utils.py`
+
+### Fixed
+- Cyclical imports and config imports that could easily cause ci issues
+
+## [1.11.0]
+### Added
+- New reserved variable:
+  - `VLAUNCHER`: The same functionality as the `LAUNCHER` variable, but will substitute shell variables `MERLIN_NODES`, `MERLIN_PROCS`, `MERLIN_CORES`, and `MERLIN_GPUS` for nodes, procs, cores per task, and gpus
+
+### Changed
+- Hardcoded Sphinx v5.3.0 requirement is now removed so we can use latest Sphinx
 
 ### Fixed
 - A bug where the filenames in iterative workflows kept appending `.out`, `.partial`, or `.expanded` to the filenames stored in the `merlin_info/` subdirectory
