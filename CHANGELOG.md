--- conflicted
+++ resolved
@@ -4,11 +4,7 @@
 The format is based on [Keep a Changelog](https://keepachangelog.com/en/1.0.0/),
 and this project adheres to [Semantic Versioning](https://semver.org/spec/v2.0.0.html).
 
-<<<<<<< HEAD
-## [unreleased]
-=======
 ## [1.10.2]
->>>>>>> 261e0350
 ### Fixed
 - A bug where the .orig, .partial, and .expanded file names were using the study name rather than the original file name
 - A bug where the openfoam_wf_singularity example was not being found
