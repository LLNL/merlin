# Changelog
All notable changes to Merlin will be documented in this file.

The format is based on [Keep a Changelog](https://keepachangelog.com/en/1.0.0/),
and this project adheres to [Semantic Versioning](https://semver.org/spec/v2.0.0.html).

## [unreleased]
### Fixed
- Pip wheel wasn't including .sh files for merlin examples
- The learn.py script in the openfoam_wf* examples will now create the missing Energy v Lidspeed plot
### Added
- Now loads np.arrays of dtype='object', allowing mix-type sample npy
<<<<<<< HEAD
- Added flux native worker launch support
- Added PBS flux launch support
- Added check_for_flux, check_for_slurm, check_for_lsf, and check_for_pbs utility functions

### Changed
- Changed celery_regex to celery_slurm_regex in test_definitions.py
=======
- Added a singularity container openfoam_wf example
>>>>>>> 81a945d4

## [1.9.1]
### Fixed
- Added merlin/spec/merlinspec.json to MANIFEST.in so pip will actually install it when ran
- Fixed a bug where "from celery import Celery" was failing on python 3.7
- Numpy error about numpy.str not existing from a new numpy release
- Made merlin server configurations into modules that can be loaded and written to users

## [1.9.0]
### Added
- Added support for Python 3.11
- Update docker docs for new rabbitmq and redis server versions
- Added lgtm.com Badge for README.md
- More fixes for lgtm checks.
- Added merlin server command as a container option for broker and results_backend servers.
- Added new documentation for merlin server in docs and tutorial
- Added the flux_exec batch argument to allow for flux exec arguments,
  e.g. flux_exec: flux exec -r "0-1" to run celery workers only on
  ranks 0 and 1 of a multi-rank allocation
- Additional argument in test definitions to allow for a post "cleanup" command
- Capability for non-user block in yaml
- .readthedocs.yaml and requirements.txt files for docs
- Small modifications to the Tutorial, Getting Started, Command Line, and Contributing pages in the docs
- Compatibility with the newest version of Maestro (v. 1.1.9dev1)
- JSON schema validation for Merlin spec files
- New tests related to JSON schema validation
- Instructions in the "Contributing" page of the docs on how to add new blocks/fields to the spec file
- Brief explanation of the $(LAUNCHER) variable in the "Variables" page of the docs

### Changed
- Removed support for Python 3.6
- Rename lgtm.yml to .lgtm.yml
- New shortcuts in specification file (sample_vector, sample_names, spec_original_template, spec_executed_run, spec_archived_copy)
- Update requirements to require redis 4.3.4 for acl user channel support
- Added ssl to the broker and results backend server checks when "merlin info" is called
- Removed theme_override.css from docs/_static/ since it is no longer needed with the updated version of sphinx
- Updated docs/Makefile to include a pip install for requirements and a clean command
- Update to the Tutorial and Contributing pages in the docs
- Changed what is stored in a Merlin DAG
  - We no longer store the entire Maestro ExecutionGraph object
  - We now only store the adjacency table and values obtained from the ExecutionGraph object
- Modified spec verification
- Update to require maestrowf 1.9.1dev1 or later

### Fixed
- Fixed return values from scripts with main() to fix testing errors. 
- CI test for CHANGELOG modifcations
- Typo "cert_req" to "cert_reqs" in the merlin config docs
- Removed emoji from issue templates that were breaking doc builds
- Including .temp template files in MANIFEST
- Styling in the footer for docs
- Horizontal scroll overlap in the variables page of the docs
- Reordered small part of Workflow Specification page in the docs in order to put "samples" back in the merlin block

## [1.8.5]
### Added
- Code updates to satisfy lgtm CI security checker

### Fixed
- A bug in the ssl config was not returning the proper values

## [1.8.4]
### Added
- Auto-release of pypi packages
- Workflows Community Initiative metadata file

### Fixed
- Old references to stale branches

## [1.8.3]
### Added
- Test for `merlin example list`
- Python 3.10 to testing

### Fixed
- The Optimization workflow example now has a ready to use workflow (`optimization_basic.yaml`). This solves the issue faced before with `merlin example list`.
- Redis dependency handled implictly by celery for cross-compatibility

## [1.8.2]
### Added
- Re-enabled distributed integration testing. Added additional examination to distributed testing.

### Fixed
- 'shell' added to unsupported and new_unsupported lists in script_adapter.py, prevents
  `'shell' is not supported -- ommitted` message.
- Makefile target for install-merlin fixed so venv is properly activated to install merlin

### Changed
- Updated the optimization workflow example with a new python template editor script
- CI now splits linting and testing into different tasks for better utilization of
  parallel runners, significant and scalable speed gain over previous setup
- CI now uses caching to restore environment of dependencies, reducing CI runtime
  significantly again beyond the previous improvement. Examines for potential updates to
  dependencies so the environment doesn't become stale.
- CI now examines that the CHANGELOG is updated on PRs.
- Added PyLint pipeline to Github Actions CI (currently no-fail-exit).
- Corrected integration test for dependency to only examine release dependencies.
- PyLint adherence for: celery.py, opennplib.py, config/__init__.py, broker.py,
	configfile.py, formatter.py, main.py, router.py
- Integrated Black and isort into CI

## [1.8.1]

### Fixed
- merlin purge queue name conflict & shell quote escape
- task priority support for amqp, amqps, rediss, redis+socket brokers
- Flake8 compliance

## [1.8.0]

### Added
- `retry_delay` field in a step to specify a countdown in seconds prior to running a
  restart or retry.
- New merlin example `restart_delay` that demonstrates usage of this feature.
- Condition failure reporting, to give greater insight into what caused test failure.
- New fields in config file: `celery.omit_queue_tag` and `celery.queue_tag`, for
  users who wish to have complete control over their queue names. This is a feature 
  of the task priority change.

### Changed
- `feature_demo` now uses `merlin-spellbook` instead of its own scripts.
- Removed the `--mpi=none` `srun` default launch argument. This can be added by
  setting the `launch_args` argument in the batch section in the spec.
- Merlin CI is now handled by Github Actions.
- Certain tests and source code have been refactored to abide by Flake8 conventions.
- Reorganized the `tests` module. Made `unit` dir alongside `integration` dir. Decomposed
  `run_tests.py` into 3 files with distinct responsibilities. Renamed `Condition` classes.
  Grouped cli tests by sub-category for easier developer interpretation.
- Lowered the command line test log level to "ERROR" to reduce spam in `--verbose` mode.
- Now prioritizing workflow tasks over task-expansion tasks, enabling improved
  scalability and server stability.
- Flake8 examination slightly modified for more generous cyclomatic complexity.
	- Certain tests and source code have been refactored to abide by Flake8 conventions.
- `walltime` can be specified in any of hours:minutes:seconds, minutes:seconds or
  seconds format and will be correctly translated for the right batch system syntax

### Fixed
- For Celery calls, explictly wrapped queue string in quotes for robustness. This fixes
a bug that occurred on tsch but not bash in which square brackets in the queue name were 
misinterpreted and caused the command to break.

## [1.7.9]

### Fixed
- Bug that caused steps to raise a fatal error (instead of soft failing) after maxing
  out step retries. Occurred if steps were part of a chord.

## [1.7.8]

### Fixed
- Bug that caused step restarts to lose alternate shell specification, and
  associated CLI `restart_shell` test.

## [1.7.7]

### Fixed
- Bug that caused example workflows with a variable reference in their
  name to be listed by `merlin example list` with variable reference notation.
- Bug that caused `requirements.txt` files to be excluded from generated
  `merlin example` dirs.
- Bug that causes step restarts to lose alternate shell specification. Also added
  CLI test for this case.

### Changed
- Default broker server password is now `jackalope-password`, since `rabbit` is
  currently accessed by developers only.

## [1.7.6]

### Added
- The first version of an optimization workflow, which can be accessed with
  `merlin example optimization`.
- Dev requirement library for finding dependencies (and `make reqlist` target)

### Changed
- Improved warning and help messages about `no_errors`

### Fixed
- Pinned to celery>5.0.3 so that `merlin purge` works again

## [1.7.5]

### Changed
- Now requiring Celery version 5.x.
- Further improvements to the `null_spec` example.

## [1.7.4]

### Fixed
- Users will no longer see the message, "Cannot set the submission time of '<step name>'
  because it has already been set", when tasks are restarted.
- Bug causing `merlin restart` to break.

### Changed
- Improved internal logic beyond the crude fixes of the prior 2 patches.
- Added a developer cli test for the minimum valid spec format.
- Improvements to the `null_spec` example, used for measuring overhead in merlin. Includes
  a new `null_chain` and removes the now-redundant `sim_spec`.

## [1.7.3]

### Fixed
- Completed 1.7.2 fix for `merlin run-workers`.

## [1.7.2]

### Fixed
- Fatal bug triggered by a spec missing the `env` or `global.parameters` sections.

## [1.7.1]

### Added
- When using the `--samplesfile` flag, the samples file is now copied to `merlin_info` for
  provenance.

### Fixed
- Exceptions in connection check sub-process will now be caught.

## [1.7.0]

### Added
- The ability to override any value of the celery configuration thru `app.yaml` in `celery.override`.
- Support and faq entry for `pgen` with `merlin run --pgen` and optional `--parg`.
- Documentation on `level_max_dirs`.
- Easier-to-read provenance specs.
- Documentation on the new 3 types of provenance spec.

### Fixed
- Flux test example data collection for new versions of flux.
- Fixed Docker ubuntu version.
- Removed expansion of env variables in shell sections (`cmd` and `restart`) of provenance
  specs. This allows the shell command itself to expand environment variables, and gives
  users greater flexibility.
- Allowed environment variables to be properly expanded in study `description.name`.
- Tilde (~) now properly expands as part of a path in non-shell sections.
- The rediss cert_reqs keyword was changed to ssl_cert_reqs.

### Changed
- Updated tutorial redis version to 6.0.5.

## [1.6.2]

### Added
- The sample generation command now logs `stdout`, `stderr`, and `cmd.sh` to `merlin_info/`.
- 12 hidden test specs and associated cli tests, for cli tests with specs that we
  do not want in `merlin examples`.
- Inside `merlin_info/`, added provenance specs `<name>.orig.yaml`, `<name>.expanded.yaml`, and
  `<name>.partial.yaml` (identical to the original spec, but with expanded user variables).

### Fixed
- Updated to new celery (4.4.5) syntax for signature return codes.
- Corrected prior visibility timeout bugfix.
- Fixed and reactivated 3 cli tests.
- Added the `bank` and `walltime` keywords to the batch slurm launch, these
  will not alter the lsf launch.

### Changed
- Slightly improved logic by using regex to match variable tokens.
- Reduced instances of I/O, `MerlinStudy` logic is now in-memory to a greater extent.

## [1.6.1]

### Fixed
- Error if app.yaml does not have visibility timeout seconds.

## [1.6.0]

### Added
- The broker name can now be amqps (with ssl) or amqp (without ssl).
- The encryption key will now be created when running merlin config.
- The merlin info connection check will now enforce a minute timeout
  check for the server connections.

### Fixed
- Added a check for initial running workers when using merlin monitor to
  eliminate race condition.
- A bug that did not change the filename of the output workspace nor of the provenance spec
  when a user variable was included in the `description.name` field.
- Temporarily locked Celery version at 4.4.2 to avoid fatal bug.

### Changed
- The default rabbitmq vhost is now <user> instead of /<user>.
- Changed default visibility timeout from 2 hours to 24 hours. Exposed this in the config
  file.
- The monitor function will now check the queues to determine when
  to exit.

## [1.5.3]

### Fixed
- Temporarily locked maestro version to avoid fatal bug introduced by maestro v1.1.7.

## [1.5.2]

### Added
- A faq entry for --mpibind when using slurm on LC.
- Version of the openfoam workflow that works without docker.
- In 'merlin examples', a version of the openfoam workflow that works without docker.

### Fixed
- The batch system will now check LSB_MCPU_HOSTS to determine the number
  of nodes on blueos systems in case LSB_HOSTS is not present.
- A few typos, partially finished material, and developer comments in the tutorials.
- PEP-8 violations like unused imports, bad formatting, broken code.
- A bug where the batch shell was not overriding the default.

### Changed
- Removed mysql dependencies and added sqlalchemy to the celery module.
- Removed mysql install from travis.
- Improved the celery worker error messages.
- The slurm launch for celery workers no longer uses the --pty option,
  this can be added by setting launch_args in the batch section.
- Adjusted wording in openfoam_wf_no_docker example.

## [1.5.1]

### Added
- merlin example `null_spec`, which may be used to generate overhead data for merlin.

### Fixed
- The task creation bottleneck.
- Bug that caused the `cmd` stdout and stderr files of a step to be overwritten by that same step's `restart`
  section.

### Changed
- Updated tutorial docs.
- Relocated code that ran upon import from file body to functions. Added the respective
  function calls.

## [1.5.0]

### Added
- `HelpParser`, which automatically prints help messages when command line commands return an error.
- Optional ssl files for the broker and results backend config.
- A url keyword in the app.yaml file to override the entire broker or results backend configuration.
- The `all` option to `batch.nodes`.
- Auto zero-padding of sample directories, e.g. 00/00, 00/01 .. 10/10
- `$(MERLIN_STOP_WORKERS)` exit code that shuts down all workers
- The `merlin monitor` command, which blocks while celery workers are running.
  This can be used at the end of a batch submission script to keep the
  allocation alive while workers are present.  
- The ~/.merlin dir will be searched for the results password.
- A warning whenever an unrecognized key is found in a Merlin spec; this may
  help users find small mistakes due to spelling or indentation more quickly.

### Fixed
- Bug that prevented an empty username for results backend and broker when using redis.
- Bug that prevented `OUTPUT_PATH` from being an integer.
- Slow sample speed in `hello_samples.yaml` from the hello example.
- Bug that always had sample directory tree start with "0"
- "Error" message whenever a non-zero return code is given
- The explicit results password (when not a file) will be read if certs path is None and it will be stripped of any whitespace.
- Misleading log message for `merlin run-workers --echo`.
- A few seconds of lag that occurred in all merlin cli commands; merlin was always searching
  thru workflow examples, even when user's command had nothing to do with workflow examples.

### Changed
- Updated docs from `pip3 install merlinwf` to `pip3 install merlin`.
- Script launching uses Merlin submission instead of subclassing maestro submit
- `$(MERLIN_HARD_FAIL)` now shuts down only workers connected to the bad step's queue
- Updated all tutorial modules

## [1.4.1] [2020-03-06]

### Changed
- Updated various aspects of tutorial documentation.

## [1.4.0] 2020-03-02

### Added
- The walltime keyword is now enabled for the slurm and flux batch types.
- LAUNCHER keywords, (slurm,flux,lsf) for specifying arguments specific
  to that parallel launcher in the run section.
- Exception messages to `merlin info`.
- Preliminary tutorial modules for early testers.

### Removed
- The problematic step `stop_workers` in `feature_demo.yaml`.

### Fixed
- Syntax errors in web doc file `merlin_variables.rst`.

### Removed
- The exclusive and signal keywords and bind for slurm in a step. The bind
  keyword is now lsf only.

## [1.3.0] 2020-02-21

### Added
- cli test flag `--local`, which can be used in place of listing out the id of each
  local cli test.
- A Merlin Dockerfile and some accompanying web documentation.
- Makefile target `release`.
- The merlin config now takes an optional --broker argument, the
  value can be None, default rabbitmq broker, or redis for a redis
  local broker.
- Missing doc options for run and run-workers.
- Check server access when `merlin info` is run.
- A port option to rabbitmq config options.
- Author and author_email to setup.py.

### Removed
- Makefile targets `pull` and `update`.
- Unneeded variables from `simple_chain.yaml`.
- All `INFO`-level logger references to Celery.

### Changed
- Updated the Merlin Sphinx web docs, including info about command line commands.
- Example workflows use python3 instead of python.
- Updated `merlin info` to lookup python3 and and pip3.
- Altered user in Dockerfile and removed build tools.
- MANIFEST.in now uses recursive-include.
- Updated docker docs.
- `make clean` is more comprehensive, now cleans docs, build files, and release files.
- The celery keyword is no longer required in `app.yaml`.

## [1.2.3] 2020-01-27

### Changed
- Adjusted `maestrowf` requirement to `maestrowf>=1.1.7dev0`.

## [1.2.2] 2020-01-24

### Removed
- Unused directory `workflows/` at the top level (not to be confused with
  `merlin/examples/workflows/`)

### Fixed
- Bug related to missing package `merlin/examples/workflows` in PYPI distribution.

## [1.2.1] 2020-01-24

### Fixed
- Bug related to a missing path in `MANIFEST.in`.
- Error message when trying to run merlin without the app config file.

## [1.2.0] 2020-01-23

### Added
- `version_tests.sh`, for CI checking that the merlin version is incremented
  before changes are merged into master.
- Allow for the maestro `$(LAUNCHER)` syntax in tasks, this requires the
  nodes and procs variables in the task just as in maestro. The LAUNCHER keyword
  is implemented for flux, lsf, slurm and local types.  The lsf type
  will use the LLNL srun wrapper for jsrun when the lsf-srun batch type
  is used. The flux version will be checked to determine the proper format
  of the parallel launch call.
- Local CLI tests for the above `$(LAUNCHER)` feature.
- `machines` keyword, in the `merlin.resources.workers.<name>` section. This allows
  the user to assign workers (and thence, steps) to a given machine.
  All of the machines must have access to the `OUTPUT_PATH`, The
  steps list is mandatory for all workers. Once the machines are added, then only
  the workers for the given set of steps on the specific machine will start. The
  workers must be individually started on all of the listed machines separately by
  the user (`merlin run-workers`).
- New step field `restart`. This command runs when merlin receives a
  `$(MERLIN_RESTART)` exception. If no `restart` field is found, the `cmd`
  command re-runs instead.

### Fixed
- A bug in the `flux_test` example workflow.

### Changed
- Improved the `fix-style` dev Makefile target.
- Improved the `version` dev Makefile target.
- Updated travis logic.
- `MERLIN_RESTART` (which re-ran the `cmd` of a step) has been renamed to `MERLIN_RETRY`.


## [1.1.1] - 2020-01-09

### Added
- Makefile target `version` for devs to auto-increment the version.

## [1.1.0] - 2020-01-07

### Added
- Development dependencies install via pip: `pip install "merlinwf[dev]"`.
- `merlin status <yaml spec>` that returns queues, number of connected
  workers and number of unused tasks in each of those queues.
- `merlin example` cli command, which allows users to start running the
  examples immediately (even after pip-installing).

### Fixed
- `MANIFEST.in` fixes as required by Spack.
- `requirements.txt` just has release components, not dev deps.
- A bug related to the deprecated word 'unicode' in `openfilelist.py`.
- Broken Merlin logo image on PyPI summary page.
- Documentation typos.

### Changed
- Made `README.md` more concise and user-friendly.

### Removed
- Dependencies outside the requirements directory.
- LLNL-specific material in the Makefile.

### Deprecated
- `merlin-templates` cli command, in favor of `merlin example`.


## [1.0.5] - 2019-12-05

### Fixed
- Change the form of the maestrowf git requirement.


## [1.0.4] - 2019-12-04

### Added
- `requirements.txt` files and `scripts` directories for internal workflow examples.

### Fixed
- Added missing dependency `tabulate` to `release.txt`.

## [1.0.3] - 2019-12-04

### Added
Added the requirements files to the MANIFEST.in file for source
distributions.

## [1.0.2] - 2019-12-04
Negligible changes related to PyPI.

## [1.0.1] - 2019-12-04
Negligible changes related to PyPI.

## [1.0.0] - 2019-11-19
First public release. See the docs and merlin -h for details.
Here are some highlights.

### Added
- A changelog!
- Templated workflows generator. See `merlin-templates`
- Steps in any language. Set with study.step.run.shell in spec file. For instance:
```
    - name: python2_hello
      description: |
          do something in python2
      run:
          cmd: |
            print "OMG is this in python2?"
            print "Variable X2 is $(X2)"
          shell: /usr/bin/env python2
          task_queue: pyth2_hello
```
- Integration testing `make cli-tests`
- Style rules (isort and black). See `make check-style` and `make fix-style`
- Dry-run ability for workflows, which will cause workers to setup workspaces,
but skip execution (all variables will be expanded). Eg: `merlin run --local --dry-run`.
- Command line override of variable names. `merlin run --vars OUTPUT_PATH=/run/here/instead`

### Changed
- MerlinSpec class subclasses from Maestro

### Deprecated
- `merlin kill-workers`. Use `merlin stop-workers`

### Removed
- Dependencies on optional tools
- Unused fields in example workflows

### Fixed
- Multi-type samples (eg strings as well as floats)
- Single sample and single feature samples

### Security
- Auto-encryption of backend traffic<|MERGE_RESOLUTION|>--- conflicted
+++ resolved
@@ -10,16 +10,13 @@
 - The learn.py script in the openfoam_wf* examples will now create the missing Energy v Lidspeed plot
 ### Added
 - Now loads np.arrays of dtype='object', allowing mix-type sample npy
-<<<<<<< HEAD
+- Added a singularity container openfoam_wf example
 - Added flux native worker launch support
 - Added PBS flux launch support
 - Added check_for_flux, check_for_slurm, check_for_lsf, and check_for_pbs utility functions
 
 ### Changed
 - Changed celery_regex to celery_slurm_regex in test_definitions.py
-=======
-- Added a singularity container openfoam_wf example
->>>>>>> 81a945d4
 
 ## [1.9.1]
 ### Fixed
