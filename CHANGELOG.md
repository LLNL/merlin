--- conflicted
+++ resolved
@@ -18,16 +18,13 @@
 
 ### Changed
 - Rename lgtm.yml to .lgtm.yml
-<<<<<<< HEAD
 - New shortcuts in specification file (sample_vector, sample_names, spec_original_template, spec_executed_run, spec_archived_copy)
-=======
 - Changed "default" user password to be "merlin_password" as default.
 - Update requirements to require redis 4.3.4 for acl user channel support
 
 ### Fixed
 - Fixed return values from scripts with main() to fix testing errors. 
 - CI test for CHANGELOG modifcations
->>>>>>> 7c62cc52
 
 ## [1.8.5]
 ### Added
