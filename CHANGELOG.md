--- conflicted
+++ resolved
@@ -18,11 +18,8 @@
 ### Fixed
 - Updated to new celery (4.4.5) syntax for signature return codes.
 - Corrected prior bugfix.
-<<<<<<< HEAD
-=======
 - Slightly improved logic by using regex to match variable tokens.
 - Fixed and reactivated 3 cli tests.
->>>>>>> d5844b5b
 
 ## [1.6.1]
 
