# Changelog
All notable changes to Merlin will be documented in this file.

The format is based on [Keep a Changelog](https://keepachangelog.com/en/1.0.0/),
and this project adheres to [Semantic Versioning](https://semver.org/spec/v2.0.0.html).

## [Unreleased]

### Added
- `retry_delay` field in a step to specify a countdown in seconds prior to running a
  restart or retry.
- New merlin example `restart_delay` that demonstrates usage of this feature.

### Changed
- `feature_demo` now uses `merlin-spellbook` instead of its own scripts.
- Remove the `--mpi=none` `srun` default launch argument. This can be added by
  setting the `launch_args` argument in the batch section in the spec.
<<<<<<< HEAD
- Reorganized the `tests` module. Made `unit` dir alongside `integration` dir. Decomposed
  `run_tests.py` into 3 files with distinct responsibilities.
=======
- Merlin CI is now handled by Github Actions.
- Flake8 examination slightly modified for more generous cyclomatic complexity
	- Certain tests and source code have been refactored to abide by Flake8 conventions.
>>>>>>> 0fbf2b8e

## [1.7.9]

### Fixed
- Bug that caused steps to raise a fatal error (instead of soft failing) after maxing
  out step retries. Occurred if steps were part of a chord.

## [1.7.8]

### Fixed
- Bug that caused step restarts to lose alternate shell specification, and
  associated CLI `restart_shell` test.

## [1.7.7]

### Fixed
- Bug that caused example workflows with a variable reference in their
  name to be listed by `merlin example list` with variable reference notation.
- Bug that caused `requirements.txt` files to be excluded from generated
  `merlin example` dirs.
- Bug that causes step restarts to lose alternate shell specification. Also added
  CLI test for this case.

### Changed
- Default broker server password is now `jackalope-password`, since `rabbit` is
  currently accessed by developers only.

## [1.7.6]

### Added
- The first version of an optimization workflow, which can be accessed with
  `merlin example optimization`.
- Dev requirement library for finding dependencies (and `make reqlist` target)

### Changed
- Improved warning and help messages about `no_errors`

### Fixed
- Pinned to celery>5.0.3 so that `merlin purge` works again

## [1.7.5]

### Changed
- Now requiring Celery version 5.x.
- Further improvements to the `null_spec` example.

## [1.7.4]

### Fixed
- Users will no longer see the message, "Cannot set the submission time of '<step name>'
  because it has already been set", when tasks are restarted.
- Bug causing `merlin restart` to break.

### Changed
- Improved internal logic beyond the crude fixes of the prior 2 patches.
- Added a developer cli test for the minimum valid spec format.
- Improvements to the `null_spec` example, used for measuring overhead in merlin. Includes
  a new `null_chain` and removes the now-redundant `sim_spec`.

## [1.7.3]

### Fixed
- Completed 1.7.2 fix for `merlin run-workers`.

## [1.7.2]

### Fixed
- Fatal bug triggered by a spec missing the `env` or `global.parameters` sections.

## [1.7.1]

### Added
- When using the `--samplesfile` flag, the samples file is now copied to `merlin_info` for
  provenance.

### Fixed
- Exceptions in connection check sub-process will now be caught.

## [1.7.0]

### Added
- The ability to override any value of the celery configuration thru `app.yaml` in `celery.override`.
- Support and faq entry for `pgen` with `merlin run --pgen` and optional `--parg`.
- Documentation on `level_max_dirs`.
- Easier-to-read provenance specs.
- Documentation on the new 3 types of provenance spec.

### Fixed
- Flux test example data collection for new versions of flux.
- Fixed Docker ubuntu version.
- Removed expansion of env variables in shell sections (`cmd` and `restart`) of provenance
  specs. This allows the shell command itself to expand environment variables, and gives
  users greater flexibility.
- Allowed environment variables to be properly expanded in study `description.name`.
- Tilde (~) now properly expands as part of a path in non-shell sections.
- The rediss cert_reqs keyword was changed to ssl_cert_reqs.

### Changed
- Updated tutorial redis version to 6.0.5.

## [1.6.2]

### Added
- The sample generation command now logs `stdout`, `stderr`, and `cmd.sh` to `merlin_info/`.
- 12 hidden test specs and associated cli tests, for cli tests with specs that we
  do not want in `merlin examples`.
- Inside `merlin_info/`, added provenance specs `<name>.orig.yaml`, `<name>.expanded.yaml`, and
  `<name>.partial.yaml` (identical to the original spec, but with expanded user variables).

### Fixed
- Updated to new celery (4.4.5) syntax for signature return codes.
- Corrected prior visibility timeout bugfix.
- Fixed and reactivated 3 cli tests.
- Added the `bank` and `walltime` keywords to the batch slurm launch, these
  will not alter the lsf launch.

### Changed
- Slightly improved logic by using regex to match variable tokens.
- Reduced instances of I/O, `MerlinStudy` logic is now in-memory to a greater extent.

## [1.6.1]

### Fixed
- Error if app.yaml does not have visibility timeout seconds.

## [1.6.0]

### Added
- The broker name can now be amqps (with ssl) or amqp (without ssl).
- The encryption key will now be created when running merlin config.
- The merlin info connection check will now enforce a minute timeout
  check for the server connections.

### Fixed
- Added a check for initial running workers when using merlin monitor to
  eliminate race condition.
- A bug that did not change the filename of the output workspace nor of the provenance spec
  when a user variable was included in the `description.name` field.
- Temporarily locked Celery version at 4.4.2 to avoid fatal bug.

### Changed
- The default rabbitmq vhost is now <user> instead of /<user>.
- Changed default visibility timeout from 2 hours to 24 hours. Exposed this in the config
  file.
- The monitor function will now check the queues to determine when
  to exit.

## [1.5.3]

### Fixed
- Temporarily locked maestro version to avoid fatal bug introduced by maestro v1.1.7.

## [1.5.2]

### Added
- A faq entry for --mpibind when using slurm on LC.
- Version of the openfoam workflow that works without docker.
- In 'merlin examples', a version of the openfoam workflow that works without docker.

### Fixed
- The batch system will now check LSB_MCPU_HOSTS to determine the number
  of nodes on blueos systems in case LSB_HOSTS is not present.
- A few typos, partially finished material, and developer comments in the tutorials.
- PEP-8 violations like unused imports, bad formatting, broken code.
- A bug where the batch shell was not overriding the default.

### Changed
- Removed mysql dependencies and added sqlalchemy to the celery module.
- Removed mysql install from travis.
- Improved the celery worker error messages.
- The slurm launch for celery workers no longer uses the --pty option,
  this can be added by setting launch_args in the batch section.
- Adjusted wording in openfoam_wf_no_docker example.

## [1.5.1]

### Added
- merlin example `null_spec`, which may be used to generate overhead data for merlin.

### Fixed
- The task creation bottleneck.
- Bug that caused the `cmd` stdout and stderr files of a step to be overwritten by that same step's `restart`
  section.

### Changed
- Updated tutorial docs.
- Relocated code that ran upon import from file body to functions. Added the respective
  function calls.

## [1.5.0]

### Added
- `HelpParser`, which automatically prints help messages when command line commands return an error.
- Optional ssl files for the broker and results backend config.
- A url keyword in the app.yaml file to override the entire broker or results backend configuration.
- The `all` option to `batch.nodes`.
- Auto zero-padding of sample directories, e.g. 00/00, 00/01 .. 10/10
- `$(MERLIN_STOP_WORKERS)` exit code that shuts down all workers
- The `merlin monitor` command, which blocks while celery workers are running.
  This can be used at the end of a batch submission script to keep the
  allocation alive while workers are present.  
- The ~/.merlin dir will be searched for the results password.
- A warning whenever an unrecognized key is found in a Merlin spec; this may
  help users find small mistakes due to spelling or indentation more quickly.

### Fixed
- Bug that prevented an empty username for results backend and broker when using redis.
- Bug that prevented `OUTPUT_PATH` from being an integer.
- Slow sample speed in `hello_samples.yaml` from the hello example.
- Bug that always had sample directory tree start with "0"
- "Error" message whenever a non-zero return code is given
- The explicit results password (when not a file) will be read if certs path is None and it will be stripped of any whitespace.
- Misleading log message for `merlin run-workers --echo`.
- A few seconds of lag that occurred in all merlin cli commands; merlin was always searching
  thru workflow examples, even when user's command had nothing to do with workflow examples.

### Changed
- Updated docs from `pip3 install merlinwf` to `pip3 install merlin`.
- Script launching uses Merlin submission instead of subclassing maestro submit
- `$(MERLIN_HARD_FAIL)` now shuts down only workers connected to the bad step's queue
- Updated all tutorial modules

## [1.4.1] [2020-03-06]

### Changed
- Updated various aspects of tutorial documentation.

## [1.4.0] 2020-03-02

### Added
- The walltime keyword is now enabled for the slurm and flux batch types.
- LAUNCHER keywords, (slurm,flux,lsf) for specifying arguments specific
  to that parallel launcher in the run section.
- Exception messages to `merlin info`.
- Preliminary tutorial modules for early testers.

### Removed
- The problematic step `stop_workers` in `feature_demo.yaml`.

### Fixed
- Syntax errors in web doc file `merlin_variables.rst`.

### Removed
- The exclusive and signal keywords and bind for slurm in a step. The bind
  keyword is now lsf only.

## [1.3.0] 2020-02-21

### Added
- cli test flag `--local`, which can be used in place of listing out the id of each
  local cli test.
- A Merlin Dockerfile and some accompanying web documentation.
- Makefile target `release`.
- The merlin config now takes an optional --broker argument, the
  value can be None, default rabbitmq broker, or redis for a redis
  local broker.
- Missing doc options for run and run-workers.
- Check server access when `merlin info` is run.
- A port option to rabbitmq config options.
- Author and author_email to setup.py.

### Removed
- Makefile targets `pull` and `update`.
- Unneeded variables from `simple_chain.yaml`.
- All `INFO`-level logger references to Celery.

### Changed
- Updated the Merlin Sphinx web docs, including info about command line commands.
- Example workflows use python3 instead of python.
- Updated `merlin info` to lookup python3 and and pip3.
- Altered user in Dockerfile and removed build tools.
- MANIFEST.in now uses recursive-include.
- Updated docker docs.
- `make clean` is more comprehensive, now cleans docs, build files, and release files.
- The celery keyword is no longer required in `app.yaml`.

## [1.2.3] 2020-01-27

### Changed
- Adjusted `maestrowf` requirement to `maestrowf>=1.1.7dev0`.

## [1.2.2] 2020-01-24

### Removed
- Unused directory `workflows/` at the top level (not to be confused with
  `merlin/examples/workflows/`)

### Fixed
- Bug related to missing package `merlin/examples/workflows` in PYPI distribution.

## [1.2.1] 2020-01-24

### Fixed
- Bug related to a missing path in `MANIFEST.in`.
- Error message when trying to run merlin without the app config file.

## [1.2.0] 2020-01-23

### Added
- `version_tests.sh`, for CI checking that the merlin version is incremented
  before changes are merged into master.
- Allow for the maestro `$(LAUNCHER)` syntax in tasks, this requires the
  nodes and procs variables in the task just as in maestro. The LAUNCHER keyword
  is implemented for flux, lsf, slurm and local types.  The lsf type
  will use the LLNL srun wrapper for jsrun when the lsf-srun batch type
  is used. The flux version will be checked to determine the proper format
  of the parallel launch call.
- Local CLI tests for the above `$(LAUNCHER)` feature.
- `machines` keyword, in the `merlin.resources.workers.<name>` section. This allows
  the user to assign workers (and thence, steps) to a given machine.
  All of the machines must have access to the `OUTPUT_PATH`, The
  steps list is mandatory for all workers. Once the machines are added, then only
  the workers for the given set of steps on the specific machine will start. The
  workers must be individually started on all of the listed machines separately by
  the user (`merlin run-workers`).
- New step field `restart`. This command runs when merlin receives a
  `$(MERLIN_RESTART)` exception. If no `restart` field is found, the `cmd`
  command re-runs instead.

### Fixed
- A bug in the `flux_test` example workflow.

### Changed
- Improved the `fix-style` dev Makefile target.
- Improved the `version` dev Makefile target.
- Updated travis logic.
- `MERLIN_RESTART` (which re-ran the `cmd` of a step) has been renamed to `MERLIN_RETRY`.


## [1.1.1] - 2020-01-09

### Added
- Makefile target `version` for devs to auto-increment the version.

## [1.1.0] - 2020-01-07

### Added
- Development dependencies install via pip: `pip install "merlinwf[dev]"`.
- `merlin status <yaml spec>` that returns queues, number of connected
  workers and number of unused tasks in each of those queues.
- `merlin example` cli command, which allows users to start running the
  examples immediately (even after pip-installing).

### Fixed
- `MANIFEST.in` fixes as required by Spack.
- `requirements.txt` just has release components, not dev deps.
- A bug related to the deprecated word 'unicode' in `openfilelist.py`.
- Broken Merlin logo image on PyPI summary page.
- Documentation typos.

### Changed
- Made `README.md` more concise and user-friendly.

### Removed
- Dependencies outside the requirements directory.
- LLNL-specific material in the Makefile.

### Deprecated
- `merlin-templates` cli command, in favor of `merlin example`.


## [1.0.5] - 2019-12-05

### Fixed
- Change the form of the maestrowf git requirement.


## [1.0.4] - 2019-12-04

### Added
- `requirements.txt` files and `scripts` directories for internal workflow examples.

### Fixed
- Added missing dependency `tabulate` to `release.txt`.

## [1.0.3] - 2019-12-04

### Added
Added the requirements files to the MANIFEST.in file for source
distributions.

## [1.0.2] - 2019-12-04
Negligible changes related to PyPI.

## [1.0.1] - 2019-12-04
Negligible changes related to PyPI.

## [1.0.0] - 2019-11-19
First public release. See the docs and merlin -h for details.
Here are some highlights.

### Added
- A changelog!
- Templated workflows generator. See `merlin-templates`
- Steps in any language. Set with study.step.run.shell in spec file. For instance:
```
    - name: python2_hello
      description: |
          do something in python2
      run:
          cmd: |
            print "OMG is this in python2?"
            print "Variable X2 is $(X2)"
          shell: /usr/bin/env python2
          task_queue: pyth2_hello
```
- Integration testing `make cli-tests`
- Style rules (isort and black). See `make check-style` and `make fix-style`
- Dry-run ability for workflows, which will cause workers to setup workspaces,
but skip execution (all variables will be expanded). Eg: `merlin run --local --dry-run`.
- Command line override of variable names. `merlin run --vars OUTPUT_PATH=/run/here/instead`

### Changed
- MerlinSpec class subclasses from Maestro

### Deprecated
- `merlin kill-workers`. Use `merlin stop-workers`

### Removed
- Dependencies on optional tools
- Unused fields in example workflows

### Fixed
- Multi-type samples (eg strings as well as floats)
- Single sample and single feature samples

### Security
- Auto-encryption of backend traffic<|MERGE_RESOLUTION|>--- conflicted
+++ resolved
@@ -15,14 +15,12 @@
 - `feature_demo` now uses `merlin-spellbook` instead of its own scripts.
 - Remove the `--mpi=none` `srun` default launch argument. This can be added by
   setting the `launch_args` argument in the batch section in the spec.
-<<<<<<< HEAD
+
 - Reorganized the `tests` module. Made `unit` dir alongside `integration` dir. Decomposed
   `run_tests.py` into 3 files with distinct responsibilities.
-=======
 - Merlin CI is now handled by Github Actions.
 - Flake8 examination slightly modified for more generous cyclomatic complexity
 	- Certain tests and source code have been refactored to abide by Flake8 conventions.
->>>>>>> 0fbf2b8e
 
 ## [1.7.9]
 
