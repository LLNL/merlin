--- conflicted
+++ resolved
@@ -4,15 +4,13 @@
 The format is based on [Keep a Changelog](https://keepachangelog.com/en/1.0.0/),
 and this project adheres to [Semantic Versioning](https://semver.org/spec/v2.0.0.html).
 
-<<<<<<< HEAD
-=======
 ## [Unreleased]
 
 ### Fixed
 - Bug that prevented an empty username for results backend and broker when using redis.
 - Bug that prevented `OUTPUT_PATH` from being an integer.
-
->>>>>>> 6e54b8de
+- Slow sample speed in `hello_samples.yaml` from the hello example.
+
 ## [1.4.1] [2020-03-06]
 
 ### Changed
