--- conflicted
+++ resolved
@@ -4,11 +4,7 @@
 The format is based on [Keep a Changelog](https://keepachangelog.com/en/1.0.0/),
 and this project adheres to [Semantic Versioning](https://semver.org/spec/v2.0.0.html).
 
-<<<<<<< HEAD
-## [Unreleased]
-=======
 ## [1.1.0] - 2020-01-07
->>>>>>> d547b84c
 
 ### Added
 - Development dependencies install via pip: `pip install "merlinwf[dev]"`.
@@ -24,12 +20,9 @@
 - Broken Merlin logo image on PyPI summary page.
 - Documentation typos.
 
-<<<<<<< HEAD
-=======
 ### Changed
 - Made `README.md` more concise and user-friendly.
 
->>>>>>> d547b84c
 ### Removed
 - Dependencies outside the requirements directory.
 - LLNL-specific material in the Makefile.
