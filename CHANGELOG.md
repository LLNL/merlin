--- conflicted
+++ resolved
@@ -33,15 +33,12 @@
 - Added ssl to the broker and results backend server checks when "merlin info" is called
 - Removed theme_override.css from docs/_static/ since it is no longer needed with the updated version of sphinx
 - Updated docs/Makefile to include a pip install for requirements and a clean command
-<<<<<<< HEAD
 - Update to the Tutorial and Contributing pages in the docs
-=======
 - Changed what is stored in a Merlin DAG
   - We no longer store the entire Maestro ExecutionGraph object
   - We now only store the adjacency table and values obtained from the ExecutionGraph object
-- Modified how spec files are verified
-- Updated requirements to require maestrowf 1.9.1dev1 or later
->>>>>>> cd465eab
+- Modified spec verification
+- Update to require maestrowf 1.9.1dev1 or later
 
 ### Fixed
 - Fixed return values from scripts with main() to fix testing errors. 
