# Changelog
All notable changes to Merlin will be documented in this file.

The format is based on [Keep a Changelog](https://keepachangelog.com/en/1.0.0/),
and this project adheres to [Semantic Versioning](https://semver.org/spec/v2.0.0.html).

## [Unreleased]

### Added
- Documentation on `level_max_dirs`.
<<<<<<< HEAD
- Easier-to-read provenance specs.
=======
- Documentation on the new 3 types of provenance spec.
>>>>>>> fd14d22b

## [1.6.2]

### Added
- The sample generation command now logs `stdout`, `stderr`, and `cmd.sh` to `merlin_info/`.
- 12 hidden test specs and associated cli tests, for cli tests with specs that we
  do not want in `merlin examples`.
- Inside `merlin_info/`, added provenance specs `<name>.orig.yaml`, `<name>.expanded.yaml`, and
  `<name>.partial.yaml` (identical to the original spec, but with expanded user variables).

### Fixed
- Updated to new celery (4.4.5) syntax for signature return codes.
- Corrected prior visibility timeout bugfix.
- Fixed and reactivated 3 cli tests.
- Added the `bank` and `walltime` keywords to the batch slurm launch, these
  will not alter the lsf launch.

### Changed
- Slightly improved logic by using regex to match variable tokens.
- Reduced instances of I/O, `MerlinStudy` logic is now in-memory to a greater extent.

## [1.6.1]

### Fixed
- Error if app.yaml does not have visibility timeout seconds.

## [1.6.0]

### Added
- The broker name can now be amqps (with ssl) or amqp (without ssl). 
- The encryption key will now be created when running merlin config.
- The merlin info connection check will now enforce a minute timeout 
  check for the server connections.

### Fixed
- Added a check for initial running workers when using merlin monitor to
  eliminate race condition.
- A bug that did not change the filename of the output workspace nor of the provenance spec
  when a user variable was included in the `description.name` field.
- Temporarily locked Celery version at 4.4.2 to avoid fatal bug.
  
### Changed
- The default rabbitmq vhost is now <user> instead of /<user>.
- Changed default visibility timeout from 2 hours to 24 hours. Exposed this in the config
  file.
- The monitor function will now check the queues to determine when
  to exit.

## [1.5.3]

### Fixed
- Temporarily locked maestro version to avoid fatal bug introduced by maestro v1.1.7.

## [1.5.2]

### Added
- A faq entry for --mpibind when using slurm on LC.
- Version of the openfoam workflow that works without docker.
- In 'merlin examples', a version of the openfoam workflow that works without docker.

### Fixed
- The batch system will now check LSB_MCPU_HOSTS to determine the number
  of nodes on blueos systems in case LSB_HOSTS is not present.
- A few typos, partially finished material, and developer comments in the tutorials.
- PEP-8 violations like unused imports, bad formatting, broken code.
- A bug where the batch shell was not overriding the default.

### Changed
- Removed mysql dependencies and added sqlalchemy to the celery module.
- Removed mysql install from travis.
- Improved the celery worker error messages.
- The slurm launch for celery workers no longer uses the --pty option,
  this can be added by setting launch_args in the batch section. 
- Adjusted wording in openfoam_wf_no_docker example.

## [1.5.1]

### Added
- merlin example `null_spec`, which may be used to generate overhead data for merlin.

### Fixed
- The task creation bottleneck.
- Bug that caused the `cmd` stdout and stderr files of a step to be overwritten by that same step's `restart`
  section.

### Changed
- Updated tutorial docs.
- Relocated code that ran upon import from file body to functions. Added the respective
  function calls.

## [1.5.0]

### Added
- `HelpParser`, which automatically prints help messages when command line commands return an error.
- Optional ssl files for the broker and results backend config.
- A url keyword in the app.yaml file to override the entire broker or results backend configuration.
- The `all` option to `batch.nodes`.
- Auto zero-padding of sample directories, e.g. 00/00, 00/01 .. 10/10
- `$(MERLIN_STOP_WORKERS)` exit code that shuts down all workers
- The `merlin monitor` command, which blocks while celery workers are running.
  This can be used at the end of a batch submission script to keep the
  allocation alive while workers are present.  
- The ~/.merlin dir will be searched for the results password. 
- A warning whenever an unrecognized key is found in a Merlin spec; this may
  help users find small mistakes due to spelling or indentation more quickly.

### Fixed
- Bug that prevented an empty username for results backend and broker when using redis.
- Bug that prevented `OUTPUT_PATH` from being an integer.
- Slow sample speed in `hello_samples.yaml` from the hello example.
- Bug that always had sample directory tree start with "0"
- "Error" message whenever a non-zero return code is given
- The explicit results password (when not a file) will be read if certs path is None and it will be stripped of any whitespace.
- Misleading log message for `merlin run-workers --echo`.
- A few seconds of lag that occurred in all merlin cli commands; merlin was always searching
  thru workflow examples, even when user's command had nothing to do with workflow examples.

### Changed
- Updated docs from `pip3 install merlinwf` to `pip3 install merlin`.
- Script launching uses Merlin submission instead of subclassing maestro submit
- `$(MERLIN_HARD_FAIL)` now shuts down only workers connected to the bad step's queue
- Updated all tutorial modules

## [1.4.1] [2020-03-06]

### Changed
- Updated various aspects of tutorial documentation.

## [1.4.0] 2020-03-02

### Added
- The walltime keyword is now enabled for the slurm and flux batch types.
- LAUNCHER keywords, (slurm,flux,lsf) for specifying arguments specific
  to that parallel launcher in the run section.
- Exception messages to `merlin info`.
- Preliminary tutorial modules for early testers.

### Removed
- The problematic step `stop_workers` in `feature_demo.yaml`.

### Fixed
- Syntax errors in web doc file `merlin_variables.rst`.

### Removed
- The exclusive and signal keywords and bind for slurm in a step. The bind
  keyword is now lsf only.

## [1.3.0] 2020-02-21

### Added
- cli test flag `--local`, which can be used in place of listing out the id of each
  local cli test.
- A Merlin Dockerfile and some accompanying web documentation.
- Makefile target `release`.
- The merlin config now takes an optional --broker argument, the
  value can be None, default rabbitmq broker, or redis for a redis
  local broker.
- Missing doc options for run and run-workers.
- Check server access when `merlin info` is run.
- A port option to rabbitmq config options.
- Author and author_email to setup.py.

### Removed
- Makefile targets `pull` and `update`.
- Unneeded variables from `simple_chain.yaml`.
- All `INFO`-level logger references to Celery.

### Changed
- Updated the Merlin Sphinx web docs, including info about command line commands.
- Example workflows use python3 instead of python.
- Updated `merlin info` to lookup python3 and and pip3.
- Altered user in Dockerfile and removed build tools.
- MANIFEST.in now uses recursive-include.
- Updated docker docs.
- `make clean` is more comprehensive, now cleans docs, build files, and release files.
- The celery keyword is no longer required in `app.yaml`.

## [1.2.3] 2020-01-27

### Changed
- Adjusted `maestrowf` requirement to `maestrowf>=1.1.7dev0`.

## [1.2.2] 2020-01-24

### Removed
- Unused directory `workflows/` at the top level (not to be confused with
  `merlin/examples/workflows/`)

### Fixed
- Bug related to missing package `merlin/examples/workflows` in PYPI distribution.

## [1.2.1] 2020-01-24

### Fixed
- Bug related to a missing path in `MANIFEST.in`.
- Error message when trying to run merlin without the app config file.

## [1.2.0] 2020-01-23

### Added
- `version_tests.sh`, for CI checking that the merlin version is incremented
  before changes are merged into master.
- Allow for the maestro `$(LAUNCHER)` syntax in tasks, this requires the 
  nodes and procs variables in the task just as in maestro. The LAUNCHER keyword
  is implemented for flux, lsf, slurm and local types.  The lsf type
  will use the LLNL srun wrapper for jsrun when the lsf-srun batch type 
  is used. The flux version will be checked to determine the proper format 
  of the parallel launch call.
- Local CLI tests for the above `$(LAUNCHER)` feature.
- `machines` keyword, in the `merlin.resources.workers.<name>` section. This allows
  the user to assign workers (and thence, steps) to a given machine. 
  All of the machines must have access to the `OUTPUT_PATH`, The
  steps list is mandatory for all workers. Once the machines are added, then only
  the workers for the given set of steps on the specific machine will start. The
  workers must be individually started on all of the listed machines separately by
  the user (`merlin run-workers`).
- New step field `restart`. This command runs when merlin receives a
  `$(MERLIN_RESTART)` exception. If no `restart` field is found, the `cmd`
  command re-runs instead.

### Fixed
- A bug in the `flux_test` example workflow.

### Changed
- Improved the `fix-style` dev Makefile target.
- Improved the `version` dev Makefile target.
- Updated travis logic.
- `MERLIN_RESTART` (which re-ran the `cmd` of a step) has been renamed to `MERLIN_RETRY`.


## [1.1.1] - 2020-01-09

### Added
- Makefile target `version` for devs to auto-increment the version.

## [1.1.0] - 2020-01-07

### Added
- Development dependencies install via pip: `pip install "merlinwf[dev]"`.
- `merlin status <yaml spec>` that returns queues, number of connected
  workers and number of unused tasks in each of those queues.
- `merlin example` cli command, which allows users to start running the
  examples immediately (even after pip-installing).

### Fixed
- `MANIFEST.in` fixes as required by Spack.
- `requirements.txt` just has release components, not dev deps.
- A bug related to the deprecated word 'unicode' in `openfilelist.py`.
- Broken Merlin logo image on PyPI summary page.
- Documentation typos.

### Changed
- Made `README.md` more concise and user-friendly.

### Removed
- Dependencies outside the requirements directory.
- LLNL-specific material in the Makefile.

### Deprecated
- `merlin-templates` cli command, in favor of `merlin example`.


## [1.0.5] - 2019-12-05

### Fixed
- Change the form of the maestrowf git requirement.


## [1.0.4] - 2019-12-04

### Added
- `requirements.txt` files and `scripts` directories for internal workflow examples.

### Fixed
- Added missing dependency `tabulate` to `release.txt`.

## [1.0.3] - 2019-12-04

### Added
Added the requirements files to the MANIFEST.in file for source 
distributions.

## [1.0.2] - 2019-12-04
Negligible changes related to PyPI.

## [1.0.1] - 2019-12-04
Negligible changes related to PyPI.

## [1.0.0] - 2019-11-19
First public release. See the docs and merlin -h for details.
Here are some highlights.

### Added
- A changelog!
- Templated workflows generator. See `merlin-templates`
- Steps in any language. Set with study.step.run.shell in spec file. For instance:
```
    - name: python2_hello
      description: |
          do something in python2
      run:
          cmd: |
            print "OMG is this in python2?"
            print "Variable X2 is $(X2)"
          shell: /usr/bin/env python2
          task_queue: pyth2_hello
```
- Integration testing `make cli-tests`
- Style rules (isort and black). See `make check-style` and `make fix-style`
- Dry-run ability for workflows, which will cause workers to setup workspaces, 
but skip execution (all variables will be expanded). Eg: `merlin run --local --dry-run`.
- Command line override of variable names. `merlin run --vars OUTPUT_PATH=/run/here/instead`

### Changed
- MerlinSpec class subclasses from Maestro

### Deprecated
- `merlin kill-workers`. Use `merlin stop-workers`

### Removed
- Dependencies on optional tools
- Unused fields in example workflows

### Fixed
- Multi-type samples (eg strings as well as floats)
- Single sample and single feature samples

### Security
- Auto-encryption of backend traffic<|MERGE_RESOLUTION|>--- conflicted
+++ resolved
@@ -8,11 +8,8 @@
 
 ### Added
 - Documentation on `level_max_dirs`.
-<<<<<<< HEAD
 - Easier-to-read provenance specs.
-=======
 - Documentation on the new 3 types of provenance spec.
->>>>>>> fd14d22b
 
 ## [1.6.2]
 
