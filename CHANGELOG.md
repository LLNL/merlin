# Changelog
All notable changes to Merlin will be documented in this file.

The format is based on [Keep a Changelog](https://keepachangelog.com/en/1.0.0/),
and this project adheres to [Semantic Versioning](https://semver.org/spec/v2.0.0.html).

## [1.10.2]
### Fixed
- A bug where the .orig, .partial, and .expanded file names were using the study name rather than the original file name
- A bug where the openfoam_wf_singularity example was not being found
- Some build warnings in the docs (unknown targets, duplicate targets, title underlines too short, etc.)
- A bug where when the output path contained a variable that was overridden, the overridden variable was not changed in the output_path
<<<<<<< HEAD
- Cyclical imports and config imports that could easily cause ci issues
=======
- A bug where permission denied errors happened when checking for system scheduler
>>>>>>> d63661c8

### Added
- A new command `merlin queue-info` that will print the status of your celery queues
  - By default this will only pull information from active queues
  - There are options to look for specific queues (`--specific-queues`), queues defined in certain spec files (`--specification`; this is the same functionality as the past `merlin status` command), and queues attached to certain steps (`--steps`)
  - There is also an option to dump this info to an output file (`--dump`)
- A new command `merlin detailed-status` that displays task-by-task status information about your study
  - This has options to filter by return code, task queues, task statuses, and workers
  - You can set a limit on the number of tasks to display
  - There are 3 options to modify the output display
- A pdf download format for the docs
- A new page titled `Monitoring Studies` in the docs to explain the new commands and the new status command
- Two new command entries in the `Command Line` page of the docs for the `queue-info` and `detailed-status` commands
- New file `merlin/study/status.py` dedicated to work relating to the status command
  - Contains the Status and DetailedStatus classes
- New file `merlin/study/status_renderers.py` dedicated to formatting the output for the task-by-task display
- New file `merlin/common/dumper.py` containing a Dumper object to help dump output to outfiles
- Study name and parameter info now stored in the DAG and MerlinStep objects
- Added functions to `merlin/display.py` that help display status information:
  - `display_task_by_task_status` handles the display for the `merlin detailed-status` command
  - `display_summary` handles the display for the `merlin status` command
  - `display_progress_bar` generates and displays a progress bar
- Added new methods to the MerlinSpec class:
  - get_worker_step_map()
  - get_queue_step_relationship()
  - get_tasks_per_step()
  - get_step_param_map()
- Added methods to the MerlinStepRecord class to mark status changes for tasks as they run (follows Maestro's StepRecord format mostly)
- Added methods to the Step class:
  - establish_params()
  - name_no_params()
- Added a property paramater_labels to the MerlinStudy class
- Added two new utility functions:
  - dict_deep_merge() that deep merges two dicts into one
  - ws_time_to_td() that converts a workspace timestring (YYYYMMDD-HHMMSS) to a datetime object
- A new task `condense_status_files` to be called when sets of samples finish
- Added a celery config setting `worker_cancel_long_running_tasks_on_connection_loss` since this functionality is about to change in the next version of celery
- Tests for ensuring `$(MERLIN_SPEC_ORIGINAL_TEMPLATE)`, `$(MERLIN_SPEC_ARCHIVED_COPY)`, and `$(MERLIN_SPEC_EXECUTED_RUN)` are stored correctly
- Tests for cli substitutions
- Tests for the Status and DetailedStatus classes
  - this required adding a decent amount of test files to help with the tests; these can be found under the tests/unit/study/status_test_files directory
- Tests for the queue-info command/some other queue related functions in the celeryadapter module

### Changed
- Reformatted the entire "merlin status" command
  - Now accepts both spec files and workspace directories as arguments
    - e.g. "merlin status hello.yaml" and "merlin status hello_20230228-111920/" both work
  - Removed the --steps flag
  - Replaced the --csv flag with the --dump flag
    - This will make it easier in the future to adopt more file types to dump to
  - Moved previous functionality to the new `merlin queue-info` command
  - New functionality:
    - Shows step_by_step progress bar for tasks
    - Displays a summary of task statuses below the progress bar
- Reformatted the status command section in the `Command Line` page of the docs
- The ProvenanceYAMLFileHasRegex condition for integration tests now saves the study name and spec file name as attributes instead of just the study name
  - This lead to minor changes in 3 tests ("local override feature demo", "local pgen feature demo", and "remote feature demo") with what we pass to this specific condition
- Updated scikit-learn requirement for the openfoam_wf_singularity example
- Uncommented Latex support in the docs configuration to get pdf builds working
- Split the `add_chains_to_chord` function in `merlin/common/tasks.py` into two functions:
  - `get_1d_chain` which converts a 2D list of chains into a 1D list
  - `launch_chain` which launches the 1D chain
- query_celery_queues() in `merlin/study/celeryadapter.py` now uses with statements to open connection and channel to ensure they close
- Removed the `dump_status` function from `merlin/router.py` since dumping is now handled in the new Status object
- Pulled the needs_merlin_expansion() method out of the Step class and made it a function instead
- Removed `tabulate_info` function; replaced with tabulate from the tabulate library

## [1.10.1]
### Fixed
- A bug where assigning a worker all steps also assigned steps to the default worker

### Added
- Tests to make sure the default worker is being assigned properly

### Changed
- Requirement name in examples/workflows/remote_feature_demo/requirements.txt and examples/workflows/feature_demo/requirements.txt from sklearn to scikit-learn since sklearn is now deprecated

## [1.10.0]
### Fixed
- Pip wheel wasn't including .sh files for merlin examples
- The learn.py script in the openfoam_wf* examples will now create the missing Energy v Lidspeed plot
- Fixed the flags associated with the `stop-workers` command (--spec, --queues, --workers)
- Fixed the --step flag for the `run-workers` command
- Fixed most of the pylint errors that we're showing up when you ran `make check-style`
  - Some errors have been disabled rather than fixed. These include:
    - Any pylint errors in merlin_template.py since it's deprecated now
    - A "duplicate code" instance between a function in `expansion.py` and a method in `study.py`
      - The function is explicitly not creating a MerlinStudy object so the code *must* be duplicate here
    - Invalid-name (C0103): These errors typically relate to the names of short variables (i.e. naming files something like f or errors e)
    - Unused-argument (W0613): These have been disabled for celery-related functions since celery *does* use these arguments behind the scenes
    - Broad-exception (W0718): Pylint wants a more specific exception but sometimes it's ok to have a broad exception
    - Import-outside-toplevel (C0415): Sometimes it's necessary for us to import inside a function. Where this is the case, these errors are disabled
    - Too-many-statements (R0915): This is disabled for the `setup_argparse` function in `main.py` since it's necessary to be big. It's disabled in `tasks.py` and `celeryadapter.py` too until we can get around to refactoring some code there
    - No-else-return (R1705): These are disabled in `router.py` until we refactor the file
    - Consider-using-with (R1732): Pylint wants us to consider using with for calls to subprocess.run or subprocess.Popen but it's not necessary
    - Too-many-arguments (R0913): These are disabled for functions that I believe *need* to have several arguments
      - Note: these could be fixed by using *args and **kwargs but it makes the code harder to follow so I'm opting to not do that
    - Too-many-local-variables (R0914): These are disabled for functions that have a lot of variables
      - It may be a good idea at some point to go through these and try to find ways to shorten the number of variables used or split the functions up
    - Too-many-branches (R0912): These are disabled for certain functions that require a good amount of branching
      - Might be able to fix this in the future if we split functions up more
    - Too-few-public-methods (R0903): These are disabled for classes we may add to in the future or "wrapper" classes
    - Attribute-defined-outside-init (W0201): These errors are only disabled in `specification.py` as they occur in class methods so init() won't be called
- Fixed an issue where the walltime value in the batch block was being converted to an integer instead of remaining in HH:MM:SS format

### Added
- Now loads np.arrays of dtype='object', allowing mix-type sample npy
- Added a singularity container openfoam_wf example
- Added flux native worker launch support
- Added PBS flux launch support
- Added check_for_flux, check_for_slurm, check_for_lsf, and check_for_pbs utility functions
- Tests for the `stop-workers` command
- A function in `run_tests.py` to check that an integration test definition is formatted correctly
- A new dev_workflow example `multiple_workers.yaml` that's used for testing the `stop-workers` command
- Ability to start 2 subprocesses for a single test
- Added the --distributed and --display-tests flags to run_tests.py
  - --distributed: only run distributed tests
  - --display-tests: displays a table of all existing tests and the id associated with each test
- Added the --disable-logs flag to the `run-workers` command
- Merlin will now assign `default_worker` to any step not associated with a worker
- Added `get_step_worker_map()` as a method in `specification.py`
- Added `tabulate_info()` function in `display.py` to help with table formatting
- Added get_flux_alloc function for new flux version >= 0.48.x interface change
- New flags to the `query-workers` command
  - `--queues`: query workers based on the queues they're associated with
  - `--workers`: query workers based on a regex of the names you're looking for
  - `--spec`: query workers based on the workers defined in a spec file

### Changed
- Changed celery_regex to celery_slurm_regex in test_definitions.py
- Reformatted how integration tests are defined and part of how they run
  - Test values are now dictionaries rather than tuples
  - Stopped using `subprocess.Popen()` and `subprocess.communicate()` to run tests and now instead use `subprocess.run()` for simplicity and to keep things up-to-date with the latest subprocess release (`run()` will call `Popen()` and `communicate()` under the hood so we don't have to handle that anymore)
- Rewrote the README in the integration tests folder to explain the new integration test format
- Reformatted `start_celery_workers()` in `celeryadapter.py` file. This involved:
  - Modifying `verify_args()` to return the arguments it verifies/updates
  - Changing `launch_celery_worker()` to launch the subprocess (no longer builds the celery command)
  - Creating `get_celery_cmd()` to do what `launch_celery_worker()` used to do and build the celery command to run
  - Creating `_get_steps_to_start()`, `_create_kwargs()`, and `_get_workers_to_start()` as helper functions to simplify logic in `start_celery_workers()`
- Modified the `merlinspec.json` file:
  - the minimum `gpus per task` is now 0 instead of 1
  - variables defined in the `env` block of a spec file can now be arrays
- Refactored `batch.py`:
  - Merged 4 functions (`check_for_slurm`, `check_for_lsf`, `check_for_flux`, and `check_for_pbs`) into 1 function named `check_for_scheduler`
    - Modified `get_batch_type` to accommodate this change
  - Added a function `parse_batch_block` to handle all the logic of reading in the batch block and storing it in one dict
  - Added a function `get_flux_launch` to help decrease the amount of logic taking place in `batch_worker_launch`
  - Modified `batch_worker_launch` to use the new `parse_batch_block` function
  - Added a function `construct_scheduler_legend` to build a dict that keeps as much information as we need about each scheduler stored in one place
  - Cleaned up the `construct_worker_launch_command` function to utilize the newly added functions and decrease the amount of repeated code
- Changed get_flux_cmd for new flux version >=0.48.x interface
- The `query-workers` command now prints a table as its' output
  - Each row of the `Workers` column has the name of an active worker
  - Each row of the `Queues` column has a list of queues associated with the active worker

## [1.9.1]
### Fixed
- Added merlin/spec/merlinspec.json to MANIFEST.in so pip will actually install it when ran
- Fixed a bug where "from celery import Celery" was failing on python 3.7
- Numpy error about numpy.str not existing from a new numpy release
- Made merlin server configurations into modules that can be loaded and written to users

## [1.9.0]
### Added
- Added support for Python 3.11
- Update docker docs for new rabbitmq and redis server versions
- Added lgtm.com Badge for README.md
- More fixes for lgtm checks.
- Added merlin server command as a container option for broker and results_backend servers.
- Added new documentation for merlin server in docs and tutorial
- Added the flux_exec batch argument to allow for flux exec arguments,
  e.g. flux_exec: flux exec -r "0-1" to run celery workers only on
  ranks 0 and 1 of a multi-rank allocation
- Additional argument in test definitions to allow for a post "cleanup" command
- Capability for non-user block in yaml
- .readthedocs.yaml and requirements.txt files for docs
- Small modifications to the Tutorial, Getting Started, Command Line, and Contributing pages in the docs
- Compatibility with the newest version of Maestro (v. 1.1.9dev1)
- JSON schema validation for Merlin spec files
- New tests related to JSON schema validation
- Instructions in the "Contributing" page of the docs on how to add new blocks/fields to the spec file
- Brief explanation of the $(LAUNCHER) variable in the "Variables" page of the docs

### Changed
- Removed support for Python 3.6
- Rename lgtm.yml to .lgtm.yml
- New shortcuts in specification file (sample_vector, sample_names, spec_original_template, spec_executed_run, spec_archived_copy)
- Update requirements to require redis 4.3.4 for acl user channel support
- Added ssl to the broker and results backend server checks when "merlin info" is called
- Removed theme_override.css from docs/_static/ since it is no longer needed with the updated version of sphinx
- Updated docs/Makefile to include a pip install for requirements and a clean command
- Update to the Tutorial and Contributing pages in the docs
- Changed what is stored in a Merlin DAG
  - We no longer store the entire Maestro ExecutionGraph object
  - We now only store the adjacency table and values obtained from the ExecutionGraph object
- Modified spec verification
- Update to require maestrowf 1.9.1dev1 or later

### Fixed
- Fixed return values from scripts with main() to fix testing errors. 
- CI test for CHANGELOG modifcations
- Typo "cert_req" to "cert_reqs" in the merlin config docs
- Removed emoji from issue templates that were breaking doc builds
- Including .temp template files in MANIFEST
- Styling in the footer for docs
- Horizontal scroll overlap in the variables page of the docs
- Reordered small part of Workflow Specification page in the docs in order to put "samples" back in the merlin block

## [1.8.5]
### Added
- Code updates to satisfy lgtm CI security checker

### Fixed
- A bug in the ssl config was not returning the proper values

## [1.8.4]
### Added
- Auto-release of pypi packages
- Workflows Community Initiative metadata file

### Fixed
- Old references to stale branches

## [1.8.3]
### Added
- Test for `merlin example list`
- Python 3.10 to testing

### Fixed
- The Optimization workflow example now has a ready to use workflow (`optimization_basic.yaml`). This solves the issue faced before with `merlin example list`.
- Redis dependency handled implictly by celery for cross-compatibility

## [1.8.2]
### Added
- Re-enabled distributed integration testing. Added additional examination to distributed testing.

### Fixed
- 'shell' added to unsupported and new_unsupported lists in script_adapter.py, prevents
  `'shell' is not supported -- ommitted` message.
- Makefile target for install-merlin fixed so venv is properly activated to install merlin

### Changed
- Updated the optimization workflow example with a new python template editor script
- CI now splits linting and testing into different tasks for better utilization of
  parallel runners, significant and scalable speed gain over previous setup
- CI now uses caching to restore environment of dependencies, reducing CI runtime
  significantly again beyond the previous improvement. Examines for potential updates to
  dependencies so the environment doesn't become stale.
- CI now examines that the CHANGELOG is updated on PRs.
- Added PyLint pipeline to Github Actions CI (currently no-fail-exit).
- Corrected integration test for dependency to only examine release dependencies.
- PyLint adherence for: celery.py, opennplib.py, config/__init__.py, broker.py,
	configfile.py, formatter.py, main.py, router.py
- Integrated Black and isort into CI

## [1.8.1]

### Fixed
- merlin purge queue name conflict & shell quote escape
- task priority support for amqp, amqps, rediss, redis+socket brokers
- Flake8 compliance

## [1.8.0]

### Added
- `retry_delay` field in a step to specify a countdown in seconds prior to running a
  restart or retry.
- New merlin example `restart_delay` that demonstrates usage of this feature.
- Condition failure reporting, to give greater insight into what caused test failure.
- New fields in config file: `celery.omit_queue_tag` and `celery.queue_tag`, for
  users who wish to have complete control over their queue names. This is a feature 
  of the task priority change.

### Changed
- `feature_demo` now uses `merlin-spellbook` instead of its own scripts.
- Removed the `--mpi=none` `srun` default launch argument. This can be added by
  setting the `launch_args` argument in the batch section in the spec.
- Merlin CI is now handled by Github Actions.
- Certain tests and source code have been refactored to abide by Flake8 conventions.
- Reorganized the `tests` module. Made `unit` dir alongside `integration` dir. Decomposed
  `run_tests.py` into 3 files with distinct responsibilities. Renamed `Condition` classes.
  Grouped cli tests by sub-category for easier developer interpretation.
- Lowered the command line test log level to "ERROR" to reduce spam in `--verbose` mode.
- Now prioritizing workflow tasks over task-expansion tasks, enabling improved
  scalability and server stability.
- Flake8 examination slightly modified for more generous cyclomatic complexity.
	- Certain tests and source code have been refactored to abide by Flake8 conventions.
- `walltime` can be specified in any of hours:minutes:seconds, minutes:seconds or
  seconds format and will be correctly translated for the right batch system syntax

### Fixed
- For Celery calls, explictly wrapped queue string in quotes for robustness. This fixes
a bug that occurred on tsch but not bash in which square brackets in the queue name were 
misinterpreted and caused the command to break.

## [1.7.9]

### Fixed
- Bug that caused steps to raise a fatal error (instead of soft failing) after maxing
  out step retries. Occurred if steps were part of a chord.

## [1.7.8]

### Fixed
- Bug that caused step restarts to lose alternate shell specification, and
  associated CLI `restart_shell` test.

## [1.7.7]

### Fixed
- Bug that caused example workflows with a variable reference in their
  name to be listed by `merlin example list` with variable reference notation.
- Bug that caused `requirements.txt` files to be excluded from generated
  `merlin example` dirs.
- Bug that causes step restarts to lose alternate shell specification. Also added
  CLI test for this case.

### Changed
- Default broker server password is now `jackalope-password`, since `rabbit` is
  currently accessed by developers only.

## [1.7.6]

### Added
- The first version of an optimization workflow, which can be accessed with
  `merlin example optimization`.
- Dev requirement library for finding dependencies (and `make reqlist` target)

### Changed
- Improved warning and help messages about `no_errors`

### Fixed
- Pinned to celery>5.0.3 so that `merlin purge` works again

## [1.7.5]

### Changed
- Now requiring Celery version 5.x.
- Further improvements to the `null_spec` example.

## [1.7.4]

### Fixed
- Users will no longer see the message, "Cannot set the submission time of '<step name>'
  because it has already been set", when tasks are restarted.
- Bug causing `merlin restart` to break.

### Changed
- Improved internal logic beyond the crude fixes of the prior 2 patches.
- Added a developer cli test for the minimum valid spec format.
- Improvements to the `null_spec` example, used for measuring overhead in merlin. Includes
  a new `null_chain` and removes the now-redundant `sim_spec`.

## [1.7.3]

### Fixed
- Completed 1.7.2 fix for `merlin run-workers`.

## [1.7.2]

### Fixed
- Fatal bug triggered by a spec missing the `env` or `global.parameters` sections.

## [1.7.1]

### Added
- When using the `--samplesfile` flag, the samples file is now copied to `merlin_info` for
  provenance.

### Fixed
- Exceptions in connection check sub-process will now be caught.

## [1.7.0]

### Added
- The ability to override any value of the celery configuration thru `app.yaml` in `celery.override`.
- Support and faq entry for `pgen` with `merlin run --pgen` and optional `--parg`.
- Documentation on `level_max_dirs`.
- Easier-to-read provenance specs.
- Documentation on the new 3 types of provenance spec.

### Fixed
- Flux test example data collection for new versions of flux.
- Fixed Docker ubuntu version.
- Removed expansion of env variables in shell sections (`cmd` and `restart`) of provenance
  specs. This allows the shell command itself to expand environment variables, and gives
  users greater flexibility.
- Allowed environment variables to be properly expanded in study `description.name`.
- Tilde (~) now properly expands as part of a path in non-shell sections.
- The rediss cert_reqs keyword was changed to ssl_cert_reqs.

### Changed
- Updated tutorial redis version to 6.0.5.

## [1.6.2]

### Added
- The sample generation command now logs `stdout`, `stderr`, and `cmd.sh` to `merlin_info/`.
- 12 hidden test specs and associated cli tests, for cli tests with specs that we
  do not want in `merlin examples`.
- Inside `merlin_info/`, added provenance specs `<name>.orig.yaml`, `<name>.expanded.yaml`, and
  `<name>.partial.yaml` (identical to the original spec, but with expanded user variables).

### Fixed
- Updated to new celery (4.4.5) syntax for signature return codes.
- Corrected prior visibility timeout bugfix.
- Fixed and reactivated 3 cli tests.
- Added the `bank` and `walltime` keywords to the batch slurm launch, these
  will not alter the lsf launch.

### Changed
- Slightly improved logic by using regex to match variable tokens.
- Reduced instances of I/O, `MerlinStudy` logic is now in-memory to a greater extent.

## [1.6.1]

### Fixed
- Error if app.yaml does not have visibility timeout seconds.

## [1.6.0]

### Added
- The broker name can now be amqps (with ssl) or amqp (without ssl).
- The encryption key will now be created when running merlin config.
- The merlin info connection check will now enforce a minute timeout
  check for the server connections.

### Fixed
- Added a check for initial running workers when using merlin monitor to
  eliminate race condition.
- A bug that did not change the filename of the output workspace nor of the provenance spec
  when a user variable was included in the `description.name` field.
- Temporarily locked Celery version at 4.4.2 to avoid fatal bug.

### Changed
- The default rabbitmq vhost is now <user> instead of /<user>.
- Changed default visibility timeout from 2 hours to 24 hours. Exposed this in the config
  file.
- The monitor function will now check the queues to determine when
  to exit.

## [1.5.3]

### Fixed
- Temporarily locked maestro version to avoid fatal bug introduced by maestro v1.1.7.

## [1.5.2]

### Added
- A faq entry for --mpibind when using slurm on LC.
- Version of the openfoam workflow that works without docker.
- In 'merlin examples', a version of the openfoam workflow that works without docker.

### Fixed
- The batch system will now check LSB_MCPU_HOSTS to determine the number
  of nodes on blueos systems in case LSB_HOSTS is not present.
- A few typos, partially finished material, and developer comments in the tutorials.
- PEP-8 violations like unused imports, bad formatting, broken code.
- A bug where the batch shell was not overriding the default.

### Changed
- Removed mysql dependencies and added sqlalchemy to the celery module.
- Removed mysql install from travis.
- Improved the celery worker error messages.
- The slurm launch for celery workers no longer uses the --pty option,
  this can be added by setting launch_args in the batch section.
- Adjusted wording in openfoam_wf_no_docker example.

## [1.5.1]

### Added
- merlin example `null_spec`, which may be used to generate overhead data for merlin.

### Fixed
- The task creation bottleneck.
- Bug that caused the `cmd` stdout and stderr files of a step to be overwritten by that same step's `restart`
  section.

### Changed
- Updated tutorial docs.
- Relocated code that ran upon import from file body to functions. Added the respective
  function calls.

## [1.5.0]

### Added
- `HelpParser`, which automatically prints help messages when command line commands return an error.
- Optional ssl files for the broker and results backend config.
- A url keyword in the app.yaml file to override the entire broker or results backend configuration.
- The `all` option to `batch.nodes`.
- Auto zero-padding of sample directories, e.g. 00/00, 00/01 .. 10/10
- `$(MERLIN_STOP_WORKERS)` exit code that shuts down all workers
- The `merlin monitor` command, which blocks while celery workers are running.
  This can be used at the end of a batch submission script to keep the
  allocation alive while workers are present.  
- The ~/.merlin dir will be searched for the results password.
- A warning whenever an unrecognized key is found in a Merlin spec; this may
  help users find small mistakes due to spelling or indentation more quickly.

### Fixed
- Bug that prevented an empty username for results backend and broker when using redis.
- Bug that prevented `OUTPUT_PATH` from being an integer.
- Slow sample speed in `hello_samples.yaml` from the hello example.
- Bug that always had sample directory tree start with "0"
- "Error" message whenever a non-zero return code is given
- The explicit results password (when not a file) will be read if certs path is None and it will be stripped of any whitespace.
- Misleading log message for `merlin run-workers --echo`.
- A few seconds of lag that occurred in all merlin cli commands; merlin was always searching
  thru workflow examples, even when user's command had nothing to do with workflow examples.

### Changed
- Updated docs from `pip3 install merlinwf` to `pip3 install merlin`.
- Script launching uses Merlin submission instead of subclassing maestro submit
- `$(MERLIN_HARD_FAIL)` now shuts down only workers connected to the bad step's queue
- Updated all tutorial modules

## [1.4.1] [2020-03-06]

### Changed
- Updated various aspects of tutorial documentation.

## [1.4.0] 2020-03-02

### Added
- The walltime keyword is now enabled for the slurm and flux batch types.
- LAUNCHER keywords, (slurm,flux,lsf) for specifying arguments specific
  to that parallel launcher in the run section.
- Exception messages to `merlin info`.
- Preliminary tutorial modules for early testers.

### Removed
- The problematic step `stop_workers` in `feature_demo.yaml`.

### Fixed
- Syntax errors in web doc file `merlin_variables.rst`.

### Removed
- The exclusive and signal keywords and bind for slurm in a step. The bind
  keyword is now lsf only.

## [1.3.0] 2020-02-21

### Added
- cli test flag `--local`, which can be used in place of listing out the id of each
  local cli test.
- A Merlin Dockerfile and some accompanying web documentation.
- Makefile target `release`.
- The merlin config now takes an optional --broker argument, the
  value can be None, default rabbitmq broker, or redis for a redis
  local broker.
- Missing doc options for run and run-workers.
- Check server access when `merlin info` is run.
- A port option to rabbitmq config options.
- Author and author_email to setup.py.

### Removed
- Makefile targets `pull` and `update`.
- Unneeded variables from `simple_chain.yaml`.
- All `INFO`-level logger references to Celery.

### Changed
- Updated the Merlin Sphinx web docs, including info about command line commands.
- Example workflows use python3 instead of python.
- Updated `merlin info` to lookup python3 and and pip3.
- Altered user in Dockerfile and removed build tools.
- MANIFEST.in now uses recursive-include.
- Updated docker docs.
- `make clean` is more comprehensive, now cleans docs, build files, and release files.
- The celery keyword is no longer required in `app.yaml`.

## [1.2.3] 2020-01-27

### Changed
- Adjusted `maestrowf` requirement to `maestrowf>=1.1.7dev0`.

## [1.2.2] 2020-01-24

### Removed
- Unused directory `workflows/` at the top level (not to be confused with
  `merlin/examples/workflows/`)

### Fixed
- Bug related to missing package `merlin/examples/workflows` in PYPI distribution.

## [1.2.1] 2020-01-24

### Fixed
- Bug related to a missing path in `MANIFEST.in`.
- Error message when trying to run merlin without the app config file.

## [1.2.0] 2020-01-23

### Added
- `version_tests.sh`, for CI checking that the merlin version is incremented
  before changes are merged into master.
- Allow for the maestro `$(LAUNCHER)` syntax in tasks, this requires the
  nodes and procs variables in the task just as in maestro. The LAUNCHER keyword
  is implemented for flux, lsf, slurm and local types.  The lsf type
  will use the LLNL srun wrapper for jsrun when the lsf-srun batch type
  is used. The flux version will be checked to determine the proper format
  of the parallel launch call.
- Local CLI tests for the above `$(LAUNCHER)` feature.
- `machines` keyword, in the `merlin.resources.workers.<name>` section. This allows
  the user to assign workers (and thence, steps) to a given machine.
  All of the machines must have access to the `OUTPUT_PATH`, The
  steps list is mandatory for all workers. Once the machines are added, then only
  the workers for the given set of steps on the specific machine will start. The
  workers must be individually started on all of the listed machines separately by
  the user (`merlin run-workers`).
- New step field `restart`. This command runs when merlin receives a
  `$(MERLIN_RESTART)` exception. If no `restart` field is found, the `cmd`
  command re-runs instead.

### Fixed
- A bug in the `flux_test` example workflow.

### Changed
- Improved the `fix-style` dev Makefile target.
- Improved the `version` dev Makefile target.
- Updated travis logic.
- `MERLIN_RESTART` (which re-ran the `cmd` of a step) has been renamed to `MERLIN_RETRY`.


## [1.1.1] - 2020-01-09

### Added
- Makefile target `version` for devs to auto-increment the version.

## [1.1.0] - 2020-01-07

### Added
- Development dependencies install via pip: `pip install "merlinwf[dev]"`.
- `merlin status <yaml spec>` that returns queues, number of connected
  workers and number of unused tasks in each of those queues.
- `merlin example` cli command, which allows users to start running the
  examples immediately (even after pip-installing).

### Fixed
- `MANIFEST.in` fixes as required by Spack.
- `requirements.txt` just has release components, not dev deps.
- A bug related to the deprecated word 'unicode' in `openfilelist.py`.
- Broken Merlin logo image on PyPI summary page.
- Documentation typos.

### Changed
- Made `README.md` more concise and user-friendly.

### Removed
- Dependencies outside the requirements directory.
- LLNL-specific material in the Makefile.

### Deprecated
- `merlin-templates` cli command, in favor of `merlin example`.


## [1.0.5] - 2019-12-05

### Fixed
- Change the form of the maestrowf git requirement.


## [1.0.4] - 2019-12-04

### Added
- `requirements.txt` files and `scripts` directories for internal workflow examples.

### Fixed
- Added missing dependency `tabulate` to `release.txt`.

## [1.0.3] - 2019-12-04

### Added
Added the requirements files to the MANIFEST.in file for source
distributions.

## [1.0.2] - 2019-12-04
Negligible changes related to PyPI.

## [1.0.1] - 2019-12-04
Negligible changes related to PyPI.

## [1.0.0] - 2019-11-19
First public release. See the docs and merlin -h for details.
Here are some highlights.

### Added
- A changelog!
- Templated workflows generator. See `merlin-templates`
- Steps in any language. Set with study.step.run.shell in spec file. For instance:
```
    - name: python2_hello
      description: |
          do something in python2
      run:
          cmd: |
            print "OMG is this in python2?"
            print "Variable X2 is $(X2)"
          shell: /usr/bin/env python2
          task_queue: pyth2_hello
```
- Integration testing `make cli-tests`
- Style rules (isort and black). See `make check-style` and `make fix-style`
- Dry-run ability for workflows, which will cause workers to setup workspaces,
but skip execution (all variables will be expanded). Eg: `merlin run --local --dry-run`.
- Command line override of variable names. `merlin run --vars OUTPUT_PATH=/run/here/instead`

### Changed
- MerlinSpec class subclasses from Maestro

### Deprecated
- `merlin kill-workers`. Use `merlin stop-workers`

### Removed
- Dependencies on optional tools
- Unused fields in example workflows

### Fixed
- Multi-type samples (eg strings as well as floats)
- Single sample and single feature samples

### Security
- Auto-encryption of backend traffic<|MERGE_RESOLUTION|>--- conflicted
+++ resolved
@@ -4,38 +4,29 @@
 The format is based on [Keep a Changelog](https://keepachangelog.com/en/1.0.0/),
 and this project adheres to [Semantic Versioning](https://semver.org/spec/v2.0.0.html).
 
-## [1.10.2]
-### Fixed
-- A bug where the .orig, .partial, and .expanded file names were using the study name rather than the original file name
-- A bug where the openfoam_wf_singularity example was not being found
-- Some build warnings in the docs (unknown targets, duplicate targets, title underlines too short, etc.)
-- A bug where when the output path contained a variable that was overridden, the overridden variable was not changed in the output_path
-<<<<<<< HEAD
+## [unreleased]
+### Fixed
 - Cyclical imports and config imports that could easily cause ci issues
-=======
-- A bug where permission denied errors happened when checking for system scheduler
->>>>>>> d63661c8
 
 ### Added
 - A new command `merlin queue-info` that will print the status of your celery queues
   - By default this will only pull information from active queues
-  - There are options to look for specific queues (`--specific-queues`), queues defined in certain spec files (`--specification`; this is the same functionality as the past `merlin status` command), and queues attached to certain steps (`--steps`)
+  - There are options to look for specific queues (`--specific-queues`), queues defined in certain spec files (`--spec`; this is the same functionality as the `merlin status` command prior to this release), and queues attached to certain steps (`--steps`)
   - There is also an option to dump this info to an output file (`--dump`)
 - A new command `merlin detailed-status` that displays task-by-task status information about your study
   - This has options to filter by return code, task queues, task statuses, and workers
   - You can set a limit on the number of tasks to display
   - There are 3 options to modify the output display
-- A pdf download format for the docs
-- A new page titled `Monitoring Studies` in the docs to explain the new commands and the new status command
+- A new page titled `Monitoring Studies` in the docs to explain the new commands listed above
 - Two new command entries in the `Command Line` page of the docs for the `queue-info` and `detailed-status` commands
 - New file `merlin/study/status.py` dedicated to work relating to the status command
   - Contains the Status and DetailedStatus classes
-- New file `merlin/study/status_renderers.py` dedicated to formatting the output for the task-by-task display
+- New file `merlin/study/status_renderers.py` dedicated to formatting the output for the detailed-status command
 - New file `merlin/common/dumper.py` containing a Dumper object to help dump output to outfiles
 - Study name and parameter info now stored in the DAG and MerlinStep objects
 - Added functions to `merlin/display.py` that help display status information:
   - `display_task_by_task_status` handles the display for the `merlin detailed-status` command
-  - `display_summary` handles the display for the `merlin status` command
+  - `display_status_summary` handles the display for the `merlin status` command
   - `display_progress_bar` generates and displays a progress bar
 - Added new methods to the MerlinSpec class:
   - get_worker_step_map()
@@ -52,8 +43,6 @@
   - ws_time_to_td() that converts a workspace timestring (YYYYMMDD-HHMMSS) to a datetime object
 - A new task `condense_status_files` to be called when sets of samples finish
 - Added a celery config setting `worker_cancel_long_running_tasks_on_connection_loss` since this functionality is about to change in the next version of celery
-- Tests for ensuring `$(MERLIN_SPEC_ORIGINAL_TEMPLATE)`, `$(MERLIN_SPEC_ARCHIVED_COPY)`, and `$(MERLIN_SPEC_EXECUTED_RUN)` are stored correctly
-- Tests for cli substitutions
 - Tests for the Status and DetailedStatus classes
   - this required adding a decent amount of test files to help with the tests; these can be found under the tests/unit/study/status_test_files directory
 - Tests for the queue-info command/some other queue related functions in the celeryadapter module
@@ -69,11 +58,7 @@
   - New functionality:
     - Shows step_by_step progress bar for tasks
     - Displays a summary of task statuses below the progress bar
-- Reformatted the status command section in the `Command Line` page of the docs
-- The ProvenanceYAMLFileHasRegex condition for integration tests now saves the study name and spec file name as attributes instead of just the study name
-  - This lead to minor changes in 3 tests ("local override feature demo", "local pgen feature demo", and "remote feature demo") with what we pass to this specific condition
-- Updated scikit-learn requirement for the openfoam_wf_singularity example
-- Uncommented Latex support in the docs configuration to get pdf builds working
+- Reformatted the status command section in the `Command Line` page of the 
 - Split the `add_chains_to_chord` function in `merlin/common/tasks.py` into two functions:
   - `get_1d_chain` which converts a 2D list of chains into a 1D list
   - `launch_chain` which launches the 1D chain
@@ -81,6 +66,25 @@
 - Removed the `dump_status` function from `merlin/router.py` since dumping is now handled in the new Status object
 - Pulled the needs_merlin_expansion() method out of the Step class and made it a function instead
 - Removed `tabulate_info` function; replaced with tabulate from the tabulate library
+
+## [1.10.2]
+### Fixed
+- A bug where the .orig, .partial, and .expanded file names were using the study name rather than the original file name
+- A bug where the openfoam_wf_singularity example was not being found
+- Some build warnings in the docs (unknown targets, duplicate targets, title underlines too short, etc.)
+- A bug where when the output path contained a variable that was overridden, the overridden variable was not changed in the output_path
+- A bug where permission denied errors happened when checking for system scheduler
+
+### Added
+- Tests for ensuring `$(MERLIN_SPEC_ORIGINAL_TEMPLATE)`, `$(MERLIN_SPEC_ARCHIVED_COPY)`, and `$(MERLIN_SPEC_EXECUTED_RUN)` are stored correctly
+- A pdf download format for the docs
+- Tests for cli substitutions
+
+### Changed
+- The ProvenanceYAMLFileHasRegex condition for integration tests now saves the study name and spec file name as attributes instead of just the study name
+  - This lead to minor changes in 3 tests ("local override feature demo", "local pgen feature demo", and "remote feature demo") with what we pass to this specific condition
+- Updated scikit-learn requirement for the openfoam_wf_singularity example
+- Uncommented Latex support in the docs configuration to get pdf builds working
 
 ## [1.10.1]
 ### Fixed
