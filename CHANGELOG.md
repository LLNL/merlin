--- conflicted
+++ resolved
@@ -8,11 +8,8 @@
 ## [Unreleased]
 
 ### Fixed
-<<<<<<< HEAD
 - merlin purge queue name conflict & shell quote escape
-=======
 - task priority support for amqp, amqps, rediss, redis+socket brokers
->>>>>>> 8b0c7dff
 
 ## [1.8.0]
 
