--- conflicted
+++ resolved
@@ -26,13 +26,10 @@
 ### Removed
 - Dependencies outside the requirements directory.
 - LLNL-specific material in the Makefile.
-<<<<<<< HEAD
-=======
 
 ### Deprecated
 - `merlin-templates` cli command, in favor of `merlin example`.
 
->>>>>>> d76dadc3
 
 ## [1.0.5] - 2019-12-05
 
