--- conflicted
+++ resolved
@@ -4,8 +4,6 @@
 The format is based on [Keep a Changelog](https://keepachangelog.com/en/1.0.0/),
 and this project adheres to [Semantic Versioning](https://semver.org/spec/v2.0.0.html).
 
-<<<<<<< HEAD
-=======
 ## [Unreleased]
 
 ### Added
@@ -27,7 +25,6 @@
 - The slurm launch for celery workers no longer uses the --pty option,
   this can be added by setting launch_args in the batch section. 
 
->>>>>>> e4155882
 ## [1.5.1]
 
 ### Added
