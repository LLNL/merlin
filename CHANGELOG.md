# Changelog
All notable changes to Merlin will be documented in this file.

The format is based on [Keep a Changelog](https://keepachangelog.com/en/1.0.0/),
and this project adheres to [Semantic Versioning](https://semver.org/spec/v2.0.0.html).

## [unreleased]
### Added
- Update docker docs for new rabbitmq and redis server versions
- Added lgtm.com Badge for README.md
- More fixes for lgtm checks.
<<<<<<< HEAD
- Capability for non-user block in yaml
=======
- Added merlin server command as a container option for broker and results_backend servers.
- Added merlin server unit tests to test exisiting merlin server commands.
- Added the flux_exec batch argument to allow for flux exec arguments,
  e.g. flux_exec: flux exec -r "0-1" to run celery workers only on
  ranks 0 and 1 of a multi-rank allocation
- Added additional argument in test definitions to allow for a "cleanup" command

>>>>>>> 7c62cc52
### Changed
- Rename lgtm.yml to .lgtm.yml
- Changed "default" user password to be "merlin_password" as default.
- Update requirements to require redis 4.3.4 for acl user channel support

### Fixed
- Fixed return values from scripts with main() to fix testing errors. 
- CI test for CHANGELOG modifcations

## [1.8.5]
### Added
- Code updates to satisfy lgtm CI security checker

### Fixed
- A bug in the ssl config was not returning the proper values

## [1.8.4]
### Added
- Auto-release of pypi packages
- Workflows Community Initiative metadata file

### Fixed
- Old references to stale branches

## [1.8.3]
### Added
- Test for `merlin example list`
- Python 3.10 to testing

### Fixed
- The Optimization workflow example now has a ready to use workflow (`optimization_basic.yaml`). This solves the issue faced before with `merlin example list`.
- Redis dependency handled implictly by celery for cross-compatibility

## [1.8.2]
### Added
- Re-enabled distributed integration testing. Added additional examination to distributed testing.

### Fixed
- 'shell' added to unsupported and new_unsupported lists in script_adapter.py, prevents
  `'shell' is not supported -- ommitted` message.
- Makefile target for install-merlin fixed so venv is properly activated to install merlin

### Changed
- Updated the optimization workflow example with a new python template editor script
- CI now splits linting and testing into different tasks for better utilization of
  parallel runners, significant and scalable speed gain over previous setup
- CI now uses caching to restore environment of dependencies, reducing CI runtime
  significantly again beyond the previous improvement. Examines for potential updates to
  dependencies so the environment doesn't become stale.
- CI now examines that the CHANGELOG is updated on PRs.
- Added PyLint pipeline to Github Actions CI (currently no-fail-exit).
- Corrected integration test for dependency to only examine release dependencies.
- PyLint adherence for: celery.py, opennplib.py, config/__init__.py, broker.py,
	configfile.py, formatter.py, main.py, router.py
- Integrated Black and isort into CI

## [1.8.1]

### Fixed
- merlin purge queue name conflict & shell quote escape
- task priority support for amqp, amqps, rediss, redis+socket brokers
- Flake8 compliance

## [1.8.0]

### Added
- `retry_delay` field in a step to specify a countdown in seconds prior to running a
  restart or retry.
- New merlin example `restart_delay` that demonstrates usage of this feature.
- Condition failure reporting, to give greater insight into what caused test failure.
- New fields in config file: `celery.omit_queue_tag` and `celery.queue_tag`, for
  users who wish to have complete control over their queue names. This is a feature 
  of the task priority change.

### Changed
- `feature_demo` now uses `merlin-spellbook` instead of its own scripts.
- Removed the `--mpi=none` `srun` default launch argument. This can be added by
  setting the `launch_args` argument in the batch section in the spec.
- Merlin CI is now handled by Github Actions.
- Certain tests and source code have been refactored to abide by Flake8 conventions.
- Reorganized the `tests` module. Made `unit` dir alongside `integration` dir. Decomposed
  `run_tests.py` into 3 files with distinct responsibilities. Renamed `Condition` classes.
  Grouped cli tests by sub-category for easier developer interpretation.
- Lowered the command line test log level to "ERROR" to reduce spam in `--verbose` mode.
- Now prioritizing workflow tasks over task-expansion tasks, enabling improved
  scalability and server stability.
- Flake8 examination slightly modified for more generous cyclomatic complexity.
	- Certain tests and source code have been refactored to abide by Flake8 conventions.
- `walltime` can be specified in any of hours:minutes:seconds, minutes:seconds or
  seconds format and will be correctly translated for the right batch system syntax

### Fixed
- For Celery calls, explictly wrapped queue string in quotes for robustness. This fixes
a bug that occurred on tsch but not bash in which square brackets in the queue name were 
misinterpreted and caused the command to break.

## [1.7.9]

### Fixed
- Bug that caused steps to raise a fatal error (instead of soft failing) after maxing
  out step retries. Occurred if steps were part of a chord.

## [1.7.8]

### Fixed
- Bug that caused step restarts to lose alternate shell specification, and
  associated CLI `restart_shell` test.

## [1.7.7]

### Fixed
- Bug that caused example workflows with a variable reference in their
  name to be listed by `merlin example list` with variable reference notation.
- Bug that caused `requirements.txt` files to be excluded from generated
  `merlin example` dirs.
- Bug that causes step restarts to lose alternate shell specification. Also added
  CLI test for this case.

### Changed
- Default broker server password is now `jackalope-password`, since `rabbit` is
  currently accessed by developers only.

## [1.7.6]

### Added
- The first version of an optimization workflow, which can be accessed with
  `merlin example optimization`.
- Dev requirement library for finding dependencies (and `make reqlist` target)

### Changed
- Improved warning and help messages about `no_errors`

### Fixed
- Pinned to celery>5.0.3 so that `merlin purge` works again

## [1.7.5]

### Changed
- Now requiring Celery version 5.x.
- Further improvements to the `null_spec` example.

## [1.7.4]

### Fixed
- Users will no longer see the message, "Cannot set the submission time of '<step name>'
  because it has already been set", when tasks are restarted.
- Bug causing `merlin restart` to break.

### Changed
- Improved internal logic beyond the crude fixes of the prior 2 patches.
- Added a developer cli test for the minimum valid spec format.
- Improvements to the `null_spec` example, used for measuring overhead in merlin. Includes
  a new `null_chain` and removes the now-redundant `sim_spec`.

## [1.7.3]

### Fixed
- Completed 1.7.2 fix for `merlin run-workers`.

## [1.7.2]

### Fixed
- Fatal bug triggered by a spec missing the `env` or `global.parameters` sections.

## [1.7.1]

### Added
- When using the `--samplesfile` flag, the samples file is now copied to `merlin_info` for
  provenance.

### Fixed
- Exceptions in connection check sub-process will now be caught.

## [1.7.0]

### Added
- The ability to override any value of the celery configuration thru `app.yaml` in `celery.override`.
- Support and faq entry for `pgen` with `merlin run --pgen` and optional `--parg`.
- Documentation on `level_max_dirs`.
- Easier-to-read provenance specs.
- Documentation on the new 3 types of provenance spec.

### Fixed
- Flux test example data collection for new versions of flux.
- Fixed Docker ubuntu version.
- Removed expansion of env variables in shell sections (`cmd` and `restart`) of provenance
  specs. This allows the shell command itself to expand environment variables, and gives
  users greater flexibility.
- Allowed environment variables to be properly expanded in study `description.name`.
- Tilde (~) now properly expands as part of a path in non-shell sections.
- The rediss cert_reqs keyword was changed to ssl_cert_reqs.

### Changed
- Updated tutorial redis version to 6.0.5.

## [1.6.2]

### Added
- The sample generation command now logs `stdout`, `stderr`, and `cmd.sh` to `merlin_info/`.
- 12 hidden test specs and associated cli tests, for cli tests with specs that we
  do not want in `merlin examples`.
- Inside `merlin_info/`, added provenance specs `<name>.orig.yaml`, `<name>.expanded.yaml`, and
  `<name>.partial.yaml` (identical to the original spec, but with expanded user variables).

### Fixed
- Updated to new celery (4.4.5) syntax for signature return codes.
- Corrected prior visibility timeout bugfix.
- Fixed and reactivated 3 cli tests.
- Added the `bank` and `walltime` keywords to the batch slurm launch, these
  will not alter the lsf launch.

### Changed
- Slightly improved logic by using regex to match variable tokens.
- Reduced instances of I/O, `MerlinStudy` logic is now in-memory to a greater extent.

## [1.6.1]

### Fixed
- Error if app.yaml does not have visibility timeout seconds.

## [1.6.0]

### Added
- The broker name can now be amqps (with ssl) or amqp (without ssl).
- The encryption key will now be created when running merlin config.
- The merlin info connection check will now enforce a minute timeout
  check for the server connections.

### Fixed
- Added a check for initial running workers when using merlin monitor to
  eliminate race condition.
- A bug that did not change the filename of the output workspace nor of the provenance spec
  when a user variable was included in the `description.name` field.
- Temporarily locked Celery version at 4.4.2 to avoid fatal bug.

### Changed
- The default rabbitmq vhost is now <user> instead of /<user>.
- Changed default visibility timeout from 2 hours to 24 hours. Exposed this in the config
  file.
- The monitor function will now check the queues to determine when
  to exit.

## [1.5.3]

### Fixed
- Temporarily locked maestro version to avoid fatal bug introduced by maestro v1.1.7.

## [1.5.2]

### Added
- A faq entry for --mpibind when using slurm on LC.
- Version of the openfoam workflow that works without docker.
- In 'merlin examples', a version of the openfoam workflow that works without docker.

### Fixed
- The batch system will now check LSB_MCPU_HOSTS to determine the number
  of nodes on blueos systems in case LSB_HOSTS is not present.
- A few typos, partially finished material, and developer comments in the tutorials.
- PEP-8 violations like unused imports, bad formatting, broken code.
- A bug where the batch shell was not overriding the default.

### Changed
- Removed mysql dependencies and added sqlalchemy to the celery module.
- Removed mysql install from travis.
- Improved the celery worker error messages.
- The slurm launch for celery workers no longer uses the --pty option,
  this can be added by setting launch_args in the batch section.
- Adjusted wording in openfoam_wf_no_docker example.

## [1.5.1]

### Added
- merlin example `null_spec`, which may be used to generate overhead data for merlin.

### Fixed
- The task creation bottleneck.
- Bug that caused the `cmd` stdout and stderr files of a step to be overwritten by that same step's `restart`
  section.

### Changed
- Updated tutorial docs.
- Relocated code that ran upon import from file body to functions. Added the respective
  function calls.

## [1.5.0]

### Added
- `HelpParser`, which automatically prints help messages when command line commands return an error.
- Optional ssl files for the broker and results backend config.
- A url keyword in the app.yaml file to override the entire broker or results backend configuration.
- The `all` option to `batch.nodes`.
- Auto zero-padding of sample directories, e.g. 00/00, 00/01 .. 10/10
- `$(MERLIN_STOP_WORKERS)` exit code that shuts down all workers
- The `merlin monitor` command, which blocks while celery workers are running.
  This can be used at the end of a batch submission script to keep the
  allocation alive while workers are present.  
- The ~/.merlin dir will be searched for the results password.
- A warning whenever an unrecognized key is found in a Merlin spec; this may
  help users find small mistakes due to spelling or indentation more quickly.

### Fixed
- Bug that prevented an empty username for results backend and broker when using redis.
- Bug that prevented `OUTPUT_PATH` from being an integer.
- Slow sample speed in `hello_samples.yaml` from the hello example.
- Bug that always had sample directory tree start with "0"
- "Error" message whenever a non-zero return code is given
- The explicit results password (when not a file) will be read if certs path is None and it will be stripped of any whitespace.
- Misleading log message for `merlin run-workers --echo`.
- A few seconds of lag that occurred in all merlin cli commands; merlin was always searching
  thru workflow examples, even when user's command had nothing to do with workflow examples.

### Changed
- Updated docs from `pip3 install merlinwf` to `pip3 install merlin`.
- Script launching uses Merlin submission instead of subclassing maestro submit
- `$(MERLIN_HARD_FAIL)` now shuts down only workers connected to the bad step's queue
- Updated all tutorial modules

## [1.4.1] [2020-03-06]

### Changed
- Updated various aspects of tutorial documentation.

## [1.4.0] 2020-03-02

### Added
- The walltime keyword is now enabled for the slurm and flux batch types.
- LAUNCHER keywords, (slurm,flux,lsf) for specifying arguments specific
  to that parallel launcher in the run section.
- Exception messages to `merlin info`.
- Preliminary tutorial modules for early testers.

### Removed
- The problematic step `stop_workers` in `feature_demo.yaml`.

### Fixed
- Syntax errors in web doc file `merlin_variables.rst`.

### Removed
- The exclusive and signal keywords and bind for slurm in a step. The bind
  keyword is now lsf only.

## [1.3.0] 2020-02-21

### Added
- cli test flag `--local`, which can be used in place of listing out the id of each
  local cli test.
- A Merlin Dockerfile and some accompanying web documentation.
- Makefile target `release`.
- The merlin config now takes an optional --broker argument, the
  value can be None, default rabbitmq broker, or redis for a redis
  local broker.
- Missing doc options for run and run-workers.
- Check server access when `merlin info` is run.
- A port option to rabbitmq config options.
- Author and author_email to setup.py.

### Removed
- Makefile targets `pull` and `update`.
- Unneeded variables from `simple_chain.yaml`.
- All `INFO`-level logger references to Celery.

### Changed
- Updated the Merlin Sphinx web docs, including info about command line commands.
- Example workflows use python3 instead of python.
- Updated `merlin info` to lookup python3 and and pip3.
- Altered user in Dockerfile and removed build tools.
- MANIFEST.in now uses recursive-include.
- Updated docker docs.
- `make clean` is more comprehensive, now cleans docs, build files, and release files.
- The celery keyword is no longer required in `app.yaml`.

## [1.2.3] 2020-01-27

### Changed
- Adjusted `maestrowf` requirement to `maestrowf>=1.1.7dev0`.

## [1.2.2] 2020-01-24

### Removed
- Unused directory `workflows/` at the top level (not to be confused with
  `merlin/examples/workflows/`)

### Fixed
- Bug related to missing package `merlin/examples/workflows` in PYPI distribution.

## [1.2.1] 2020-01-24

### Fixed
- Bug related to a missing path in `MANIFEST.in`.
- Error message when trying to run merlin without the app config file.

## [1.2.0] 2020-01-23

### Added
- `version_tests.sh`, for CI checking that the merlin version is incremented
  before changes are merged into master.
- Allow for the maestro `$(LAUNCHER)` syntax in tasks, this requires the
  nodes and procs variables in the task just as in maestro. The LAUNCHER keyword
  is implemented for flux, lsf, slurm and local types.  The lsf type
  will use the LLNL srun wrapper for jsrun when the lsf-srun batch type
  is used. The flux version will be checked to determine the proper format
  of the parallel launch call.
- Local CLI tests for the above `$(LAUNCHER)` feature.
- `machines` keyword, in the `merlin.resources.workers.<name>` section. This allows
  the user to assign workers (and thence, steps) to a given machine.
  All of the machines must have access to the `OUTPUT_PATH`, The
  steps list is mandatory for all workers. Once the machines are added, then only
  the workers for the given set of steps on the specific machine will start. The
  workers must be individually started on all of the listed machines separately by
  the user (`merlin run-workers`).
- New step field `restart`. This command runs when merlin receives a
  `$(MERLIN_RESTART)` exception. If no `restart` field is found, the `cmd`
  command re-runs instead.

### Fixed
- A bug in the `flux_test` example workflow.

### Changed
- Improved the `fix-style` dev Makefile target.
- Improved the `version` dev Makefile target.
- Updated travis logic.
- `MERLIN_RESTART` (which re-ran the `cmd` of a step) has been renamed to `MERLIN_RETRY`.


## [1.1.1] - 2020-01-09

### Added
- Makefile target `version` for devs to auto-increment the version.

## [1.1.0] - 2020-01-07

### Added
- Development dependencies install via pip: `pip install "merlinwf[dev]"`.
- `merlin status <yaml spec>` that returns queues, number of connected
  workers and number of unused tasks in each of those queues.
- `merlin example` cli command, which allows users to start running the
  examples immediately (even after pip-installing).

### Fixed
- `MANIFEST.in` fixes as required by Spack.
- `requirements.txt` just has release components, not dev deps.
- A bug related to the deprecated word 'unicode' in `openfilelist.py`.
- Broken Merlin logo image on PyPI summary page.
- Documentation typos.

### Changed
- Made `README.md` more concise and user-friendly.

### Removed
- Dependencies outside the requirements directory.
- LLNL-specific material in the Makefile.

### Deprecated
- `merlin-templates` cli command, in favor of `merlin example`.


## [1.0.5] - 2019-12-05

### Fixed
- Change the form of the maestrowf git requirement.


## [1.0.4] - 2019-12-04

### Added
- `requirements.txt` files and `scripts` directories for internal workflow examples.

### Fixed
- Added missing dependency `tabulate` to `release.txt`.

## [1.0.3] - 2019-12-04

### Added
Added the requirements files to the MANIFEST.in file for source
distributions.

## [1.0.2] - 2019-12-04
Negligible changes related to PyPI.

## [1.0.1] - 2019-12-04
Negligible changes related to PyPI.

## [1.0.0] - 2019-11-19
First public release. See the docs and merlin -h for details.
Here are some highlights.

### Added
- A changelog!
- Templated workflows generator. See `merlin-templates`
- Steps in any language. Set with study.step.run.shell in spec file. For instance:
```
    - name: python2_hello
      description: |
          do something in python2
      run:
          cmd: |
            print "OMG is this in python2?"
            print "Variable X2 is $(X2)"
          shell: /usr/bin/env python2
          task_queue: pyth2_hello
```
- Integration testing `make cli-tests`
- Style rules (isort and black). See `make check-style` and `make fix-style`
- Dry-run ability for workflows, which will cause workers to setup workspaces,
but skip execution (all variables will be expanded). Eg: `merlin run --local --dry-run`.
- Command line override of variable names. `merlin run --vars OUTPUT_PATH=/run/here/instead`

### Changed
- MerlinSpec class subclasses from Maestro

### Deprecated
- `merlin kill-workers`. Use `merlin stop-workers`

### Removed
- Dependencies on optional tools
- Unused fields in example workflows

### Fixed
- Multi-type samples (eg strings as well as floats)
- Single sample and single feature samples

### Security
- Auto-encryption of backend traffic<|MERGE_RESOLUTION|>--- conflicted
+++ resolved
@@ -9,17 +9,14 @@
 - Update docker docs for new rabbitmq and redis server versions
 - Added lgtm.com Badge for README.md
 - More fixes for lgtm checks.
-<<<<<<< HEAD
-- Capability for non-user block in yaml
-=======
 - Added merlin server command as a container option for broker and results_backend servers.
 - Added merlin server unit tests to test exisiting merlin server commands.
 - Added the flux_exec batch argument to allow for flux exec arguments,
   e.g. flux_exec: flux exec -r "0-1" to run celery workers only on
   ranks 0 and 1 of a multi-rank allocation
 - Added additional argument in test definitions to allow for a "cleanup" command
-
->>>>>>> 7c62cc52
+- Capability for non-user block in yaml
+
 ### Changed
 - Rename lgtm.yml to .lgtm.yml
 - Changed "default" user password to be "merlin_password" as default.
