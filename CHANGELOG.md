--- conflicted
+++ resolved
@@ -6,25 +6,16 @@
 
 ## [Unreleased]
 
-<<<<<<< HEAD
-### Changed
-- Updated the Merlin Sphinx web docs.
-- The celery keyword is no longer required in the app.yaml file.
-
 ### Added
-- A Merlin Dockerfile and some accompanying web documentation.
+- Makefile target `release`.
 - The merlin config now takes an optional --broker argument, the
   value can be None, default rabbitmq broker, or redis for a redis
   local broker.
-=======
-### Added
-- A Merlin Dockerfile and some accompanying web documentation.
-- Makefile target `release`.
 
 ### Changed
 - Updated the Merlin Sphinx web docs.
 - `make clean` is more comprehensive, now cleans docs build files and release files.
->>>>>>> 3059696f
+- The celery keyword is no longer required in the app.yaml file.
 
 ## [1.2.3] 2020-01-27
 
