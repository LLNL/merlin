--- conflicted
+++ resolved
@@ -19,15 +19,12 @@
 - Capability for non-user block in yaml
 - .readthedocs.yaml and requirements.txt files for docs
 - Small modifications to the Tutorial, Getting Started, Command Line, and Contributing pages in the docs
-<<<<<<< HEAD
-- Now loads np.arrays of dtype='object'
-=======
 - Compatibility with the newest version of Maestro (v. 1.1.9dev1)
 - JSON schema validation for Merlin spec files
 - New tests related to JSON schema validation
 - Instructions in the "Contributing" page of the docs on how to add new blocks/fields to the spec file
 - Brief explanation of the $(LAUNCHER) variable in the "Variables" page of the docs
->>>>>>> 1b110473
+- Now loads np.arrays of dtype='object'
 
 ### Changed
 - Removed support for Python 3.6
