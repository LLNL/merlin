--- conflicted
+++ resolved
@@ -4,15 +4,12 @@
 The format is based on [Keep a Changelog](https://keepachangelog.com/en/1.0.0/),
 and this project adheres to [Semantic Versioning](https://semver.org/spec/v2.0.0.html).
 
-<<<<<<< HEAD
 
 ## [Unreleased] - 2020-01-09
 
 ### Added
-- Makefile target `version` for auto-incrementing the version.
+- Makefile target `version` for devs to auto-increment the version.
 
-=======
->>>>>>> 8e89c753
 ## [1.1.0] - 2020-01-07
 
 ### Added
