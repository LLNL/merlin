# Changelog
All notable changes to Merlin will be documented in this file.

The format is based on [Keep a Changelog](https://keepachangelog.com/en/1.0.0/),
and this project adheres to [Semantic Versioning](https://semver.org/spec/v2.0.0.html).

## [Unreleased]
### Added
<<<<<<< HEAD
- New `merlin database` command to interact with new database functionality
  - `merlin database info`: prints some basic information about the database
  - `merlin database get`: allows you to retrieve and print entries in the database
  - `merlin database delete`: allows you to delete entries in the database
- Added `db_scripts/` folder containing several new files all pertaining to database interaction
  - `db_commands`: an interface for user commands of `merlin database` to be processed
  - `db_interaction`: houses the `MerlinDatabase` class, used as the main point of contact for interactions with the database
  - `db_study`: houses the `DatabaseStudy` class, used specifically for interacting with study entries in the database
  - `db_run`: houses the `DatabaseRun` class, used specifically for interacting with run entries in the database
- Added `backends/` folder containing a new OOP way to interact with results backend databases
  - `results_backend`: houses an abstract class `ResultsBackend` that defines what every supported backend implement in Merlin
  - `redis_backend`: houses the `RedisBackend` class that defines specific interactions with the Redis database
  - `backend_factory`: houses a factory class `MerlinBackendFactory` that initializes an appropriate `ResultsBackend` instance
- A new celery task called `mark_run_as_complete` that is automatically added to the task queue associated with the final step in a workflow
=======
- Added support for Python 3.12 and 3.13
>>>>>>> c08032d2
- Added additional tests for the `merlin run` and `merlin purge` commands
- Aliased types to represent different types of pytest fixtures
- New test condition `StepFinishedFilesCount` to help search for `MERLIN_FINISHED` files in output workspaces
- Added "Unit-tests" GitHub action to run the unit test suite
- Added `CeleryTaskManager` context manager to the test suite to ensure tasks are safely purged from queues if tests fail
- Added `command-tests`, `workflow-tests`, and `integration-tests` to the Makefile

### Changed
<<<<<<< HEAD
- Changed the `merlin monitor` command so that it will now attempt to restart workflows automatically if a workflow is hanging
=======
- Dropped support for Python 3.7
>>>>>>> c08032d2
- Ported all distributed tests of the integration test suite to pytest
  - There is now a `commands/` directory and a `workflows/` directory under the integration suite to house these tests
  - Removed the "Distributed-tests" GitHub action as these tests will now be run under "Integration-tests"
- Removed `e2e-distributed*` definitions from the Makefile

### Deprecated
- The `--steps` argument of the `merlin monitor` command is now deprecated and will be removed in Version 1.14.0.

## [1.12.2]
### Added
- Conflict handler option to the `dict_deep_merge` function in `utils.py`
- Ability to add module-specific pytest fixtures
- Added fixtures specifically for testing status functionality
- Added tests for reading and writing status files, and status conflict handling
- Added tests for the `dict_deep_merge` function
- Pytest-mock as a dependency for the test suite (necessary for using mocks and fixtures in the same test)
- New github action test to make sure target branch has been merged into the source first, so we know histories are ok
- Check in the status commands to make sure we're not pulling statuses from nested workspaces
- Added `setuptools` as a requirement for python 3.12 to recognize the `pkg_resources` library
- Patch to celery results backend to stop ChordErrors being raised and breaking workflows when a single task fails
- New step return code `$(MERLIN_RAISE_ERROR)` to force an error to be raised by a task (mainly for testing)
  - Added description of this to docs
- New test to ensure a single failed task won't break a workflow
- Several new unit tests for the following subdirectories:
  - `merlin/common/`
  - `merlin/config/`
  - `merlin/examples/`
  - `merlin/server/`
- Context managers for the `conftest.py` file to ensure safe spin up and shutdown of fixtures
  - `RedisServerManager`: context to help with starting/stopping a redis server for tests
  - `CeleryWorkersManager`: context to help with starting/stopping workers for tests
- Ability to copy and print the `Config` object from `merlin/config/__init__.py`
- Equality method to the `ContainerFormatConfig` and `ContainerConfig` objects from `merlin/server/server_util.py`

### Changed
- `merlin info` is cleaner and gives python package info
- merlin version now prints with every banner message
- Applying filters for `merlin detailed-status` will now log debug statements instead of warnings
- Modified the unit tests for the `merlin status` command to use pytest rather than unittest
- Added fixtures for `merlin status` tests that copy the workspace to a temporary directory so you can see exactly what's run in a test
- Batch block and workers now allow for variables to be used in node settings
- Task id is now the path to the directory
- Split the `start_server` and `config_server` functions of `merlin/server/server_commands.py` into multiple functions to make testing easier
- Split the `create_server_config` function of `merlin/server/server_config.py` into two functions to make testing easier
- Combined `set_snapshot_seconds` and `set_snapshot_changes` methods of `RedisConfig` into one method `set_snapshot`

### Fixed
- Bugfix for output of `merlin example openfoam_wf_singularity`
- A bug with the CHANGELOG detection test when the target branch isn't in the ci runner history
- Link to Merlin banner in readme
- Issue with escape sequences in ascii art (caught by python 3.12)
- Bug where Flux wasn't identifying total number of nodes on an allocation
  - Not supporting Flux versions below 0.17.0


## [1.12.1]
### Added
- New Priority.RETRY value for the Celery task priorities. This will be the new highest priority.
- Support for the status command to handle multiple workers on the same step
- Documentation on how to run cross-node workflows with a containerized server (`merlin server`)

### Changed
- Modified some tests in `test_status.py` and `test_detailed_status.py` to accommodate bugfixes for the status commands

### Fixed
- Bugfixes for the status commands:
  - Fixed "DRY RUN" naming convention so that it outputs in the progress bar properly
  - Fixed issue where a step that was run with one sample would delete the status file upon condensing
  - Fixed issue where multiple workers processing the same step would break the status file and cause the workflow to crash
  - Added a catch for the JSONDecodeError that would potentially crash a run
  - Added a FileLock to the status write in `_update_status_file()` of `MerlinStepRecord` to avoid potential race conditions (potentially related to JSONDecodeError above)
  - Added in `export MANPAGER="less -r"` call behind the scenes for `detailed-status` to fix ASCII error

## [1.12.0]
### Added
- A new command `merlin queue-info` that will print the status of your celery queues
  - By default this will only pull information from active queues
  - There are options to look for specific queues (`--specific-queues`), queues defined in certain spec files (`--spec`; this is the same functionality as the `merlin status` command prior to this update), and queues attached to certain steps (`--steps`)
  - Queue info can be dumped to outfiles with `--dump`
- A new command `merlin detailed-status` that displays task-by-task status information about your study
  - This has options to filter by return code, task queues, task statuses, and workers
  - You can set a limit on the number of tasks to display
  - There are 3 options to modify the output display
- Docs for all of the monitoring commands
- New file `merlin/study/status.py` dedicated to work relating to the status command
  - Contains the Status and DetailedStatus classes
- New file `merlin/study/status_renderers.py` dedicated to formatting the output for the detailed-status command
- New file `merlin/common/dumper.py` containing a Dumper object to help dump output to outfiles
- Study name and parameter info now stored in the DAG and MerlinStep objects
- Added functions to `merlin/display.py` that help display status information:
  - `display_task_by_task_status` handles the display for the `merlin detailed-status` command
  - `display_status_summary` handles the display for the `merlin status` command
  - `display_progress_bar` generates and displays a progress bar
- Added new methods to the MerlinSpec class:
  - get_worker_step_map()
  - get_queue_step_relationship()
  - get_tasks_per_step()
  - get_step_param_map()
- Added methods to the MerlinStepRecord class to mark status changes for tasks as they run (follows Maestro's StepRecord format mostly)
- Added methods to the Step class:
  - establish_params()
  - name_no_params()
- Added a property paramater_labels to the MerlinStudy class
- Added two new utility functions:
  - dict_deep_merge() that deep merges two dicts into one
  - ws_time_to_dt() that converts a workspace timestring (YYYYMMDD-HHMMSS) to a datetime object
- A new celery task `condense_status_files` to be called when sets of samples finish
- Added a celery config setting `worker_cancel_long_running_tasks_on_connection_loss` since this functionality is about to change in the next version of celery
- Tests for the Status and DetailedStatus classes
  - this required adding a decent amount of test files to help with the tests; these can be found under the tests/unit/study/status_test_files directory
- Pytest fixtures in the `conftest.py` file of the integration test suite
  - NOTE: an export command `export LC_ALL='C'` had to be added to fix a bug in the WEAVE CI. This can be removed when we resolve this issue for the `merlin server` command
- Coverage to the test suite. This includes adding tests for:
  - `merlin/common/`
  - `merlin/config/`
  - `merlin/examples/`
  - `celeryadapter.py`
- Context managers for the `conftest.py` file to ensure safe spin up and shutdown of fixtures
  - `RedisServerManager`: context to help with starting/stopping a redis server for tests
  - `CeleryWorkersManager`: context to help with starting/stopping workers for tests
- Ability to copy and print the `Config` object from `merlin/config/__init__.py`

### Changed
- Reformatted the entire `merlin status` command
  - Now accepts both spec files and workspace directories as arguments
  - Removed the --steps flag
  - Replaced the --csv flag with the --dump flag
  - New functionality:
    - Shows step_by_step progress bar for tasks
    - Displays a summary of task statuses below the progress bar
- Split the `add_chains_to_chord` function in `merlin/common/tasks.py` into two functions:
  - `get_1d_chain` which converts a 2D list of chains into a 1D list
  - `launch_chain` which launches the 1D chain
- Pulled the needs_merlin_expansion() method out of the Step class and made it a function instead
- Removed `tabulate_info` function; replaced with tabulate from the tabulate library
- Moved `verify_filepath` and `verify_dirpath` from `merlin/main.py` to `merlin/utils.py`
- The entire documentation has been ported to MkDocs and re-organized
  - *Dark Mode*
  - New "Getting Started" example for a simple setup tutorial
  - More detail on configuration instructions
  - There's now a full page on installation instructions
  - More detail on explaining the spec file
  - More detail with the CLI page
  - New "Running Studies" page to explain different ways to run studies, restart them, and accomplish command line substitution
  - New "Interpreting Output" page to help users understand how the output workspace is generated in more detail
  - New "Examples" page has been added
  - Updated "FAQ" page to include more links to helpful locations throughout the documentation
  - Set up a place to store API docs
  - New "Contact" page with info on reaching Merlin devs
- The Merlin tutorial defaults to using Singularity rather than Docker for the OpenFoam example. Minor tutorial fixes have also been applied.

### Fixed
- The `merlin status` command so that it's consistent in its output whether using redis or rabbitmq as the broker
- The `merlin monitor` command will now keep an allocation up if the queues are empty and workers are still processing tasks
- Add the restart keyword to the specification docs
- Cyclical imports and config imports that could easily cause ci issues
## [1.11.1]
### Fixed
- Typo in `batch.py` that caused lsf launches to fail (`ALL_SGPUS` changed to `ALL_GPUS`)

## [1.11.0]
### Added
- New reserved variable:
  - `VLAUNCHER`: The same functionality as the `LAUNCHER` variable, but will substitute shell variables `MERLIN_NODES`, `MERLIN_PROCS`, `MERLIN_CORES`, and `MERLIN_GPUS` for nodes, procs, cores per task, and gpus

### Changed
- Hardcoded Sphinx v5.3.0 requirement is now removed so we can use latest Sphinx

### Fixed
- A bug where the filenames in iterative workflows kept appending `.out`, `.partial`, or `.expanded` to the filenames stored in the `merlin_info/` subdirectory
- A bug where a skewed sample hierarchy was created when a restart was necessary in the `add_merlin_expanded_chain_to_chord` task

## [1.10.3]
### Added
- The *.conf regex for the recursive-include of the merlin server directory so that pip will add it to the wheel
- A note to the docs for how to fix an issue where the `merlin server start` command hangs

### Changed
- Bump certifi from 2022.12.7 to 2023.7.22 in /docs
- Bump pygments from 2.13.0 to 2.15.0 in /docs
- Bump requests from 2.28.1 to 2.31.0 in /docs

## [1.10.2]
### Fixed
- A bug where the .orig, .partial, and .expanded file names were using the study name rather than the original file name
- A bug where the openfoam_wf_singularity example was not being found
- Some build warnings in the docs (unknown targets, duplicate targets, title underlines too short, etc.)
- A bug where when the output path contained a variable that was overridden, the overridden variable was not changed in the output_path
- A bug where permission denied errors happened when checking for system scheduler

### Added
- Tests for ensuring `$(MERLIN_SPEC_ORIGINAL_TEMPLATE)`, `$(MERLIN_SPEC_ARCHIVED_COPY)`, and `$(MERLIN_SPEC_EXECUTED_RUN)` are stored correctly
- A pdf download format for the docs
- Tests for cli substitutions

### Changed
- The ProvenanceYAMLFileHasRegex condition for integration tests now saves the study name and spec file name as attributes instead of just the study name
  - This lead to minor changes in 3 tests ("local override feature demo", "local pgen feature demo", and "remote feature demo") with what we pass to this specific condition
- Updated scikit-learn requirement for the openfoam_wf_singularity example
- Uncommented Latex support in the docs configuration to get pdf builds working

## [1.10.1]
### Fixed
- A bug where assigning a worker all steps also assigned steps to the default worker

### Added
- Tests to make sure the default worker is being assigned properly

### Changed
- Requirement name in examples/workflows/remote_feature_demo/requirements.txt and examples/workflows/feature_demo/requirements.txt from sklearn to scikit-learn since sklearn is now deprecated

## [1.10.0]
### Fixed
- Pip wheel wasn't including .sh files for merlin examples
- The learn.py script in the openfoam_wf* examples will now create the missing Energy v Lidspeed plot
- Fixed the flags associated with the `stop-workers` command (--spec, --queues, --workers)
- Fixed the --step flag for the `run-workers` command
- Fixed most of the pylint errors that we're showing up when you ran `make check-style`
  - Some errors have been disabled rather than fixed. These include:
    - Any pylint errors in merlin_template.py since it's deprecated now
    - A "duplicate code" instance between a function in `expansion.py` and a method in `study.py`
      - The function is explicitly not creating a MerlinStudy object so the code *must* be duplicate here
    - Invalid-name (C0103): These errors typically relate to the names of short variables (i.e. naming files something like f or errors e)
    - Unused-argument (W0613): These have been disabled for celery-related functions since celery *does* use these arguments behind the scenes
    - Broad-exception (W0718): Pylint wants a more specific exception but sometimes it's ok to have a broad exception
    - Import-outside-toplevel (C0415): Sometimes it's necessary for us to import inside a function. Where this is the case, these errors are disabled
    - Too-many-statements (R0915): This is disabled for the `setup_argparse` function in `main.py` since it's necessary to be big. It's disabled in `tasks.py` and `celeryadapter.py` too until we can get around to refactoring some code there
    - No-else-return (R1705): These are disabled in `router.py` until we refactor the file
    - Consider-using-with (R1732): Pylint wants us to consider using with for calls to subprocess.run or subprocess.Popen but it's not necessary
    - Too-many-arguments (R0913): These are disabled for functions that I believe *need* to have several arguments
      - Note: these could be fixed by using *args and **kwargs but it makes the code harder to follow so I'm opting to not do that
    - Too-many-local-variables (R0914): These are disabled for functions that have a lot of variables
      - It may be a good idea at some point to go through these and try to find ways to shorten the number of variables used or split the functions up
    - Too-many-branches (R0912): These are disabled for certain functions that require a good amount of branching
      - Might be able to fix this in the future if we split functions up more
    - Too-few-public-methods (R0903): These are disabled for classes we may add to in the future or "wrapper" classes
    - Attribute-defined-outside-init (W0201): These errors are only disabled in `specification.py` as they occur in class methods so init() won't be called
- Fixed an issue where the walltime value in the batch block was being converted to an integer instead of remaining in HH:MM:SS format

### Added
- Now loads np.arrays of dtype='object', allowing mix-type sample npy
- Added a singularity container openfoam_wf example
- Added flux native worker launch support
- Added PBS flux launch support
- Added check_for_flux, check_for_slurm, check_for_lsf, and check_for_pbs utility functions
- Tests for the `stop-workers` command
- A function in `run_tests.py` to check that an integration test definition is formatted correctly
- A new dev_workflow example `multiple_workers.yaml` that's used for testing the `stop-workers` command
- Ability to start 2 subprocesses for a single test
- Added the --distributed and --display-tests flags to run_tests.py
  - --distributed: only run distributed tests
  - --display-tests: displays a table of all existing tests and the id associated with each test
- Added the --disable-logs flag to the `run-workers` command
- Merlin will now assign `default_worker` to any step not associated with a worker
- Added `get_step_worker_map()` as a method in `specification.py`
- Added `tabulate_info()` function in `display.py` to help with table formatting
- Added get_flux_alloc function for new flux version >= 0.48.x interface change
- New flags to the `query-workers` command
  - `--queues`: query workers based on the queues they're associated with
  - `--workers`: query workers based on a regex of the names you're looking for
  - `--spec`: query workers based on the workers defined in a spec file

### Changed
- Changed celery_regex to celery_slurm_regex in test_definitions.py
- Reformatted how integration tests are defined and part of how they run
  - Test values are now dictionaries rather than tuples
  - Stopped using `subprocess.Popen()` and `subprocess.communicate()` to run tests and now instead use `subprocess.run()` for simplicity and to keep things up-to-date with the latest subprocess release (`run()` will call `Popen()` and `communicate()` under the hood so we don't have to handle that anymore)
- Rewrote the README in the integration tests folder to explain the new integration test format
- Reformatted `start_celery_workers()` in `celeryadapter.py` file. This involved:
  - Modifying `verify_args()` to return the arguments it verifies/updates
  - Changing `launch_celery_worker()` to launch the subprocess (no longer builds the celery command)
  - Creating `get_celery_cmd()` to do what `launch_celery_worker()` used to do and build the celery command to run
  - Creating `_get_steps_to_start()`, `_create_kwargs()`, and `_get_workers_to_start()` as helper functions to simplify logic in `start_celery_workers()`
- Modified the `merlinspec.json` file:
  - the minimum `gpus per task` is now 0 instead of 1
  - variables defined in the `env` block of a spec file can now be arrays
- Refactored `batch.py`:
  - Merged 4 functions (`check_for_slurm`, `check_for_lsf`, `check_for_flux`, and `check_for_pbs`) into 1 function named `check_for_scheduler`
    - Modified `get_batch_type` to accommodate this change
  - Added a function `parse_batch_block` to handle all the logic of reading in the batch block and storing it in one dict
  - Added a function `get_flux_launch` to help decrease the amount of logic taking place in `batch_worker_launch`
  - Modified `batch_worker_launch` to use the new `parse_batch_block` function
  - Added a function `construct_scheduler_legend` to build a dict that keeps as much information as we need about each scheduler stored in one place
  - Cleaned up the `construct_worker_launch_command` function to utilize the newly added functions and decrease the amount of repeated code
- Changed get_flux_cmd for new flux version >=0.48.x interface
- The `query-workers` command now prints a table as its' output
  - Each row of the `Workers` column has the name of an active worker
  - Each row of the `Queues` column has a list of queues associated with the active worker

## [1.9.1]
### Fixed
- Added merlin/spec/merlinspec.json to MANIFEST.in so pip will actually install it when ran
- Fixed a bug where "from celery import Celery" was failing on python 3.7
- Numpy error about numpy.str not existing from a new numpy release
- Made merlin server configurations into modules that can be loaded and written to users

## [1.9.0]
### Added
- Added support for Python 3.11
- Update docker docs for new rabbitmq and redis server versions
- Added lgtm.com Badge for README.md
- More fixes for lgtm checks.
- Added merlin server command as a container option for broker and results_backend servers.
- Added new documentation for merlin server in docs and tutorial
- Added the flux_exec batch argument to allow for flux exec arguments,
  e.g. flux_exec: flux exec -r "0-1" to run celery workers only on
  ranks 0 and 1 of a multi-rank allocation
- Additional argument in test definitions to allow for a post "cleanup" command
- Capability for non-user block in yaml
- .readthedocs.yaml and requirements.txt files for docs
- Small modifications to the Tutorial, Getting Started, Command Line, and Contributing pages in the docs
- Compatibility with the newest version of Maestro (v. 1.1.9dev1)
- JSON schema validation for Merlin spec files
- New tests related to JSON schema validation
- Instructions in the "Contributing" page of the docs on how to add new blocks/fields to the spec file
- Brief explanation of the $(LAUNCHER) variable in the "Variables" page of the docs

### Changed
- Removed support for Python 3.6
- Rename lgtm.yml to .lgtm.yml
- New shortcuts in specification file (sample_vector, sample_names, spec_original_template, spec_executed_run, spec_archived_copy)
- Update requirements to require redis 4.3.4 for acl user channel support
- Added ssl to the broker and results backend server checks when "merlin info" is called
- Removed theme_override.css from docs/_static/ since it is no longer needed with the updated version of sphinx
- Updated docs/Makefile to include a pip install for requirements and a clean command
- Update to the Tutorial and Contributing pages in the docs
- Changed what is stored in a Merlin DAG
  - We no longer store the entire Maestro ExecutionGraph object
  - We now only store the adjacency table and values obtained from the ExecutionGraph object
- Modified spec verification
- Update to require maestrowf 1.9.1dev1 or later

### Fixed
- Fixed return values from scripts with main() to fix testing errors. 
- CI test for CHANGELOG modifcations
- Typo "cert_req" to "cert_reqs" in the merlin config docs
- Removed emoji from issue templates that were breaking doc builds
- Including .temp template files in MANIFEST
- Styling in the footer for docs
- Horizontal scroll overlap in the variables page of the docs
- Reordered small part of Workflow Specification page in the docs in order to put "samples" back in the merlin block

## [1.8.5]
### Added
- Code updates to satisfy lgtm CI security checker

### Fixed
- A bug in the ssl config was not returning the proper values

## [1.8.4]
### Added
- Auto-release of pypi packages
- Workflows Community Initiative metadata file

### Fixed
- Old references to stale branches

## [1.8.3]
### Added
- Test for `merlin example list`
- Python 3.10 to testing

### Fixed
- The Optimization workflow example now has a ready to use workflow (`optimization_basic.yaml`). This solves the issue faced before with `merlin example list`.
- Redis dependency handled implictly by celery for cross-compatibility

## [1.8.2]
### Added
- Re-enabled distributed integration testing. Added additional examination to distributed testing.

### Fixed
- 'shell' added to unsupported and new_unsupported lists in script_adapter.py, prevents
  `'shell' is not supported -- ommitted` message.
- Makefile target for install-merlin fixed so venv is properly activated to install merlin

### Changed
- Updated the optimization workflow example with a new python template editor script
- CI now splits linting and testing into different tasks for better utilization of
  parallel runners, significant and scalable speed gain over previous setup
- CI now uses caching to restore environment of dependencies, reducing CI runtime
  significantly again beyond the previous improvement. Examines for potential updates to
  dependencies so the environment doesn't become stale.
- CI now examines that the CHANGELOG is updated on PRs.
- Added PyLint pipeline to Github Actions CI (currently no-fail-exit).
- Corrected integration test for dependency to only examine release dependencies.
- PyLint adherence for: celery.py, opennplib.py, config/__init__.py, broker.py,
	configfile.py, formatter.py, main.py, router.py
- Integrated Black and isort into CI

## [1.8.1]

### Fixed
- merlin purge queue name conflict & shell quote escape
- task priority support for amqp, amqps, rediss, redis+socket brokers
- Flake8 compliance

## [1.8.0]

### Added
- `retry_delay` field in a step to specify a countdown in seconds prior to running a
  restart or retry.
- New merlin example `restart_delay` that demonstrates usage of this feature.
- Condition failure reporting, to give greater insight into what caused test failure.
- New fields in config file: `celery.omit_queue_tag` and `celery.queue_tag`, for
  users who wish to have complete control over their queue names. This is a feature 
  of the task priority change.

### Changed
- `feature_demo` now uses `merlin-spellbook` instead of its own scripts.
- Removed the `--mpi=none` `srun` default launch argument. This can be added by
  setting the `launch_args` argument in the batch section in the spec.
- Merlin CI is now handled by Github Actions.
- Certain tests and source code have been refactored to abide by Flake8 conventions.
- Reorganized the `tests` module. Made `unit` dir alongside `integration` dir. Decomposed
  `run_tests.py` into 3 files with distinct responsibilities. Renamed `Condition` classes.
  Grouped cli tests by sub-category for easier developer interpretation.
- Lowered the command line test log level to "ERROR" to reduce spam in `--verbose` mode.
- Now prioritizing workflow tasks over task-expansion tasks, enabling improved
  scalability and server stability.
- Flake8 examination slightly modified for more generous cyclomatic complexity.
	- Certain tests and source code have been refactored to abide by Flake8 conventions.
- `walltime` can be specified in any of hours:minutes:seconds, minutes:seconds or
  seconds format and will be correctly translated for the right batch system syntax

### Fixed
- For Celery calls, explictly wrapped queue string in quotes for robustness. This fixes
a bug that occurred on tsch but not bash in which square brackets in the queue name were 
misinterpreted and caused the command to break.

## [1.7.9]

### Fixed
- Bug that caused steps to raise a fatal error (instead of soft failing) after maxing
  out step retries. Occurred if steps were part of a chord.

## [1.7.8]

### Fixed
- Bug that caused step restarts to lose alternate shell specification, and
  associated CLI `restart_shell` test.

## [1.7.7]

### Fixed
- Bug that caused example workflows with a variable reference in their
  name to be listed by `merlin example list` with variable reference notation.
- Bug that caused `requirements.txt` files to be excluded from generated
  `merlin example` dirs.
- Bug that causes step restarts to lose alternate shell specification. Also added
  CLI test for this case.

### Changed
- Default broker server password is now `jackalope-password`, since `rabbit` is
  currently accessed by developers only.

## [1.7.6]

### Added
- The first version of an optimization workflow, which can be accessed with
  `merlin example optimization`.
- Dev requirement library for finding dependencies (and `make reqlist` target)

### Changed
- Improved warning and help messages about `no_errors`

### Fixed
- Pinned to celery>5.0.3 so that `merlin purge` works again

## [1.7.5]

### Changed
- Now requiring Celery version 5.x.
- Further improvements to the `null_spec` example.

## [1.7.4]

### Fixed
- Users will no longer see the message, "Cannot set the submission time of '<step name>'
  because it has already been set", when tasks are restarted.
- Bug causing `merlin restart` to break.

### Changed
- Improved internal logic beyond the crude fixes of the prior 2 patches.
- Added a developer cli test for the minimum valid spec format.
- Improvements to the `null_spec` example, used for measuring overhead in merlin. Includes
  a new `null_chain` and removes the now-redundant `sim_spec`.

## [1.7.3]

### Fixed
- Completed 1.7.2 fix for `merlin run-workers`.

## [1.7.2]

### Fixed
- Fatal bug triggered by a spec missing the `env` or `global.parameters` sections.

## [1.7.1]

### Added
- When using the `--samplesfile` flag, the samples file is now copied to `merlin_info` for
  provenance.

### Fixed
- Exceptions in connection check sub-process will now be caught.

## [1.7.0]

### Added
- The ability to override any value of the celery configuration thru `app.yaml` in `celery.override`.
- Support and faq entry for `pgen` with `merlin run --pgen` and optional `--parg`.
- Documentation on `level_max_dirs`.
- Easier-to-read provenance specs.
- Documentation on the new 3 types of provenance spec.

### Fixed
- Flux test example data collection for new versions of flux.
- Fixed Docker ubuntu version.
- Removed expansion of env variables in shell sections (`cmd` and `restart`) of provenance
  specs. This allows the shell command itself to expand environment variables, and gives
  users greater flexibility.
- Allowed environment variables to be properly expanded in study `description.name`.
- Tilde (~) now properly expands as part of a path in non-shell sections.
- The rediss cert_reqs keyword was changed to ssl_cert_reqs.

### Changed
- Updated tutorial redis version to 6.0.5.

## [1.6.2]

### Added
- The sample generation command now logs `stdout`, `stderr`, and `cmd.sh` to `merlin_info/`.
- 12 hidden test specs and associated cli tests, for cli tests with specs that we
  do not want in `merlin examples`.
- Inside `merlin_info/`, added provenance specs `<name>.orig.yaml`, `<name>.expanded.yaml`, and
  `<name>.partial.yaml` (identical to the original spec, but with expanded user variables).

### Fixed
- Updated to new celery (4.4.5) syntax for signature return codes.
- Corrected prior visibility timeout bugfix.
- Fixed and reactivated 3 cli tests.
- Added the `bank` and `walltime` keywords to the batch slurm launch, these
  will not alter the lsf launch.

### Changed
- Slightly improved logic by using regex to match variable tokens.
- Reduced instances of I/O, `MerlinStudy` logic is now in-memory to a greater extent.

## [1.6.1]

### Fixed
- Error if app.yaml does not have visibility timeout seconds.

## [1.6.0]

### Added
- The broker name can now be amqps (with ssl) or amqp (without ssl).
- The encryption key will now be created when running merlin config.
- The merlin info connection check will now enforce a minute timeout
  check for the server connections.

### Fixed
- Added a check for initial running workers when using merlin monitor to
  eliminate race condition.
- A bug that did not change the filename of the output workspace nor of the provenance spec
  when a user variable was included in the `description.name` field.
- Temporarily locked Celery version at 4.4.2 to avoid fatal bug.

### Changed
- The default rabbitmq vhost is now <user> instead of /<user>.
- Changed default visibility timeout from 2 hours to 24 hours. Exposed this in the config
  file.
- The monitor function will now check the queues to determine when
  to exit.

## [1.5.3]

### Fixed
- Temporarily locked maestro version to avoid fatal bug introduced by maestro v1.1.7.

## [1.5.2]

### Added
- A faq entry for --mpibind when using slurm on LC.
- Version of the openfoam workflow that works without docker.
- In 'merlin examples', a version of the openfoam workflow that works without docker.

### Fixed
- The batch system will now check LSB_MCPU_HOSTS to determine the number
  of nodes on blueos systems in case LSB_HOSTS is not present.
- A few typos, partially finished material, and developer comments in the tutorials.
- PEP-8 violations like unused imports, bad formatting, broken code.
- A bug where the batch shell was not overriding the default.

### Changed
- Removed mysql dependencies and added sqlalchemy to the celery module.
- Removed mysql install from travis.
- Improved the celery worker error messages.
- The slurm launch for celery workers no longer uses the --pty option,
  this can be added by setting launch_args in the batch section.
- Adjusted wording in openfoam_wf_no_docker example.

## [1.5.1]

### Added
- merlin example `null_spec`, which may be used to generate overhead data for merlin.

### Fixed
- The task creation bottleneck.
- Bug that caused the `cmd` stdout and stderr files of a step to be overwritten by that same step's `restart`
  section.

### Changed
- Updated tutorial docs.
- Relocated code that ran upon import from file body to functions. Added the respective
  function calls.

## [1.5.0]

### Added
- `HelpParser`, which automatically prints help messages when command line commands return an error.
- Optional ssl files for the broker and results backend config.
- A url keyword in the app.yaml file to override the entire broker or results backend configuration.
- The `all` option to `batch.nodes`.
- Auto zero-padding of sample directories, e.g. 00/00, 00/01 .. 10/10
- `$(MERLIN_STOP_WORKERS)` exit code that shuts down all workers
- The `merlin monitor` command, which blocks while celery workers are running.
  This can be used at the end of a batch submission script to keep the
  allocation alive while workers are present.  
- The ~/.merlin dir will be searched for the results password.
- A warning whenever an unrecognized key is found in a Merlin spec; this may
  help users find small mistakes due to spelling or indentation more quickly.

### Fixed
- Bug that prevented an empty username for results backend and broker when using redis.
- Bug that prevented `OUTPUT_PATH` from being an integer.
- Slow sample speed in `hello_samples.yaml` from the hello example.
- Bug that always had sample directory tree start with "0"
- "Error" message whenever a non-zero return code is given
- The explicit results password (when not a file) will be read if certs path is None and it will be stripped of any whitespace.
- Misleading log message for `merlin run-workers --echo`.
- A few seconds of lag that occurred in all merlin cli commands; merlin was always searching
  thru workflow examples, even when user's command had nothing to do with workflow examples.

### Changed
- Updated docs from `pip3 install merlinwf` to `pip3 install merlin`.
- Script launching uses Merlin submission instead of subclassing maestro submit
- `$(MERLIN_HARD_FAIL)` now shuts down only workers connected to the bad step's queue
- Updated all tutorial modules

## [1.4.1] [2020-03-06]

### Changed
- Updated various aspects of tutorial documentation.

## [1.4.0] 2020-03-02

### Added
- The walltime keyword is now enabled for the slurm and flux batch types.
- LAUNCHER keywords, (slurm,flux,lsf) for specifying arguments specific
  to that parallel launcher in the run section.
- Exception messages to `merlin info`.
- Preliminary tutorial modules for early testers.

### Removed
- The problematic step `stop_workers` in `feature_demo.yaml`.

### Fixed
- Syntax errors in web doc file `merlin_variables.rst`.

### Removed
- The exclusive and signal keywords and bind for slurm in a step. The bind
  keyword is now lsf only.

## [1.3.0] 2020-02-21

### Added
- cli test flag `--local`, which can be used in place of listing out the id of each
  local cli test.
- A Merlin Dockerfile and some accompanying web documentation.
- Makefile target `release`.
- The merlin config now takes an optional --broker argument, the
  value can be None, default rabbitmq broker, or redis for a redis
  local broker.
- Missing doc options for run and run-workers.
- Check server access when `merlin info` is run.
- A port option to rabbitmq config options.
- Author and author_email to setup.py.

### Removed
- Makefile targets `pull` and `update`.
- Unneeded variables from `simple_chain.yaml`.
- All `INFO`-level logger references to Celery.

### Changed
- Updated the Merlin Sphinx web docs, including info about command line commands.
- Example workflows use python3 instead of python.
- Updated `merlin info` to lookup python3 and and pip3.
- Altered user in Dockerfile and removed build tools.
- MANIFEST.in now uses recursive-include.
- Updated docker docs.
- `make clean` is more comprehensive, now cleans docs, build files, and release files.
- The celery keyword is no longer required in `app.yaml`.

## [1.2.3] 2020-01-27

### Changed
- Adjusted `maestrowf` requirement to `maestrowf>=1.1.7dev0`.

## [1.2.2] 2020-01-24

### Removed
- Unused directory `workflows/` at the top level (not to be confused with
  `merlin/examples/workflows/`)

### Fixed
- Bug related to missing package `merlin/examples/workflows` in PYPI distribution.

## [1.2.1] 2020-01-24

### Fixed
- Bug related to a missing path in `MANIFEST.in`.
- Error message when trying to run merlin without the app config file.

## [1.2.0] 2020-01-23

### Added
- `version_tests.sh`, for CI checking that the merlin version is incremented
  before changes are merged into master.
- Allow for the maestro `$(LAUNCHER)` syntax in tasks, this requires the
  nodes and procs variables in the task just as in maestro. The LAUNCHER keyword
  is implemented for flux, lsf, slurm and local types.  The lsf type
  will use the LLNL srun wrapper for jsrun when the lsf-srun batch type
  is used. The flux version will be checked to determine the proper format
  of the parallel launch call.
- Local CLI tests for the above `$(LAUNCHER)` feature.
- `machines` keyword, in the `merlin.resources.workers.<name>` section. This allows
  the user to assign workers (and thence, steps) to a given machine.
  All of the machines must have access to the `OUTPUT_PATH`, The
  steps list is mandatory for all workers. Once the machines are added, then only
  the workers for the given set of steps on the specific machine will start. The
  workers must be individually started on all of the listed machines separately by
  the user (`merlin run-workers`).
- New step field `restart`. This command runs when merlin receives a
  `$(MERLIN_RESTART)` exception. If no `restart` field is found, the `cmd`
  command re-runs instead.

### Fixed
- A bug in the `flux_test` example workflow.

### Changed
- Improved the `fix-style` dev Makefile target.
- Improved the `version` dev Makefile target.
- Updated travis logic.
- `MERLIN_RESTART` (which re-ran the `cmd` of a step) has been renamed to `MERLIN_RETRY`.


## [1.1.1] - 2020-01-09

### Added
- Makefile target `version` for devs to auto-increment the version.

## [1.1.0] - 2020-01-07

### Added
- Development dependencies install via pip: `pip install "merlinwf[dev]"`.
- `merlin status <yaml spec>` that returns queues, number of connected
  workers and number of unused tasks in each of those queues.
- `merlin example` cli command, which allows users to start running the
  examples immediately (even after pip-installing).

### Fixed
- `MANIFEST.in` fixes as required by Spack.
- `requirements.txt` just has release components, not dev deps.
- A bug related to the deprecated word 'unicode' in `openfilelist.py`.
- Broken Merlin logo image on PyPI summary page.
- Documentation typos.

### Changed
- Made `README.md` more concise and user-friendly.

### Removed
- Dependencies outside the requirements directory.
- LLNL-specific material in the Makefile.

### Deprecated
- `merlin-templates` cli command, in favor of `merlin example`.


## [1.0.5] - 2019-12-05

### Fixed
- Change the form of the maestrowf git requirement.


## [1.0.4] - 2019-12-04

### Added
- `requirements.txt` files and `scripts` directories for internal workflow examples.

### Fixed
- Added missing dependency `tabulate` to `release.txt`.

## [1.0.3] - 2019-12-04

### Added
Added the requirements files to the MANIFEST.in file for source
distributions.

## [1.0.2] - 2019-12-04
Negligible changes related to PyPI.

## [1.0.1] - 2019-12-04
Negligible changes related to PyPI.

## [1.0.0] - 2019-11-19
First public release. See the docs and merlin -h for details.
Here are some highlights.

### Added
- A changelog!
- Templated workflows generator. See `merlin-templates`
- Steps in any language. Set with study.step.run.shell in spec file. For instance:
```
    - name: python2_hello
      description: |
          do something in python2
      run:
          cmd: |
            print "OMG is this in python2?"
            print "Variable X2 is $(X2)"
          shell: /usr/bin/env python2
          task_queue: pyth2_hello
```
- Integration testing `make cli-tests`
- Style rules (isort and black). See `make check-style` and `make fix-style`
- Dry-run ability for workflows, which will cause workers to setup workspaces,
but skip execution (all variables will be expanded). Eg: `merlin run --local --dry-run`.
- Command line override of variable names. `merlin run --vars OUTPUT_PATH=/run/here/instead`

### Changed
- MerlinSpec class subclasses from Maestro

### Deprecated
- `merlin kill-workers`. Use `merlin stop-workers`

### Removed
- Dependencies on optional tools
- Unused fields in example workflows

### Fixed
- Multi-type samples (eg strings as well as floats)
- Single sample and single feature samples

### Security
- Auto-encryption of backend traffic<|MERGE_RESOLUTION|>--- conflicted
+++ resolved
@@ -6,7 +6,6 @@
 
 ## [Unreleased]
 ### Added
-<<<<<<< HEAD
 - New `merlin database` command to interact with new database functionality
   - `merlin database info`: prints some basic information about the database
   - `merlin database get`: allows you to retrieve and print entries in the database
@@ -21,9 +20,7 @@
   - `redis_backend`: houses the `RedisBackend` class that defines specific interactions with the Redis database
   - `backend_factory`: houses a factory class `MerlinBackendFactory` that initializes an appropriate `ResultsBackend` instance
 - A new celery task called `mark_run_as_complete` that is automatically added to the task queue associated with the final step in a workflow
-=======
 - Added support for Python 3.12 and 3.13
->>>>>>> c08032d2
 - Added additional tests for the `merlin run` and `merlin purge` commands
 - Aliased types to represent different types of pytest fixtures
 - New test condition `StepFinishedFilesCount` to help search for `MERLIN_FINISHED` files in output workspaces
@@ -32,11 +29,8 @@
 - Added `command-tests`, `workflow-tests`, and `integration-tests` to the Makefile
 
 ### Changed
-<<<<<<< HEAD
 - Changed the `merlin monitor` command so that it will now attempt to restart workflows automatically if a workflow is hanging
-=======
 - Dropped support for Python 3.7
->>>>>>> c08032d2
 - Ported all distributed tests of the integration test suite to pytest
   - There is now a `commands/` directory and a `workflows/` directory under the integration suite to house these tests
   - Removed the "Distributed-tests" GitHub action as these tests will now be run under "Integration-tests"
