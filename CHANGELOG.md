--- conflicted
+++ resolved
@@ -15,14 +15,12 @@
 - A bug related to the deprecated word 'unicode' in `openfilelist.py`.
 - Broken Merlin logo image on PyPI summary page.
 
-<<<<<<< HEAD
 ### Changed
 - Made `README.md` more concise and user-friendly.
-=======
+
 ### Removed
-- Dependencies outside the requirements directory
-- LLNL-specific material in the Makefile
->>>>>>> 27005663
+- Dependencies outside the requirements directory.
+- LLNL-specific material in the Makefile.
 
 ## [1.0.5] - 2019-12-05
 
