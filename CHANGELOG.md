--- conflicted
+++ resolved
@@ -11,12 +11,9 @@
 - Changed the example workflows to use python3 instead of python.
 
 ### Added
-<<<<<<< HEAD
-=======
 - cli test flag `--local`, which can be used in place of listing out the id of each
   local cli test.
 - A Merlin Dockerfile and some accompanying web documentation.
->>>>>>> 92146355
 - Makefile target `release`.
 - The merlin config now takes an optional --broker argument, the
   value can be None, default rabbitmq broker, or redis for a redis
