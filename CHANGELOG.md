--- conflicted
+++ resolved
@@ -9,13 +9,10 @@
 ### Changed
 - Updated the Merlin Sphinx web docs.
 - Changed the example workflows to use python3 instead of python.
-<<<<<<< HEAD
+- Updated `merlin info` to lookup python3 and and pip3.
 - Altered user in Dockerfile and removed build tools.
 - MANIFEST.in now uses recursive-include.
 - Added author and author_email to setup.py.
-=======
-- Updated `merlin info` to lookup python3 and and pip3.
->>>>>>> 109373f9
 
 ### Added
 - cli test flag `--local`, which can be used in place of listing out the id of each
