--- conflicted
+++ resolved
@@ -9,7 +9,6 @@
 - Cyclical imports and config imports that could easily cause ci issues
 
 ### Added
-<<<<<<< HEAD
 - New file `merlin/study/status.py` dedicated to work relating to the status command
   - Contains the Status and DetailedStatus classes
 - New file `merlin/common/dumper.py` containing a Dumper object to help dump output to outfiles
@@ -30,10 +29,8 @@
 - Added a celery config setting `worker_cancel_long_running_tasks_on_connection_loss` since this functionality is about to change in the next version of celery
 - Tests for the Status class
   - this required adding a decent amount of test files to help with the tests; these can be found under the tests/unit/study/status_test_files directory
-=======
 - The *.conf regex for the recursive-include of the merlin server directory so that pip will add it to the wheel
 - A note to the docs for how to fix an issue where the `merlin server start` command hangs
->>>>>>> c641c5c6
 
 ### Changed
 - Reformatted the entire "merlin status" command
