--- conflicted
+++ resolved
@@ -4,10 +4,8 @@
 The format is based on [Keep a Changelog](https://keepachangelog.com/en/1.0.0/),
 and this project adheres to [Semantic Versioning](https://semver.org/spec/v2.0.0.html).
 
-## [Unreleased]
-<<<<<<< HEAD
+### Fixed
 - Re-enabled distributed integration testing. Added additional examination to distributed testing.
-=======
 
 ### Changed
 - CI now splits linting and testing into different tasks for better utilization of
@@ -20,7 +18,6 @@
 - Corrected integration test for dependency to only examine release dependencies.
 - PyLint adherence for: celery.py, opennplib.py, config/__init__.py, broker.py,
   configfile.py, formatter.py, main.py, router.py
->>>>>>> 60598154
 
 ## [1.8.1]
 
