# Changelog
All notable changes to Merlin will be documented in this file.

The format is based on [Keep a Changelog](https://keepachangelog.com/en/1.0.0/),
and this project adheres to [Semantic Versioning](https://semver.org/spec/v2.0.0.html).

## [Unreleased]

<<<<<<< HEAD
### Fixed
- `merlin monitor` now works as expected (we hope???).

### Changed
- Task serialization is now done with json instead of pickle. This grants security advantages.
=======
### Changed
- Improved internal logic beyond the crude fixes of the previous 2 patches.
- Added a developer cli test for the minimum valid spec format.

## [1.7.3]

### Fixed
- Completed 1.7.2 fix for `merlin run-workers`.

## [1.7.2]

### Fixed
- Fatal bug triggered by a spec missing the `env` or `global.parameters` sections.
>>>>>>> 34066daf

## [1.7.1]

### Added
- When using the `--samplesfile` flag, the samples file is now copied to `merlin_info` for
  provenance.

### Fixed
- Exceptions in connection check sub-process will now be caught.

## [1.7.0]

### Added
- The ability to override any value of the celery configuration thru `app.yaml` in `celery.override`.
- Support and faq entry for `pgen` with `merlin run --pgen` and optional `--parg`.
- Documentation on `level_max_dirs`.
- Easier-to-read provenance specs.
- Documentation on the new 3 types of provenance spec.

### Fixed
- Flux test example data collection for new versions of flux.
- Fixed Docker ubuntu version.
- Removed expansion of env variables in shell sections (`cmd` and `restart`) of provenance
  specs. This allows the shell command itself to expand environment variables, and gives
  users greater flexibility.
- Allowed environment variables to be properly expanded in study `description.name`.
- Tilde (~) now properly expands as part of a path in non-shell sections.
- The rediss cert_reqs keyword was changed to ssl_cert_reqs.

### Changed
- Updated tutorial redis version to 6.0.5.

## [1.6.2]

### Added
- The sample generation command now logs `stdout`, `stderr`, and `cmd.sh` to `merlin_info/`.
- 12 hidden test specs and associated cli tests, for cli tests with specs that we
  do not want in `merlin examples`.
- Inside `merlin_info/`, added provenance specs `<name>.orig.yaml`, `<name>.expanded.yaml`, and
  `<name>.partial.yaml` (identical to the original spec, but with expanded user variables).

### Fixed
- Updated to new celery (4.4.5) syntax for signature return codes.
- Corrected prior visibility timeout bugfix.
- Fixed and reactivated 3 cli tests.
- Added the `bank` and `walltime` keywords to the batch slurm launch, these
  will not alter the lsf launch.

### Changed
- Slightly improved logic by using regex to match variable tokens.
- Reduced instances of I/O, `MerlinStudy` logic is now in-memory to a greater extent.

## [1.6.1]

### Fixed
- Error if app.yaml does not have visibility timeout seconds.

## [1.6.0]

### Added
- The broker name can now be amqps (with ssl) or amqp (without ssl). 
- The encryption key will now be created when running merlin config.
- The merlin info connection check will now enforce a minute timeout 
  check for the server connections.

### Fixed
- Added a check for initial running workers when using merlin monitor to
  eliminate race condition.
- A bug that did not change the filename of the output workspace nor of the provenance spec
  when a user variable was included in the `description.name` field.
- Temporarily locked Celery version at 4.4.2 to avoid fatal bug.
  
### Changed
- The default rabbitmq vhost is now <user> instead of /<user>.
- Changed default visibility timeout from 2 hours to 24 hours. Exposed this in the config
  file.
- The monitor function will now check the queues to determine when
  to exit.

## [1.5.3]

### Fixed
- Temporarily locked maestro version to avoid fatal bug introduced by maestro v1.1.7.

## [1.5.2]

### Added
- A faq entry for --mpibind when using slurm on LC.
- Version of the openfoam workflow that works without docker.
- In 'merlin examples', a version of the openfoam workflow that works without docker.

### Fixed
- The batch system will now check LSB_MCPU_HOSTS to determine the number
  of nodes on blueos systems in case LSB_HOSTS is not present.
- A few typos, partially finished material, and developer comments in the tutorials.
- PEP-8 violations like unused imports, bad formatting, broken code.
- A bug where the batch shell was not overriding the default.

### Changed
- Removed mysql dependencies and added sqlalchemy to the celery module.
- Removed mysql install from travis.
- Improved the celery worker error messages.
- The slurm launch for celery workers no longer uses the --pty option,
  this can be added by setting launch_args in the batch section. 
- Adjusted wording in openfoam_wf_no_docker example.

## [1.5.1]

### Added
- merlin example `null_spec`, which may be used to generate overhead data for merlin.

### Fixed
- The task creation bottleneck.
- Bug that caused the `cmd` stdout and stderr files of a step to be overwritten by that same step's `restart`
  section.

### Changed
- Updated tutorial docs.
- Relocated code that ran upon import from file body to functions. Added the respective
  function calls.

## [1.5.0]

### Added
- `HelpParser`, which automatically prints help messages when command line commands return an error.
- Optional ssl files for the broker and results backend config.
- A url keyword in the app.yaml file to override the entire broker or results backend configuration.
- The `all` option to `batch.nodes`.
- Auto zero-padding of sample directories, e.g. 00/00, 00/01 .. 10/10
- `$(MERLIN_STOP_WORKERS)` exit code that shuts down all workers
- The `merlin monitor` command, which blocks while celery workers are running.
  This can be used at the end of a batch submission script to keep the
  allocation alive while workers are present.  
- The ~/.merlin dir will be searched for the results password. 
- A warning whenever an unrecognized key is found in a Merlin spec; this may
  help users find small mistakes due to spelling or indentation more quickly.

### Fixed
- Bug that prevented an empty username for results backend and broker when using redis.
- Bug that prevented `OUTPUT_PATH` from being an integer.
- Slow sample speed in `hello_samples.yaml` from the hello example.
- Bug that always had sample directory tree start with "0"
- "Error" message whenever a non-zero return code is given
- The explicit results password (when not a file) will be read if certs path is None and it will be stripped of any whitespace.
- Misleading log message for `merlin run-workers --echo`.
- A few seconds of lag that occurred in all merlin cli commands; merlin was always searching
  thru workflow examples, even when user's command had nothing to do with workflow examples.

### Changed
- Updated docs from `pip3 install merlinwf` to `pip3 install merlin`.
- Script launching uses Merlin submission instead of subclassing maestro submit
- `$(MERLIN_HARD_FAIL)` now shuts down only workers connected to the bad step's queue
- Updated all tutorial modules

## [1.4.1] [2020-03-06]

### Changed
- Updated various aspects of tutorial documentation.

## [1.4.0] 2020-03-02

### Added
- The walltime keyword is now enabled for the slurm and flux batch types.
- LAUNCHER keywords, (slurm,flux,lsf) for specifying arguments specific
  to that parallel launcher in the run section.
- Exception messages to `merlin info`.
- Preliminary tutorial modules for early testers.

### Removed
- The problematic step `stop_workers` in `feature_demo.yaml`.

### Fixed
- Syntax errors in web doc file `merlin_variables.rst`.

### Removed
- The exclusive and signal keywords and bind for slurm in a step. The bind
  keyword is now lsf only.

## [1.3.0] 2020-02-21

### Added
- cli test flag `--local`, which can be used in place of listing out the id of each
  local cli test.
- A Merlin Dockerfile and some accompanying web documentation.
- Makefile target `release`.
- The merlin config now takes an optional --broker argument, the
  value can be None, default rabbitmq broker, or redis for a redis
  local broker.
- Missing doc options for run and run-workers.
- Check server access when `merlin info` is run.
- A port option to rabbitmq config options.
- Author and author_email to setup.py.

### Removed
- Makefile targets `pull` and `update`.
- Unneeded variables from `simple_chain.yaml`.
- All `INFO`-level logger references to Celery.

### Changed
- Updated the Merlin Sphinx web docs, including info about command line commands.
- Example workflows use python3 instead of python.
- Updated `merlin info` to lookup python3 and and pip3.
- Altered user in Dockerfile and removed build tools.
- MANIFEST.in now uses recursive-include.
- Updated docker docs.
- `make clean` is more comprehensive, now cleans docs, build files, and release files.
- The celery keyword is no longer required in `app.yaml`.

## [1.2.3] 2020-01-27

### Changed
- Adjusted `maestrowf` requirement to `maestrowf>=1.1.7dev0`.

## [1.2.2] 2020-01-24

### Removed
- Unused directory `workflows/` at the top level (not to be confused with
  `merlin/examples/workflows/`)

### Fixed
- Bug related to missing package `merlin/examples/workflows` in PYPI distribution.

## [1.2.1] 2020-01-24

### Fixed
- Bug related to a missing path in `MANIFEST.in`.
- Error message when trying to run merlin without the app config file.

## [1.2.0] 2020-01-23

### Added
- `version_tests.sh`, for CI checking that the merlin version is incremented
  before changes are merged into master.
- Allow for the maestro `$(LAUNCHER)` syntax in tasks, this requires the 
  nodes and procs variables in the task just as in maestro. The LAUNCHER keyword
  is implemented for flux, lsf, slurm and local types.  The lsf type
  will use the LLNL srun wrapper for jsrun when the lsf-srun batch type 
  is used. The flux version will be checked to determine the proper format 
  of the parallel launch call.
- Local CLI tests for the above `$(LAUNCHER)` feature.
- `machines` keyword, in the `merlin.resources.workers.<name>` section. This allows
  the user to assign workers (and thence, steps) to a given machine. 
  All of the machines must have access to the `OUTPUT_PATH`, The
  steps list is mandatory for all workers. Once the machines are added, then only
  the workers for the given set of steps on the specific machine will start. The
  workers must be individually started on all of the listed machines separately by
  the user (`merlin run-workers`).
- New step field `restart`. This command runs when merlin receives a
  `$(MERLIN_RESTART)` exception. If no `restart` field is found, the `cmd`
  command re-runs instead.

### Fixed
- A bug in the `flux_test` example workflow.

### Changed
- Improved the `fix-style` dev Makefile target.
- Improved the `version` dev Makefile target.
- Updated travis logic.
- `MERLIN_RESTART` (which re-ran the `cmd` of a step) has been renamed to `MERLIN_RETRY`.


## [1.1.1] - 2020-01-09

### Added
- Makefile target `version` for devs to auto-increment the version.

## [1.1.0] - 2020-01-07

### Added
- Development dependencies install via pip: `pip install "merlinwf[dev]"`.
- `merlin status <yaml spec>` that returns queues, number of connected
  workers and number of unused tasks in each of those queues.
- `merlin example` cli command, which allows users to start running the
  examples immediately (even after pip-installing).

### Fixed
- `MANIFEST.in` fixes as required by Spack.
- `requirements.txt` just has release components, not dev deps.
- A bug related to the deprecated word 'unicode' in `openfilelist.py`.
- Broken Merlin logo image on PyPI summary page.
- Documentation typos.

### Changed
- Made `README.md` more concise and user-friendly.

### Removed
- Dependencies outside the requirements directory.
- LLNL-specific material in the Makefile.

### Deprecated
- `merlin-templates` cli command, in favor of `merlin example`.


## [1.0.5] - 2019-12-05

### Fixed
- Change the form of the maestrowf git requirement.


## [1.0.4] - 2019-12-04

### Added
- `requirements.txt` files and `scripts` directories for internal workflow examples.

### Fixed
- Added missing dependency `tabulate` to `release.txt`.

## [1.0.3] - 2019-12-04

### Added
Added the requirements files to the MANIFEST.in file for source 
distributions.

## [1.0.2] - 2019-12-04
Negligible changes related to PyPI.

## [1.0.1] - 2019-12-04
Negligible changes related to PyPI.

## [1.0.0] - 2019-11-19
First public release. See the docs and merlin -h for details.
Here are some highlights.

### Added
- A changelog!
- Templated workflows generator. See `merlin-templates`
- Steps in any language. Set with study.step.run.shell in spec file. For instance:
```
    - name: python2_hello
      description: |
          do something in python2
      run:
          cmd: |
            print "OMG is this in python2?"
            print "Variable X2 is $(X2)"
          shell: /usr/bin/env python2
          task_queue: pyth2_hello
```
- Integration testing `make cli-tests`
- Style rules (isort and black). See `make check-style` and `make fix-style`
- Dry-run ability for workflows, which will cause workers to setup workspaces, 
but skip execution (all variables will be expanded). Eg: `merlin run --local --dry-run`.
- Command line override of variable names. `merlin run --vars OUTPUT_PATH=/run/here/instead`

### Changed
- MerlinSpec class subclasses from Maestro

### Deprecated
- `merlin kill-workers`. Use `merlin stop-workers`

### Removed
- Dependencies on optional tools
- Unused fields in example workflows

### Fixed
- Multi-type samples (eg strings as well as floats)
- Single sample and single feature samples

### Security
- Auto-encryption of backend traffic<|MERGE_RESOLUTION|>--- conflicted
+++ resolved
@@ -6,16 +6,13 @@
 
 ## [Unreleased]
 
-<<<<<<< HEAD
 ### Fixed
 - `merlin monitor` now works as expected (we hope???).
 
 ### Changed
 - Task serialization is now done with json instead of pickle. This grants security advantages.
-=======
-### Changed
 - Improved internal logic beyond the crude fixes of the previous 2 patches.
-- Added a developer cli test for the minimum valid spec format.
+- Added developer cli tests for the minimum valid spec format.
 
 ## [1.7.3]
 
@@ -26,7 +23,6 @@
 
 ### Fixed
 - Fatal bug triggered by a spec missing the `env` or `global.parameters` sections.
->>>>>>> 34066daf
 
 ## [1.7.1]
 
