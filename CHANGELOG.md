--- conflicted
+++ resolved
@@ -15,11 +15,8 @@
 - The batch system will now check LSB_MCPU_HOSTS to determine the number
   of nodes on blueos systems in case LSB_HOSTS is not present.
 - A few typos, partially finished material, and developer comments in the tutorials.
-<<<<<<< HEAD
 - PEP-8 violations like unused imports, bad formatting, broken code.
-=======
-- Fixed a bug where the batch shell was not overriding the default.
->>>>>>> 77b09b7a
+- A bug where the batch shell was not overriding the default.
 
 ### Changed
 - Removed mysql dependencies and added sqlalchemy to the celery module.
