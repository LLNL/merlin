# Changelog
All notable changes to Merlin will be documented in this file.

The format is based on [Keep a Changelog](https://keepachangelog.com/en/1.0.0/),
and this project adheres to [Semantic Versioning](https://semver.org/spec/v2.0.0.html).

## [Unreleased]

<<<<<<< HEAD
### Changed
- Updated the Merlin Sphinx web docs.
=======
### Added
- A Merlin Dockerfile and some accompanying web documentation.
>>>>>>> 8e49f2c7

## [1.2.3] 2020-01-27

### Changed
- Adjusted `maestrowf` requirement to `maestrowf>=1.1.7dev0`.

## [1.2.2] 2020-01-24

### Removed
- Unused directory `workflows/` at the top level (not to be confused with
  `merlin/examples/workflows/`)

### Fixed
- Bug related to missing package `merlin/examples/workflows` in PYPI distribution.

## [1.2.1] 2020-01-24

### Fixed
- Bug related to a missing path in `MANIFEST.in`.
- Error message when trying to run merlin without the app config file.

## [1.2.0] 2020-01-23

### Added
- `version_tests.sh`, for CI checking that the merlin version is incremented
  before changes are merged into master.
- Allow for the maestro `$(LAUNCHER)` syntax in tasks, this requires the 
  nodes and procs variables in the task just as in maestro. The LAUNCHER keyword
  is implmented for flux, lsf, slurm and local types.  The lsf type
  will use the LLNL srun wrapper for jsrun when the lsf-srun batch type 
  is used. The flux version will be checked to determine the proper format 
  of the parallel launch call.
- Local CLI tests for the above `$(LAUNCHER)` feature.
- `machines` keyword, in the `merlin.resources.workers.<name>` section. This allows
  the user to assign workers (and thence, steps) to a given machine. 
  All of the machines must have access to the `OUTPUT_PATH`, The
  steps list is mandatory for all workers. Once the machines are added, then only
  the workers for the given set of steps on the specific machine will start. The
  workers must be individually started on all of the listed machines separately by
  the user (`merlin run-workers`).
- New step field `restart`. This command runs when merlin receives a
  `$(MERLIN_RESTART)` exception. If no `restart` field is found, the `cmd`
  command re-runs instead.

### Fixed
- A bug in the `flux_test` example workflow.

### Changed
- Improved the `fix-style` dev Makefile target.
- Improved the `version` dev Makefile target.
- Updated travis logic.
- `MERLIN_RESTART` (which re-ran the `cmd` of a step) has been renamed to `MERLIN_RETRY`.


## [1.1.1] - 2020-01-09

### Added
- Makefile target `version` for devs to auto-increment the version.

## [1.1.0] - 2020-01-07

### Added
- Development dependencies install via pip: `pip install "merlinwf[dev]"`.
- `merlin status <yaml spec>` that returns queues, number of connected
  workers and number of unused tasks in each of those queues.
- `merlin example` cli command, which allows users to start running the
  examples immedately (even after pip-installing).

### Fixed
- `MANIFEST.in` fixes as required by Spack.
- `requirements.txt` just has release components, not dev deps.
- A bug related to the deprecated word 'unicode' in `openfilelist.py`.
- Broken Merlin logo image on PyPI summary page.
- Documentation typos.

### Changed
- Made `README.md` more concise and user-friendly.

### Removed
- Dependencies outside the requirements directory.
- LLNL-specific material in the Makefile.

### Deprecated
- `merlin-templates` cli command, in favor of `merlin example`.


## [1.0.5] - 2019-12-05

### Fixed
- Change the form of the maestrowf git requirement.


## [1.0.4] - 2019-12-04

### Added
- `requirements.txt` files and `scripts` directories for internal workflow examples.

### Fixed
- Added missing dependency `tabulate` to `release.txt`.

## [1.0.3] - 2019-12-04

### Added
Added the requirements files to the MANIFEST.in file for source 
distributions.

## [1.0.2] - 2019-12-04
Negligible changes related to PyPI.

## [1.0.1] - 2019-12-04
Negligible changes related to PyPI.

## [1.0.0] - 2019-11-19
First public release. See the docs and merlin -h for details.
Here are some highlights.

### Added
- A changelog!
- Templated workflows generator. See `merlin-templates`
- Steps in any language. Set with study.step.run.shell in spec file. For instance:
```
    - name: python2_hello
      description: |
          do something in python2
      run:
          cmd: |
            print "OMG is this in python2?"
            print "Variable X2 is $(X2)"
          shell: /usr/bin/env python2
          task_queue: pyth2_hello
```
- Integration testing `make cli-tests`
- Style rules (isort and black). See `make check-style` and `make fix-style`
- Dry-run ability for workflows, which will cause workers to setup workspaces, 
but skip execution (all variables will be expanded). Eg: `merlin run --local --dry-run`.
- Command line override of variable names. `merlin run --vars OUTPUT_PATH=/run/here/instead`

### Changed
- MerlinSpec class subclasses from Maestro

### Deprecated
- `merlin kill-workers`. Use `merlin stop-workers`

### Removed
- Dependencies on optional tools
- Unused fields in example workflows

### Fixed
- Multi-type samples (eg strings as well as floats)
- Single sample and single feature samples

### Security
- Auto-encryption of backend traffic<|MERGE_RESOLUTION|>--- conflicted
+++ resolved
@@ -6,13 +6,11 @@
 
 ## [Unreleased]
 
-<<<<<<< HEAD
 ### Changed
 - Updated the Merlin Sphinx web docs.
-=======
+
 ### Added
 - A Merlin Dockerfile and some accompanying web documentation.
->>>>>>> 8e49f2c7
 
 ## [1.2.3] 2020-01-27
 
