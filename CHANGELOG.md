--- conflicted
+++ resolved
@@ -5,41 +5,7 @@
 and this project adheres to [Semantic Versioning](https://semver.org/spec/v2.0.0.html).
 
 ## [Unreleased]
-<<<<<<< HEAD
-### Added
-- Unit tests for the `spec/` folder
-- A page in the docs explaining the `feature_demo` example
-- Ability to filter database queries for the `get all-*` and `delete all-*` commands
-- New `MerlinBaseFactory` class to help enable future plugins for backends, monitors, status renderers, etc.
-- New worker related classes:
-  - `MerlinWorker`: base class for defining task server workers
-  - `CeleryWorker`: implementation of `MerlinWorker` specifically for Celery workers
-  - `WorkerFactory`: to help determine which task server worker to use
-  - `MerlinWorkerHandler`: base class for managing launching, stopping, and querying multiple workers
-  - `CeleryWorkerHandler`: implementation of `MerlinWorkerHandler` specifically for manager Celery workers
-  - `WorkerHandlerFactory`: to help determine which task server handler to use
-- New configuration dataclasses:
-  - `BatchConfig`: To load in batch configuration settings
-  - `WorkerConfig`: To define worker settings
-
-### Changed
-- Maestro version requirement is now at minimum 1.1.10 for status renderer changes
-- The `BackendFactory`, `MonitorFactory`, and `StatusRendererFactory` classes all now inherit from `MerlinBaseFactory`
-- Launching workers is now handled through worker classes rather than functions in the `celeryadapter.py` file
-- `batch.py` is now a class rather than standalone functions
-
-## [1.13.0b2]
-### Added
-- Ability to turn off the auto-restart functionality of the monitor with `--no-restart`
-- Tests for the monitor files
-
-### Changed
-- Refactored the `main.py` module so that it's broken into smaller, more-manageable pieces
-
-## [1.13.0b1]
-=======
-
->>>>>>> cc769b80
+
 ### Added
 - New `merlin database` command to interact with new database functionality
   - When running locally, SQLite will be used as the database. Otherwise your current results backend will be used
@@ -69,6 +35,9 @@
   - `MerlinWorkerHandler`: base class for managing launching, stopping, and querying multiple workers
   - `CeleryWorkerHandler`: implementation of `MerlinWorkerHandler` specifically for manager Celery workers
   - `WorkerHandlerFactory`: to help determine which task server handler to use
+- New configuration dataclasses:
+  - `BatchConfig`: To load in batch configuration settings
+  - `WorkerConfig`: To define worker settings
 - A new celery task called `mark_run_as_complete` that is automatically added to the task queue associated with the final step in a workflow
 - Ability to filter database queries for the `get all-*` and `delete all-*` commands
 - New `MerlinBaseFactory` class to help enable future plugins for backends, monitors, status renderers, etc.
@@ -79,6 +48,7 @@
 - Maestro version requirement is now at minimum 1.1.10 for status renderer changes
 - The `BackendFactory`, `MonitorFactory`, and `StatusRendererFactory` classes all now inherit from `MerlinBaseFactory`
 - Launching workers is now handled through worker classes rather than functions in the `celeryadapter.py` file
+- `batch.py` is now a class rather than standalone functions
 
 
 ## [1.13.0]
