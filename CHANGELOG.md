# Changelog
All notable changes to Merlin will be documented in this file.

The format is based on [Keep a Changelog](https://keepachangelog.com/en/1.0.0/),
and this project adheres to [Semantic Versioning](https://semver.org/spec/v2.0.0.html).

## [unreleased]
### Fixed
- Pip wheel wasn't including .sh files for merlin examples
- The learn.py script in the openfoam_wf* examples will now create the missing Energy v Lidspeed plot
- Fixed the flags associated with the `stop-workers` command (--spec, --queues, --workers)
- Fixed the --step flag for the `run-workers` command
- Fixed most of the pylint errors that we're showing up when you ran `make check-style`
  - Some errors have been disabled rather than fixed. These include:
    - Any pylint errors in merlin_template.py since it's deprecated now
    - A "duplicate code" instance between a function in `expansion.py` and a method in `study.py`
      - The function is explicitly not creating a MerlinStudy object so the code *must* be duplicate here
    - Invalid-name (C0103): These errors typically relate to the names of short variables (i.e. naming files something like f or errors e)
    - Unused-argument (W0613): These have been disabled for celery-related functions since celery *does* use these arguments behind the scenes
    - Broad-exception (W0718): Pylint wants a more specific exception but sometimes it's ok to have a broad exception
    - Import-outside-toplevel (C0415): Sometimes it's necessary for us to import inside a function. Where this is the case, these errors are disabled
    - Too-many-statements (R0915): This is disabled for the `setup_argparse` function in `main.py` since it's necessary to be big. It's disabled in `tasks.py` and `celeryadapter.py` too until we can get around to refactoring some code there
    - No-else-return (R1705): These are disabled in `router.py` until we refactor the file
    - Consider-using-with (R1732): Pylint wants us to consider using with for calls to subprocess.run or subprocess.Popen but it's not necessary
    - Too-many-arguments (R0913): These are disabled for functions that I believe *need* to have several arguments
      - Note: these could be fixed by using *args and **kwargs but it makes the code harder to follow so I'm opting to not do that
    - Too-many-local-variables (R0914): These are disabled for functions that have a lot of variables
      - It may be a good idea at some point to go through these and try to find ways to shorten the number of variables used or split the functions up
    - Too-many-branches (R0912): These are disabled for certain functions that require a good amount of branching
      - Might be able to fix this in the future if we split functions up more
    - Too-few-public-methods (R0903): These are disabled for classes we may add to in the future or "wrapper" classes
    - Attribute-defined-outside-init (W0201): These errors are only disabled in `specification.py` as they occur in class methods so init() won't be called

### Added
- Now loads np.arrays of dtype='object', allowing mix-type sample npy
- Added a singularity container openfoam_wf example
- Added flux native worker launch support
- Added PBS flux launch support
- Added check_for_flux, check_for_slurm, check_for_lsf, and check_for_pbs utility functions
- Tests for the `stop-workers` command
- A function in `run_tests.py` to check that an integration test definition is formatted correctly
- A new dev_workflow example `multiple_workers.yaml` that's used for testing the `stop-workers` command
- Ability to start 2 subprocesses for a single test
- Added the --distributed and --display-table flags to run_tests.py
  - --distributed: only run distributed tests
  - --display-tests: displays a table of all existing tests and the id associated with each test
- Added the --disable-logs flag to the `run-workers` command
- Merlin will now assign `default_worker` to any step not associated with a worker
- Added `get_step_worker_map()` as a method in `specification.py`
<<<<<<< HEAD
- Added get_flux_alloc function for new flux version >= 0.48.x interface change
=======
- Added `tabulate_info()` function in `display.py` to help with table formatting
>>>>>>> b483b238

### Changed
- Changed celery_regex to celery_slurm_regex in test_definitions.py
- Reformatted how integration tests are defined and part of how they run
  - Test values are now dictionaries rather than tuples
  - Stopped using `subprocess.Popen()` and `subprocess.communicate()` to run tests and now instead use `subprocess.run()` for simplicity and to keep things up-to-date with the latest subprocess release (`run()` will call `Popen()` and `communicate()` under the hood so we don't have to handle that anymore)
- Rewrote the README in the integration tests folder to explain the new integration test format
- Reformatted `start_celery_workers()` in `celeryadapter.py` file. This involved:
  - Modifying `verify_args()` to return the arguments it verifies/updates
  - Changing `launch_celery_worker()` to launch the subprocess (no longer builds the celery command)
  - Creating `get_celery_cmd()` to do what `launch_celery_worker()` used to do and build the celery command to run
  - Creating `_get_steps_to_start()`, `_create_kwargs()`, and `_get_workers_to_start()` as helper functions to simplify logic in `start_celery_workers()`
- Modified the `merlinspec.json` file:
  - the minimum `gpus per task` is now 0 instead of 1
  - variables defined in the `env` block of a spec file can now be arrays
<<<<<<< HEAD
- Changed get_flux_cmd for new flux version >=0.48.x interface
=======
- Refactored `batch.py`:
  - Merged 4 functions (`check_for_slurm`, `check_for_lsf`, `check_for_flux`, and `check_for_pbs`) into 1 function named `check_for_scheduler`
    - Modified `get_batch_type` to accommodate this change
  - Added a function `parse_batch_block` to handle all the logic of reading in the batch block and storing it in one dict
  - Added a function `get_flux_launch` to help decrease the amount of logic taking place in `batch_worker_launch`
  - Modified `batch_worker_launch` to use the new `parse_batch_block` function
  - Added a function `construct_scheduler_legend` to build a dict that keeps as much information as we need about each scheduler stored in one place
  - Cleaned up the `construct_worker_launch_command` function to utilize the newly added functions and decrease the amount of repeated code

>>>>>>> b483b238

## [1.9.1]
### Fixed
- Added merlin/spec/merlinspec.json to MANIFEST.in so pip will actually install it when ran
- Fixed a bug where "from celery import Celery" was failing on python 3.7
- Numpy error about numpy.str not existing from a new numpy release
- Made merlin server configurations into modules that can be loaded and written to users

## [1.9.0]
### Added
- Added support for Python 3.11
- Update docker docs for new rabbitmq and redis server versions
- Added lgtm.com Badge for README.md
- More fixes for lgtm checks.
- Added merlin server command as a container option for broker and results_backend servers.
- Added new documentation for merlin server in docs and tutorial
- Added the flux_exec batch argument to allow for flux exec arguments,
  e.g. flux_exec: flux exec -r "0-1" to run celery workers only on
  ranks 0 and 1 of a multi-rank allocation
- Additional argument in test definitions to allow for a post "cleanup" command
- Capability for non-user block in yaml
- .readthedocs.yaml and requirements.txt files for docs
- Small modifications to the Tutorial, Getting Started, Command Line, and Contributing pages in the docs
- Compatibility with the newest version of Maestro (v. 1.1.9dev1)
- JSON schema validation for Merlin spec files
- New tests related to JSON schema validation
- Instructions in the "Contributing" page of the docs on how to add new blocks/fields to the spec file
- Brief explanation of the $(LAUNCHER) variable in the "Variables" page of the docs

### Changed
- Removed support for Python 3.6
- Rename lgtm.yml to .lgtm.yml
- New shortcuts in specification file (sample_vector, sample_names, spec_original_template, spec_executed_run, spec_archived_copy)
- Update requirements to require redis 4.3.4 for acl user channel support
- Added ssl to the broker and results backend server checks when "merlin info" is called
- Removed theme_override.css from docs/_static/ since it is no longer needed with the updated version of sphinx
- Updated docs/Makefile to include a pip install for requirements and a clean command
- Update to the Tutorial and Contributing pages in the docs
- Changed what is stored in a Merlin DAG
  - We no longer store the entire Maestro ExecutionGraph object
  - We now only store the adjacency table and values obtained from the ExecutionGraph object
- Modified spec verification
- Update to require maestrowf 1.9.1dev1 or later

### Fixed
- Fixed return values from scripts with main() to fix testing errors. 
- CI test for CHANGELOG modifcations
- Typo "cert_req" to "cert_reqs" in the merlin config docs
- Removed emoji from issue templates that were breaking doc builds
- Including .temp template files in MANIFEST
- Styling in the footer for docs
- Horizontal scroll overlap in the variables page of the docs
- Reordered small part of Workflow Specification page in the docs in order to put "samples" back in the merlin block

## [1.8.5]
### Added
- Code updates to satisfy lgtm CI security checker

### Fixed
- A bug in the ssl config was not returning the proper values

## [1.8.4]
### Added
- Auto-release of pypi packages
- Workflows Community Initiative metadata file

### Fixed
- Old references to stale branches

## [1.8.3]
### Added
- Test for `merlin example list`
- Python 3.10 to testing

### Fixed
- The Optimization workflow example now has a ready to use workflow (`optimization_basic.yaml`). This solves the issue faced before with `merlin example list`.
- Redis dependency handled implictly by celery for cross-compatibility

## [1.8.2]
### Added
- Re-enabled distributed integration testing. Added additional examination to distributed testing.

### Fixed
- 'shell' added to unsupported and new_unsupported lists in script_adapter.py, prevents
  `'shell' is not supported -- ommitted` message.
- Makefile target for install-merlin fixed so venv is properly activated to install merlin

### Changed
- Updated the optimization workflow example with a new python template editor script
- CI now splits linting and testing into different tasks for better utilization of
  parallel runners, significant and scalable speed gain over previous setup
- CI now uses caching to restore environment of dependencies, reducing CI runtime
  significantly again beyond the previous improvement. Examines for potential updates to
  dependencies so the environment doesn't become stale.
- CI now examines that the CHANGELOG is updated on PRs.
- Added PyLint pipeline to Github Actions CI (currently no-fail-exit).
- Corrected integration test for dependency to only examine release dependencies.
- PyLint adherence for: celery.py, opennplib.py, config/__init__.py, broker.py,
	configfile.py, formatter.py, main.py, router.py
- Integrated Black and isort into CI

## [1.8.1]

### Fixed
- merlin purge queue name conflict & shell quote escape
- task priority support for amqp, amqps, rediss, redis+socket brokers
- Flake8 compliance

## [1.8.0]

### Added
- `retry_delay` field in a step to specify a countdown in seconds prior to running a
  restart or retry.
- New merlin example `restart_delay` that demonstrates usage of this feature.
- Condition failure reporting, to give greater insight into what caused test failure.
- New fields in config file: `celery.omit_queue_tag` and `celery.queue_tag`, for
  users who wish to have complete control over their queue names. This is a feature 
  of the task priority change.

### Changed
- `feature_demo` now uses `merlin-spellbook` instead of its own scripts.
- Removed the `--mpi=none` `srun` default launch argument. This can be added by
  setting the `launch_args` argument in the batch section in the spec.
- Merlin CI is now handled by Github Actions.
- Certain tests and source code have been refactored to abide by Flake8 conventions.
- Reorganized the `tests` module. Made `unit` dir alongside `integration` dir. Decomposed
  `run_tests.py` into 3 files with distinct responsibilities. Renamed `Condition` classes.
  Grouped cli tests by sub-category for easier developer interpretation.
- Lowered the command line test log level to "ERROR" to reduce spam in `--verbose` mode.
- Now prioritizing workflow tasks over task-expansion tasks, enabling improved
  scalability and server stability.
- Flake8 examination slightly modified for more generous cyclomatic complexity.
	- Certain tests and source code have been refactored to abide by Flake8 conventions.
- `walltime` can be specified in any of hours:minutes:seconds, minutes:seconds or
  seconds format and will be correctly translated for the right batch system syntax

### Fixed
- For Celery calls, explictly wrapped queue string in quotes for robustness. This fixes
a bug that occurred on tsch but not bash in which square brackets in the queue name were 
misinterpreted and caused the command to break.

## [1.7.9]

### Fixed
- Bug that caused steps to raise a fatal error (instead of soft failing) after maxing
  out step retries. Occurred if steps were part of a chord.

## [1.7.8]

### Fixed
- Bug that caused step restarts to lose alternate shell specification, and
  associated CLI `restart_shell` test.

## [1.7.7]

### Fixed
- Bug that caused example workflows with a variable reference in their
  name to be listed by `merlin example list` with variable reference notation.
- Bug that caused `requirements.txt` files to be excluded from generated
  `merlin example` dirs.
- Bug that causes step restarts to lose alternate shell specification. Also added
  CLI test for this case.

### Changed
- Default broker server password is now `jackalope-password`, since `rabbit` is
  currently accessed by developers only.

## [1.7.6]

### Added
- The first version of an optimization workflow, which can be accessed with
  `merlin example optimization`.
- Dev requirement library for finding dependencies (and `make reqlist` target)

### Changed
- Improved warning and help messages about `no_errors`

### Fixed
- Pinned to celery>5.0.3 so that `merlin purge` works again

## [1.7.5]

### Changed
- Now requiring Celery version 5.x.
- Further improvements to the `null_spec` example.

## [1.7.4]

### Fixed
- Users will no longer see the message, "Cannot set the submission time of '<step name>'
  because it has already been set", when tasks are restarted.
- Bug causing `merlin restart` to break.

### Changed
- Improved internal logic beyond the crude fixes of the prior 2 patches.
- Added a developer cli test for the minimum valid spec format.
- Improvements to the `null_spec` example, used for measuring overhead in merlin. Includes
  a new `null_chain` and removes the now-redundant `sim_spec`.

## [1.7.3]

### Fixed
- Completed 1.7.2 fix for `merlin run-workers`.

## [1.7.2]

### Fixed
- Fatal bug triggered by a spec missing the `env` or `global.parameters` sections.

## [1.7.1]

### Added
- When using the `--samplesfile` flag, the samples file is now copied to `merlin_info` for
  provenance.

### Fixed
- Exceptions in connection check sub-process will now be caught.

## [1.7.0]

### Added
- The ability to override any value of the celery configuration thru `app.yaml` in `celery.override`.
- Support and faq entry for `pgen` with `merlin run --pgen` and optional `--parg`.
- Documentation on `level_max_dirs`.
- Easier-to-read provenance specs.
- Documentation on the new 3 types of provenance spec.

### Fixed
- Flux test example data collection for new versions of flux.
- Fixed Docker ubuntu version.
- Removed expansion of env variables in shell sections (`cmd` and `restart`) of provenance
  specs. This allows the shell command itself to expand environment variables, and gives
  users greater flexibility.
- Allowed environment variables to be properly expanded in study `description.name`.
- Tilde (~) now properly expands as part of a path in non-shell sections.
- The rediss cert_reqs keyword was changed to ssl_cert_reqs.

### Changed
- Updated tutorial redis version to 6.0.5.

## [1.6.2]

### Added
- The sample generation command now logs `stdout`, `stderr`, and `cmd.sh` to `merlin_info/`.
- 12 hidden test specs and associated cli tests, for cli tests with specs that we
  do not want in `merlin examples`.
- Inside `merlin_info/`, added provenance specs `<name>.orig.yaml`, `<name>.expanded.yaml`, and
  `<name>.partial.yaml` (identical to the original spec, but with expanded user variables).

### Fixed
- Updated to new celery (4.4.5) syntax for signature return codes.
- Corrected prior visibility timeout bugfix.
- Fixed and reactivated 3 cli tests.
- Added the `bank` and `walltime` keywords to the batch slurm launch, these
  will not alter the lsf launch.

### Changed
- Slightly improved logic by using regex to match variable tokens.
- Reduced instances of I/O, `MerlinStudy` logic is now in-memory to a greater extent.

## [1.6.1]

### Fixed
- Error if app.yaml does not have visibility timeout seconds.

## [1.6.0]

### Added
- The broker name can now be amqps (with ssl) or amqp (without ssl).
- The encryption key will now be created when running merlin config.
- The merlin info connection check will now enforce a minute timeout
  check for the server connections.

### Fixed
- Added a check for initial running workers when using merlin monitor to
  eliminate race condition.
- A bug that did not change the filename of the output workspace nor of the provenance spec
  when a user variable was included in the `description.name` field.
- Temporarily locked Celery version at 4.4.2 to avoid fatal bug.

### Changed
- The default rabbitmq vhost is now <user> instead of /<user>.
- Changed default visibility timeout from 2 hours to 24 hours. Exposed this in the config
  file.
- The monitor function will now check the queues to determine when
  to exit.

## [1.5.3]

### Fixed
- Temporarily locked maestro version to avoid fatal bug introduced by maestro v1.1.7.

## [1.5.2]

### Added
- A faq entry for --mpibind when using slurm on LC.
- Version of the openfoam workflow that works without docker.
- In 'merlin examples', a version of the openfoam workflow that works without docker.

### Fixed
- The batch system will now check LSB_MCPU_HOSTS to determine the number
  of nodes on blueos systems in case LSB_HOSTS is not present.
- A few typos, partially finished material, and developer comments in the tutorials.
- PEP-8 violations like unused imports, bad formatting, broken code.
- A bug where the batch shell was not overriding the default.

### Changed
- Removed mysql dependencies and added sqlalchemy to the celery module.
- Removed mysql install from travis.
- Improved the celery worker error messages.
- The slurm launch for celery workers no longer uses the --pty option,
  this can be added by setting launch_args in the batch section.
- Adjusted wording in openfoam_wf_no_docker example.

## [1.5.1]

### Added
- merlin example `null_spec`, which may be used to generate overhead data for merlin.

### Fixed
- The task creation bottleneck.
- Bug that caused the `cmd` stdout and stderr files of a step to be overwritten by that same step's `restart`
  section.

### Changed
- Updated tutorial docs.
- Relocated code that ran upon import from file body to functions. Added the respective
  function calls.

## [1.5.0]

### Added
- `HelpParser`, which automatically prints help messages when command line commands return an error.
- Optional ssl files for the broker and results backend config.
- A url keyword in the app.yaml file to override the entire broker or results backend configuration.
- The `all` option to `batch.nodes`.
- Auto zero-padding of sample directories, e.g. 00/00, 00/01 .. 10/10
- `$(MERLIN_STOP_WORKERS)` exit code that shuts down all workers
- The `merlin monitor` command, which blocks while celery workers are running.
  This can be used at the end of a batch submission script to keep the
  allocation alive while workers are present.  
- The ~/.merlin dir will be searched for the results password.
- A warning whenever an unrecognized key is found in a Merlin spec; this may
  help users find small mistakes due to spelling or indentation more quickly.

### Fixed
- Bug that prevented an empty username for results backend and broker when using redis.
- Bug that prevented `OUTPUT_PATH` from being an integer.
- Slow sample speed in `hello_samples.yaml` from the hello example.
- Bug that always had sample directory tree start with "0"
- "Error" message whenever a non-zero return code is given
- The explicit results password (when not a file) will be read if certs path is None and it will be stripped of any whitespace.
- Misleading log message for `merlin run-workers --echo`.
- A few seconds of lag that occurred in all merlin cli commands; merlin was always searching
  thru workflow examples, even when user's command had nothing to do with workflow examples.

### Changed
- Updated docs from `pip3 install merlinwf` to `pip3 install merlin`.
- Script launching uses Merlin submission instead of subclassing maestro submit
- `$(MERLIN_HARD_FAIL)` now shuts down only workers connected to the bad step's queue
- Updated all tutorial modules

## [1.4.1] [2020-03-06]

### Changed
- Updated various aspects of tutorial documentation.

## [1.4.0] 2020-03-02

### Added
- The walltime keyword is now enabled for the slurm and flux batch types.
- LAUNCHER keywords, (slurm,flux,lsf) for specifying arguments specific
  to that parallel launcher in the run section.
- Exception messages to `merlin info`.
- Preliminary tutorial modules for early testers.

### Removed
- The problematic step `stop_workers` in `feature_demo.yaml`.

### Fixed
- Syntax errors in web doc file `merlin_variables.rst`.

### Removed
- The exclusive and signal keywords and bind for slurm in a step. The bind
  keyword is now lsf only.

## [1.3.0] 2020-02-21

### Added
- cli test flag `--local`, which can be used in place of listing out the id of each
  local cli test.
- A Merlin Dockerfile and some accompanying web documentation.
- Makefile target `release`.
- The merlin config now takes an optional --broker argument, the
  value can be None, default rabbitmq broker, or redis for a redis
  local broker.
- Missing doc options for run and run-workers.
- Check server access when `merlin info` is run.
- A port option to rabbitmq config options.
- Author and author_email to setup.py.

### Removed
- Makefile targets `pull` and `update`.
- Unneeded variables from `simple_chain.yaml`.
- All `INFO`-level logger references to Celery.

### Changed
- Updated the Merlin Sphinx web docs, including info about command line commands.
- Example workflows use python3 instead of python.
- Updated `merlin info` to lookup python3 and and pip3.
- Altered user in Dockerfile and removed build tools.
- MANIFEST.in now uses recursive-include.
- Updated docker docs.
- `make clean` is more comprehensive, now cleans docs, build files, and release files.
- The celery keyword is no longer required in `app.yaml`.

## [1.2.3] 2020-01-27

### Changed
- Adjusted `maestrowf` requirement to `maestrowf>=1.1.7dev0`.

## [1.2.2] 2020-01-24

### Removed
- Unused directory `workflows/` at the top level (not to be confused with
  `merlin/examples/workflows/`)

### Fixed
- Bug related to missing package `merlin/examples/workflows` in PYPI distribution.

## [1.2.1] 2020-01-24

### Fixed
- Bug related to a missing path in `MANIFEST.in`.
- Error message when trying to run merlin without the app config file.

## [1.2.0] 2020-01-23

### Added
- `version_tests.sh`, for CI checking that the merlin version is incremented
  before changes are merged into master.
- Allow for the maestro `$(LAUNCHER)` syntax in tasks, this requires the
  nodes and procs variables in the task just as in maestro. The LAUNCHER keyword
  is implemented for flux, lsf, slurm and local types.  The lsf type
  will use the LLNL srun wrapper for jsrun when the lsf-srun batch type
  is used. The flux version will be checked to determine the proper format
  of the parallel launch call.
- Local CLI tests for the above `$(LAUNCHER)` feature.
- `machines` keyword, in the `merlin.resources.workers.<name>` section. This allows
  the user to assign workers (and thence, steps) to a given machine.
  All of the machines must have access to the `OUTPUT_PATH`, The
  steps list is mandatory for all workers. Once the machines are added, then only
  the workers for the given set of steps on the specific machine will start. The
  workers must be individually started on all of the listed machines separately by
  the user (`merlin run-workers`).
- New step field `restart`. This command runs when merlin receives a
  `$(MERLIN_RESTART)` exception. If no `restart` field is found, the `cmd`
  command re-runs instead.

### Fixed
- A bug in the `flux_test` example workflow.

### Changed
- Improved the `fix-style` dev Makefile target.
- Improved the `version` dev Makefile target.
- Updated travis logic.
- `MERLIN_RESTART` (which re-ran the `cmd` of a step) has been renamed to `MERLIN_RETRY`.


## [1.1.1] - 2020-01-09

### Added
- Makefile target `version` for devs to auto-increment the version.

## [1.1.0] - 2020-01-07

### Added
- Development dependencies install via pip: `pip install "merlinwf[dev]"`.
- `merlin status <yaml spec>` that returns queues, number of connected
  workers and number of unused tasks in each of those queues.
- `merlin example` cli command, which allows users to start running the
  examples immediately (even after pip-installing).

### Fixed
- `MANIFEST.in` fixes as required by Spack.
- `requirements.txt` just has release components, not dev deps.
- A bug related to the deprecated word 'unicode' in `openfilelist.py`.
- Broken Merlin logo image on PyPI summary page.
- Documentation typos.

### Changed
- Made `README.md` more concise and user-friendly.

### Removed
- Dependencies outside the requirements directory.
- LLNL-specific material in the Makefile.

### Deprecated
- `merlin-templates` cli command, in favor of `merlin example`.


## [1.0.5] - 2019-12-05

### Fixed
- Change the form of the maestrowf git requirement.


## [1.0.4] - 2019-12-04

### Added
- `requirements.txt` files and `scripts` directories for internal workflow examples.

### Fixed
- Added missing dependency `tabulate` to `release.txt`.

## [1.0.3] - 2019-12-04

### Added
Added the requirements files to the MANIFEST.in file for source
distributions.

## [1.0.2] - 2019-12-04
Negligible changes related to PyPI.

## [1.0.1] - 2019-12-04
Negligible changes related to PyPI.

## [1.0.0] - 2019-11-19
First public release. See the docs and merlin -h for details.
Here are some highlights.

### Added
- A changelog!
- Templated workflows generator. See `merlin-templates`
- Steps in any language. Set with study.step.run.shell in spec file. For instance:
```
    - name: python2_hello
      description: |
          do something in python2
      run:
          cmd: |
            print "OMG is this in python2?"
            print "Variable X2 is $(X2)"
          shell: /usr/bin/env python2
          task_queue: pyth2_hello
```
- Integration testing `make cli-tests`
- Style rules (isort and black). See `make check-style` and `make fix-style`
- Dry-run ability for workflows, which will cause workers to setup workspaces,
but skip execution (all variables will be expanded). Eg: `merlin run --local --dry-run`.
- Command line override of variable names. `merlin run --vars OUTPUT_PATH=/run/here/instead`

### Changed
- MerlinSpec class subclasses from Maestro

### Deprecated
- `merlin kill-workers`. Use `merlin stop-workers`

### Removed
- Dependencies on optional tools
- Unused fields in example workflows

### Fixed
- Multi-type samples (eg strings as well as floats)
- Single sample and single feature samples

### Security
- Auto-encryption of backend traffic<|MERGE_RESOLUTION|>--- conflicted
+++ resolved
@@ -47,11 +47,8 @@
 - Added the --disable-logs flag to the `run-workers` command
 - Merlin will now assign `default_worker` to any step not associated with a worker
 - Added `get_step_worker_map()` as a method in `specification.py`
-<<<<<<< HEAD
+- Added `tabulate_info()` function in `display.py` to help with table formatting
 - Added get_flux_alloc function for new flux version >= 0.48.x interface change
-=======
-- Added `tabulate_info()` function in `display.py` to help with table formatting
->>>>>>> b483b238
 
 ### Changed
 - Changed celery_regex to celery_slurm_regex in test_definitions.py
@@ -67,9 +64,6 @@
 - Modified the `merlinspec.json` file:
   - the minimum `gpus per task` is now 0 instead of 1
   - variables defined in the `env` block of a spec file can now be arrays
-<<<<<<< HEAD
-- Changed get_flux_cmd for new flux version >=0.48.x interface
-=======
 - Refactored `batch.py`:
   - Merged 4 functions (`check_for_slurm`, `check_for_lsf`, `check_for_flux`, and `check_for_pbs`) into 1 function named `check_for_scheduler`
     - Modified `get_batch_type` to accommodate this change
@@ -78,8 +72,8 @@
   - Modified `batch_worker_launch` to use the new `parse_batch_block` function
   - Added a function `construct_scheduler_legend` to build a dict that keeps as much information as we need about each scheduler stored in one place
   - Cleaned up the `construct_worker_launch_command` function to utilize the newly added functions and decrease the amount of repeated code
-
->>>>>>> b483b238
+- Changed get_flux_cmd for new flux version >=0.48.x interface
+
 
 ## [1.9.1]
 ### Fixed
