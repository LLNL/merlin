--- conflicted
+++ resolved
@@ -7,11 +7,8 @@
 ## [Unreleased]
 
 ### Fixed
-<<<<<<< HEAD
-- Bug that prevented `OUTPUT_PATH` from being and integer.
-=======
-- Allowed for empty username for results backend and broker, when using redis.
->>>>>>> f3fb727f
+- Bug that prevented an empty username for results backend and broker when using redis.
+- Bug that prevented `OUTPUT_PATH` from being an integer.
 
 ## [1.4.1] [2020-03-06]
 
