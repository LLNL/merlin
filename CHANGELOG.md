--- conflicted
+++ resolved
@@ -6,7 +6,7 @@
 
 ## [Unreleased]
 ### Added
-<<<<<<< HEAD
+- API documentation for Merlin's core codebase
 - New `merlin database` command to interact with new database functionality
   - `merlin database info`: prints some basic information about the database
   - `merlin database get`: allows you to retrieve and print entries in the database
@@ -26,9 +26,6 @@
   - `monitor`: houses the `Monitor` class, used as the top-level point of interaction for the monitor command
   - `task_server_monitor`: houses the `TaskServerMonitor` ABC class, which serves as a common interface for monitoring task servers
 - A new celery task called `mark_run_as_complete` that is automatically added to the task queue associated with the final step in a workflow
-=======
-- API documentation for Merlin's core codebase
->>>>>>> 9134ea18
 - Added support for Python 3.12 and 3.13
 - Added additional tests for the `merlin run` and `merlin purge` commands
 - Aliased types to represent different types of pytest fixtures
