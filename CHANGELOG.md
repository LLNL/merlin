--- conflicted
+++ resolved
@@ -5,15 +5,11 @@
 and this project adheres to [Semantic Versioning](https://semver.org/spec/v2.0.0.html).
 
 ## [unreleased]
-<<<<<<< HEAD
-### Added
+### Fixed
+- Pip wheel wasn't including .sh files for merlin examples
+### Added
+- Now loads np.arrays of dtype='object', allowing mix-type sample npy
 - Added flux native worker launch support
-=======
-### Fixed
-- Pip wheel wasn't including .sh files for merlin examples
-### Added
-- Now loads np.arrays of dtype='object', allowing mix-type sample npy
->>>>>>> f2eb3d3e
 
 ## [1.9.1]
 ### Fixed
