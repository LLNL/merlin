--- conflicted
+++ resolved
@@ -4,8 +4,6 @@
 The format is based on [Keep a Changelog](https://keepachangelog.com/en/1.0.0/),
 and this project adheres to [Semantic Versioning](https://semver.org/spec/v2.0.0.html).
 
-<<<<<<< HEAD
-=======
 ## [1.8.0]
 
 ### Added
@@ -32,7 +30,6 @@
 - Flake8 examination slightly modified for more generous cyclomatic complexity.
 	- Certain tests and source code have been refactored to abide by Flake8 conventions.
 
->>>>>>> b798b080
 ## [1.7.9]
 
 ### Fixed
