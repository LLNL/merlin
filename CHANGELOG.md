# Changelog
All notable changes to Merlin will be documented in this file.

The format is based on [Keep a Changelog](https://keepachangelog.com/en/1.0.0/),
and this project adheres to [Semantic Versioning](https://semver.org/spec/v2.0.0.html).

## [Unreleased]
### Added
- Merlin manager capability to monitor celery workers.
- Several new unit tests for the following subdirectories:
  - `merlin/common/`
  - `merlin/config/`
  - `merlin/examples/`
  - `merlin/server/`
- Context managers for the `conftest.py` file to ensure safe spin up and shutdown of fixtures
  - `RedisServerManager`: context to help with starting/stopping a redis server for tests
  - `CeleryWorkersManager`: context to help with starting/stopping workers for tests
- Ability to copy and print the `Config` object from `merlin/config/__init__.py`
- Equality method to the `ContainerFormatConfig` and `ContainerConfig` objects from `merlin/server/server_util.py`

### Changed
- Split the `start_server` and `config_server` functions of `merlin/server/server_commands.py` into multiple functions to make testing easier
- Split the `create_server_config` function of `merlin/server/server_config.py` into two functions to make testing easier
- Combined `set_snapshot_seconds` and `set_snapshot_changes` methods of `RedisConfig` into one method `set_snapshot`
<<<<<<< HEAD
- Moved stop-workers integration test to a pytest test
=======
- Moved stop-workers and query-workers integration tests to pytest tests
>>>>>>> 70e540fa

## [1.12.2b1]
### Added
- Conflict handler option to the `dict_deep_merge` function in `utils.py`
- Ability to add module-specific pytest fixtures
- Added fixtures specifically for testing status functionality
- Added tests for reading and writing status files, and status conflict handling
- Added tests for the `dict_deep_merge` function
- Pytest-mock as a dependency for the test suite (necessary for using mocks and fixtures in the same test)
- New github action test to make sure target branch has been merged into the source first, so we know histories are ok
- Check in the status commands to make sure we're not pulling statuses from nested workspaces
- Added `setuptools` as a requirement for python 3.12 to recognize the `pkg_resources` library
- Patch to celery results backend to stop ChordErrors being raised and breaking workflows when a single task fails
- New step return code `$(MERLIN_RAISE_ERROR)` to force an error to be raised by a task (mainly for testing)
  - Added description of this to docs
- New test to ensure a single failed task won't break a workflow

### Changed
- `merlin info` is cleaner and gives python package info
- merlin version now prints with every banner message
- Applying filters for `merlin detailed-status` will now log debug statements instead of warnings
- Modified the unit tests for the `merlin status` command to use pytest rather than unittest
- Added fixtures for `merlin status` tests that copy the workspace to a temporary directory so you can see exactly what's run in a test
- Batch block and workers now allow for variables to be used in node settings
- Task id is now the path to the directory

### Fixed
- Bugfix for output of `merlin example openfoam_wf_singularity`
- A bug with the CHANGELOG detection test when the target branch isn't in the ci runner history
- Link to Merlin banner in readme
- Issue with escape sequences in ascii art (caught by python 3.12)
- Bug where Flux wasn't identifying total number of nodes on an allocation
  - Not supporting Flux versions below 0.17.0


## [1.12.1]
### Added
- New Priority.RETRY value for the Celery task priorities. This will be the new highest priority.
- Support for the status command to handle multiple workers on the same step
- Documentation on how to run cross-node workflows with a containerized server (`merlin server`)

### Changed
- Modified some tests in `test_status.py` and `test_detailed_status.py` to accommodate bugfixes for the status commands

### Fixed
- Bugfixes for the status commands:
  - Fixed "DRY RUN" naming convention so that it outputs in the progress bar properly
  - Fixed issue where a step that was run with one sample would delete the status file upon condensing
  - Fixed issue where multiple workers processing the same step would break the status file and cause the workflow to crash
  - Added a catch for the JSONDecodeError that would potentially crash a run
  - Added a FileLock to the status write in `_update_status_file()` of `MerlinStepRecord` to avoid potential race conditions (potentially related to JSONDecodeError above)
  - Added in `export MANPAGER="less -r"` call behind the scenes for `detailed-status` to fix ASCII error

## [1.12.0]
### Added
- A new command `merlin queue-info` that will print the status of your celery queues
  - By default this will only pull information from active queues
  - There are options to look for specific queues (`--specific-queues`), queues defined in certain spec files (`--spec`; this is the same functionality as the `merlin status` command prior to this update), and queues attached to certain steps (`--steps`)
  - Queue info can be dumped to outfiles with `--dump`
- A new command `merlin detailed-status` that displays task-by-task status information about your study
  - This has options to filter by return code, task queues, task statuses, and workers
  - You can set a limit on the number of tasks to display
  - There are 3 options to modify the output display
- Docs for all of the monitoring commands
- New file `merlin/study/status.py` dedicated to work relating to the status command
  - Contains the Status and DetailedStatus classes
- New file `merlin/study/status_renderers.py` dedicated to formatting the output for the detailed-status command
- New file `merlin/common/dumper.py` containing a Dumper object to help dump output to outfiles
- Study name and parameter info now stored in the DAG and MerlinStep objects
- Added functions to `merlin/display.py` that help display status information:
  - `display_task_by_task_status` handles the display for the `merlin detailed-status` command
  - `display_status_summary` handles the display for the `merlin status` command
  - `display_progress_bar` generates and displays a progress bar
- Added new methods to the MerlinSpec class:
  - get_worker_step_map()
  - get_queue_step_relationship()
  - get_tasks_per_step()
  - get_step_param_map()
- Added methods to the MerlinStepRecord class to mark status changes for tasks as they run (follows Maestro's StepRecord format mostly)
- Added methods to the Step class:
  - establish_params()
  - name_no_params()
- Added a property paramater_labels to the MerlinStudy class
- Added two new utility functions:
  - dict_deep_merge() that deep merges two dicts into one
  - ws_time_to_dt() that converts a workspace timestring (YYYYMMDD-HHMMSS) to a datetime object
- A new celery task `condense_status_files` to be called when sets of samples finish
- Added a celery config setting `worker_cancel_long_running_tasks_on_connection_loss` since this functionality is about to change in the next version of celery
- Tests for the Status and DetailedStatus classes
  - this required adding a decent amount of test files to help with the tests; these can be found under the tests/unit/study/status_test_files directory
- Pytest fixtures in the `conftest.py` file of the integration test suite
  - NOTE: an export command `export LC_ALL='C'` had to be added to fix a bug in the WEAVE CI. This can be removed when we resolve this issue for the `merlin server` command
- Coverage to the test suite. This includes adding tests for:
  - `merlin/common/`
  - `merlin/config/`
  - `merlin/examples/`
  - `celeryadapter.py`
- Context managers for the `conftest.py` file to ensure safe spin up and shutdown of fixtures
  - `RedisServerManager`: context to help with starting/stopping a redis server for tests
  - `CeleryWorkersManager`: context to help with starting/stopping workers for tests
- Ability to copy and print the `Config` object from `merlin/config/__init__.py`

### Changed
- Reformatted the entire `merlin status` command
  - Now accepts both spec files and workspace directories as arguments
  - Removed the --steps flag
  - Replaced the --csv flag with the --dump flag
  - New functionality:
    - Shows step_by_step progress bar for tasks
    - Displays a summary of task statuses below the progress bar
- Split the `add_chains_to_chord` function in `merlin/common/tasks.py` into two functions:
  - `get_1d_chain` which converts a 2D list of chains into a 1D list
  - `launch_chain` which launches the 1D chain
- Pulled the needs_merlin_expansion() method out of the Step class and made it a function instead
- Removed `tabulate_info` function; replaced with tabulate from the tabulate library
- Moved `verify_filepath` and `verify_dirpath` from `merlin/main.py` to `merlin/utils.py`
- The entire documentation has been ported to MkDocs and re-organized
  - *Dark Mode*
  - New "Getting Started" example for a simple setup tutorial
  - More detail on configuration instructions
  - There's now a full page on installation instructions
  - More detail on explaining the spec file
  - More detail with the CLI page
  - New "Running Studies" page to explain different ways to run studies, restart them, and accomplish command line substitution
  - New "Interpreting Output" page to help users understand how the output workspace is generated in more detail
  - New "Examples" page has been added
  - Updated "FAQ" page to include more links to helpful locations throughout the documentation
  - Set up a place to store API docs
  - New "Contact" page with info on reaching Merlin devs
- The Merlin tutorial defaults to using Singularity rather than Docker for the OpenFoam example. Minor tutorial fixes have also been applied.

### Fixed
- The `merlin status` command so that it's consistent in its output whether using redis or rabbitmq as the broker
- The `merlin monitor` command will now keep an allocation up if the queues are empty and workers are still processing tasks
- Add the restart keyword to the specification docs
- Cyclical imports and config imports that could easily cause ci issues
## [1.11.1]
### Fixed
- Typo in `batch.py` that caused lsf launches to fail (`ALL_SGPUS` changed to `ALL_GPUS`)

## [1.11.0]
### Added
- New reserved variable:
  - `VLAUNCHER`: The same functionality as the `LAUNCHER` variable, but will substitute shell variables `MERLIN_NODES`, `MERLIN_PROCS`, `MERLIN_CORES`, and `MERLIN_GPUS` for nodes, procs, cores per task, and gpus

### Changed
- Hardcoded Sphinx v5.3.0 requirement is now removed so we can use latest Sphinx

### Fixed
- A bug where the filenames in iterative workflows kept appending `.out`, `.partial`, or `.expanded` to the filenames stored in the `merlin_info/` subdirectory
- A bug where a skewed sample hierarchy was created when a restart was necessary in the `add_merlin_expanded_chain_to_chord` task

## [1.10.3]
### Added
- The *.conf regex for the recursive-include of the merlin server directory so that pip will add it to the wheel
- A note to the docs for how to fix an issue where the `merlin server start` command hangs

### Changed
- Bump certifi from 2022.12.7 to 2023.7.22 in /docs
- Bump pygments from 2.13.0 to 2.15.0 in /docs
- Bump requests from 2.28.1 to 2.31.0 in /docs

## [1.10.2]
### Fixed
- A bug where the .orig, .partial, and .expanded file names were using the study name rather than the original file name
- A bug where the openfoam_wf_singularity example was not being found
- Some build warnings in the docs (unknown targets, duplicate targets, title underlines too short, etc.)
- A bug where when the output path contained a variable that was overridden, the overridden variable was not changed in the output_path
- A bug where permission denied errors happened when checking for system scheduler

### Added
- Tests for ensuring `$(MERLIN_SPEC_ORIGINAL_TEMPLATE)`, `$(MERLIN_SPEC_ARCHIVED_COPY)`, and `$(MERLIN_SPEC_EXECUTED_RUN)` are stored correctly
- A pdf download format for the docs
- Tests for cli substitutions

### Changed
- The ProvenanceYAMLFileHasRegex condition for integration tests now saves the study name and spec file name as attributes instead of just the study name
  - This lead to minor changes in 3 tests ("local override feature demo", "local pgen feature demo", and "remote feature demo") with what we pass to this specific condition
- Updated scikit-learn requirement for the openfoam_wf_singularity example
- Uncommented Latex support in the docs configuration to get pdf builds working

## [1.10.1]
### Fixed
- A bug where assigning a worker all steps also assigned steps to the default worker

### Added
- Tests to make sure the default worker is being assigned properly

### Changed
- Requirement name in examples/workflows/remote_feature_demo/requirements.txt and examples/workflows/feature_demo/requirements.txt from sklearn to scikit-learn since sklearn is now deprecated

## [1.10.0]
### Fixed
- Pip wheel wasn't including .sh files for merlin examples
- The learn.py script in the openfoam_wf* examples will now create the missing Energy v Lidspeed plot
- Fixed the flags associated with the `stop-workers` command (--spec, --queues, --workers)
- Fixed the --step flag for the `run-workers` command
- Fixed most of the pylint errors that we're showing up when you ran `make check-style`
  - Some errors have been disabled rather than fixed. These include:
    - Any pylint errors in merlin_template.py since it's deprecated now
    - A "duplicate code" instance between a function in `expansion.py` and a method in `study.py`
      - The function is explicitly not creating a MerlinStudy object so the code *must* be duplicate here
    - Invalid-name (C0103): These errors typically relate to the names of short variables (i.e. naming files something like f or errors e)
    - Unused-argument (W0613): These have been disabled for celery-related functions since celery *does* use these arguments behind the scenes
    - Broad-exception (W0718): Pylint wants a more specific exception but sometimes it's ok to have a broad exception
    - Import-outside-toplevel (C0415): Sometimes it's necessary for us to import inside a function. Where this is the case, these errors are disabled
    - Too-many-statements (R0915): This is disabled for the `setup_argparse` function in `main.py` since it's necessary to be big. It's disabled in `tasks.py` and `celeryadapter.py` too until we can get around to refactoring some code there
    - No-else-return (R1705): These are disabled in `router.py` until we refactor the file
    - Consider-using-with (R1732): Pylint wants us to consider using with for calls to subprocess.run or subprocess.Popen but it's not necessary
    - Too-many-arguments (R0913): These are disabled for functions that I believe *need* to have several arguments
      - Note: these could be fixed by using *args and **kwargs but it makes the code harder to follow so I'm opting to not do that
    - Too-many-local-variables (R0914): These are disabled for functions that have a lot of variables
      - It may be a good idea at some point to go through these and try to find ways to shorten the number of variables used or split the functions up
    - Too-many-branches (R0912): These are disabled for certain functions that require a good amount of branching
      - Might be able to fix this in the future if we split functions up more
    - Too-few-public-methods (R0903): These are disabled for classes we may add to in the future or "wrapper" classes
    - Attribute-defined-outside-init (W0201): These errors are only disabled in `specification.py` as they occur in class methods so init() won't be called
- Fixed an issue where the walltime value in the batch block was being converted to an integer instead of remaining in HH:MM:SS format

### Added
- Now loads np.arrays of dtype='object', allowing mix-type sample npy
- Added a singularity container openfoam_wf example
- Added flux native worker launch support
- Added PBS flux launch support
- Added check_for_flux, check_for_slurm, check_for_lsf, and check_for_pbs utility functions
- Tests for the `stop-workers` command
- A function in `run_tests.py` to check that an integration test definition is formatted correctly
- A new dev_workflow example `multiple_workers.yaml` that's used for testing the `stop-workers` command
- Ability to start 2 subprocesses for a single test
- Added the --distributed and --display-tests flags to run_tests.py
  - --distributed: only run distributed tests
  - --display-tests: displays a table of all existing tests and the id associated with each test
- Added the --disable-logs flag to the `run-workers` command
- Merlin will now assign `default_worker` to any step not associated with a worker
- Added `get_step_worker_map()` as a method in `specification.py`
- Added `tabulate_info()` function in `display.py` to help with table formatting
- Added get_flux_alloc function for new flux version >= 0.48.x interface change
- New flags to the `query-workers` command
  - `--queues`: query workers based on the queues they're associated with
  - `--workers`: query workers based on a regex of the names you're looking for
  - `--spec`: query workers based on the workers defined in a spec file

### Changed
- Changed celery_regex to celery_slurm_regex in test_definitions.py
- Reformatted how integration tests are defined and part of how they run
  - Test values are now dictionaries rather than tuples
  - Stopped using `subprocess.Popen()` and `subprocess.communicate()` to run tests and now instead use `subprocess.run()` for simplicity and to keep things up-to-date with the latest subprocess release (`run()` will call `Popen()` and `communicate()` under the hood so we don't have to handle that anymore)
- Rewrote the README in the integration tests folder to explain the new integration test format
- Reformatted `start_celery_workers()` in `celeryadapter.py` file. This involved:
  - Modifying `verify_args()` to return the arguments it verifies/updates
  - Changing `launch_celery_worker()` to launch the subprocess (no longer builds the celery command)
  - Creating `get_celery_cmd()` to do what `launch_celery_worker()` used to do and build the celery command to run
  - Creating `_get_steps_to_start()`, `_create_kwargs()`, and `_get_workers_to_start()` as helper functions to simplify logic in `start_celery_workers()`
- Modified the `merlinspec.json` file:
  - the minimum `gpus per task` is now 0 instead of 1
  - variables defined in the `env` block of a spec file can now be arrays
- Refactored `batch.py`:
  - Merged 4 functions (`check_for_slurm`, `check_for_lsf`, `check_for_flux`, and `check_for_pbs`) into 1 function named `check_for_scheduler`
    - Modified `get_batch_type` to accommodate this change
  - Added a function `parse_batch_block` to handle all the logic of reading in the batch block and storing it in one dict
  - Added a function `get_flux_launch` to help decrease the amount of logic taking place in `batch_worker_launch`
  - Modified `batch_worker_launch` to use the new `parse_batch_block` function
  - Added a function `construct_scheduler_legend` to build a dict that keeps as much information as we need about each scheduler stored in one place
  - Cleaned up the `construct_worker_launch_command` function to utilize the newly added functions and decrease the amount of repeated code
- Changed get_flux_cmd for new flux version >=0.48.x interface
- The `query-workers` command now prints a table as its' output
  - Each row of the `Workers` column has the name of an active worker
  - Each row of the `Queues` column has a list of queues associated with the active worker

## [1.9.1]
### Fixed
- Added merlin/spec/merlinspec.json to MANIFEST.in so pip will actually install it when ran
- Fixed a bug where "from celery import Celery" was failing on python 3.7
- Numpy error about numpy.str not existing from a new numpy release
- Made merlin server configurations into modules that can be loaded and written to users

## [1.9.0]
### Added
- Added support for Python 3.11
- Update docker docs for new rabbitmq and redis server versions
- Added lgtm.com Badge for README.md
- More fixes for lgtm checks.
- Added merlin server command as a container option for broker and results_backend servers.
- Added new documentation for merlin server in docs and tutorial
- Added the flux_exec batch argument to allow for flux exec arguments,
  e.g. flux_exec: flux exec -r "0-1" to run celery workers only on
  ranks 0 and 1 of a multi-rank allocation
- Additional argument in test definitions to allow for a post "cleanup" command
- Capability for non-user block in yaml
- .readthedocs.yaml and requirements.txt files for docs
- Small modifications to the Tutorial, Getting Started, Command Line, and Contributing pages in the docs
- Compatibility with the newest version of Maestro (v. 1.1.9dev1)
- JSON schema validation for Merlin spec files
- New tests related to JSON schema validation
- Instructions in the "Contributing" page of the docs on how to add new blocks/fields to the spec file
- Brief explanation of the $(LAUNCHER) variable in the "Variables" page of the docs

### Changed
- Removed support for Python 3.6
- Rename lgtm.yml to .lgtm.yml
- New shortcuts in specification file (sample_vector, sample_names, spec_original_template, spec_executed_run, spec_archived_copy)
- Update requirements to require redis 4.3.4 for acl user channel support
- Added ssl to the broker and results backend server checks when "merlin info" is called
- Removed theme_override.css from docs/_static/ since it is no longer needed with the updated version of sphinx
- Updated docs/Makefile to include a pip install for requirements and a clean command
- Update to the Tutorial and Contributing pages in the docs
- Changed what is stored in a Merlin DAG
  - We no longer store the entire Maestro ExecutionGraph object
  - We now only store the adjacency table and values obtained from the ExecutionGraph object
- Modified spec verification
- Update to require maestrowf 1.9.1dev1 or later

### Fixed
- Fixed return values from scripts with main() to fix testing errors. 
- CI test for CHANGELOG modifcations
- Typo "cert_req" to "cert_reqs" in the merlin config docs
- Removed emoji from issue templates that were breaking doc builds
- Including .temp template files in MANIFEST
- Styling in the footer for docs
- Horizontal scroll overlap in the variables page of the docs
- Reordered small part of Workflow Specification page in the docs in order to put "samples" back in the merlin block

## [1.8.5]
### Added
- Code updates to satisfy lgtm CI security checker

### Fixed
- A bug in the ssl config was not returning the proper values

## [1.8.4]
### Added
- Auto-release of pypi packages
- Workflows Community Initiative metadata file

### Fixed
- Old references to stale branches

## [1.8.3]
### Added
- Test for `merlin example list`
- Python 3.10 to testing

### Fixed
- The Optimization workflow example now has a ready to use workflow (`optimization_basic.yaml`). This solves the issue faced before with `merlin example list`.
- Redis dependency handled implictly by celery for cross-compatibility

## [1.8.2]
### Added
- Re-enabled distributed integration testing. Added additional examination to distributed testing.

### Fixed
- 'shell' added to unsupported and new_unsupported lists in script_adapter.py, prevents
  `'shell' is not supported -- ommitted` message.
- Makefile target for install-merlin fixed so venv is properly activated to install merlin

### Changed
- Updated the optimization workflow example with a new python template editor script
- CI now splits linting and testing into different tasks for better utilization of
  parallel runners, significant and scalable speed gain over previous setup
- CI now uses caching to restore environment of dependencies, reducing CI runtime
  significantly again beyond the previous improvement. Examines for potential updates to
  dependencies so the environment doesn't become stale.
- CI now examines that the CHANGELOG is updated on PRs.
- Added PyLint pipeline to Github Actions CI (currently no-fail-exit).
- Corrected integration test for dependency to only examine release dependencies.
- PyLint adherence for: celery.py, opennplib.py, config/__init__.py, broker.py,
	configfile.py, formatter.py, main.py, router.py
- Integrated Black and isort into CI

## [1.8.1]

### Fixed
- merlin purge queue name conflict & shell quote escape
- task priority support for amqp, amqps, rediss, redis+socket brokers
- Flake8 compliance

## [1.8.0]

### Added
- `retry_delay` field in a step to specify a countdown in seconds prior to running a
  restart or retry.
- New merlin example `restart_delay` that demonstrates usage of this feature.
- Condition failure reporting, to give greater insight into what caused test failure.
- New fields in config file: `celery.omit_queue_tag` and `celery.queue_tag`, for
  users who wish to have complete control over their queue names. This is a feature 
  of the task priority change.

### Changed
- `feature_demo` now uses `merlin-spellbook` instead of its own scripts.
- Removed the `--mpi=none` `srun` default launch argument. This can be added by
  setting the `launch_args` argument in the batch section in the spec.
- Merlin CI is now handled by Github Actions.
- Certain tests and source code have been refactored to abide by Flake8 conventions.
- Reorganized the `tests` module. Made `unit` dir alongside `integration` dir. Decomposed
  `run_tests.py` into 3 files with distinct responsibilities. Renamed `Condition` classes.
  Grouped cli tests by sub-category for easier developer interpretation.
- Lowered the command line test log level to "ERROR" to reduce spam in `--verbose` mode.
- Now prioritizing workflow tasks over task-expansion tasks, enabling improved
  scalability and server stability.
- Flake8 examination slightly modified for more generous cyclomatic complexity.
	- Certain tests and source code have been refactored to abide by Flake8 conventions.
- `walltime` can be specified in any of hours:minutes:seconds, minutes:seconds or
  seconds format and will be correctly translated for the right batch system syntax

### Fixed
- For Celery calls, explictly wrapped queue string in quotes for robustness. This fixes
a bug that occurred on tsch but not bash in which square brackets in the queue name were 
misinterpreted and caused the command to break.

## [1.7.9]

### Fixed
- Bug that caused steps to raise a fatal error (instead of soft failing) after maxing
  out step retries. Occurred if steps were part of a chord.

## [1.7.8]

### Fixed
- Bug that caused step restarts to lose alternate shell specification, and
  associated CLI `restart_shell` test.

## [1.7.7]

### Fixed
- Bug that caused example workflows with a variable reference in their
  name to be listed by `merlin example list` with variable reference notation.
- Bug that caused `requirements.txt` files to be excluded from generated
  `merlin example` dirs.
- Bug that causes step restarts to lose alternate shell specification. Also added
  CLI test for this case.

### Changed
- Default broker server password is now `jackalope-password`, since `rabbit` is
  currently accessed by developers only.

## [1.7.6]

### Added
- The first version of an optimization workflow, which can be accessed with
  `merlin example optimization`.
- Dev requirement library for finding dependencies (and `make reqlist` target)

### Changed
- Improved warning and help messages about `no_errors`

### Fixed
- Pinned to celery>5.0.3 so that `merlin purge` works again

## [1.7.5]

### Changed
- Now requiring Celery version 5.x.
- Further improvements to the `null_spec` example.

## [1.7.4]

### Fixed
- Users will no longer see the message, "Cannot set the submission time of '<step name>'
  because it has already been set", when tasks are restarted.
- Bug causing `merlin restart` to break.

### Changed
- Improved internal logic beyond the crude fixes of the prior 2 patches.
- Added a developer cli test for the minimum valid spec format.
- Improvements to the `null_spec` example, used for measuring overhead in merlin. Includes
  a new `null_chain` and removes the now-redundant `sim_spec`.

## [1.7.3]

### Fixed
- Completed 1.7.2 fix for `merlin run-workers`.

## [1.7.2]

### Fixed
- Fatal bug triggered by a spec missing the `env` or `global.parameters` sections.

## [1.7.1]

### Added
- When using the `--samplesfile` flag, the samples file is now copied to `merlin_info` for
  provenance.

### Fixed
- Exceptions in connection check sub-process will now be caught.

## [1.7.0]

### Added
- The ability to override any value of the celery configuration thru `app.yaml` in `celery.override`.
- Support and faq entry for `pgen` with `merlin run --pgen` and optional `--parg`.
- Documentation on `level_max_dirs`.
- Easier-to-read provenance specs.
- Documentation on the new 3 types of provenance spec.

### Fixed
- Flux test example data collection for new versions of flux.
- Fixed Docker ubuntu version.
- Removed expansion of env variables in shell sections (`cmd` and `restart`) of provenance
  specs. This allows the shell command itself to expand environment variables, and gives
  users greater flexibility.
- Allowed environment variables to be properly expanded in study `description.name`.
- Tilde (~) now properly expands as part of a path in non-shell sections.
- The rediss cert_reqs keyword was changed to ssl_cert_reqs.

### Changed
- Updated tutorial redis version to 6.0.5.

## [1.6.2]

### Added
- The sample generation command now logs `stdout`, `stderr`, and `cmd.sh` to `merlin_info/`.
- 12 hidden test specs and associated cli tests, for cli tests with specs that we
  do not want in `merlin examples`.
- Inside `merlin_info/`, added provenance specs `<name>.orig.yaml`, `<name>.expanded.yaml`, and
  `<name>.partial.yaml` (identical to the original spec, but with expanded user variables).

### Fixed
- Updated to new celery (4.4.5) syntax for signature return codes.
- Corrected prior visibility timeout bugfix.
- Fixed and reactivated 3 cli tests.
- Added the `bank` and `walltime` keywords to the batch slurm launch, these
  will not alter the lsf launch.

### Changed
- Slightly improved logic by using regex to match variable tokens.
- Reduced instances of I/O, `MerlinStudy` logic is now in-memory to a greater extent.

## [1.6.1]

### Fixed
- Error if app.yaml does not have visibility timeout seconds.

## [1.6.0]

### Added
- The broker name can now be amqps (with ssl) or amqp (without ssl).
- The encryption key will now be created when running merlin config.
- The merlin info connection check will now enforce a minute timeout
  check for the server connections.

### Fixed
- Added a check for initial running workers when using merlin monitor to
  eliminate race condition.
- A bug that did not change the filename of the output workspace nor of the provenance spec
  when a user variable was included in the `description.name` field.
- Temporarily locked Celery version at 4.4.2 to avoid fatal bug.

### Changed
- The default rabbitmq vhost is now <user> instead of /<user>.
- Changed default visibility timeout from 2 hours to 24 hours. Exposed this in the config
  file.
- The monitor function will now check the queues to determine when
  to exit.

## [1.5.3]

### Fixed
- Temporarily locked maestro version to avoid fatal bug introduced by maestro v1.1.7.

## [1.5.2]

### Added
- A faq entry for --mpibind when using slurm on LC.
- Version of the openfoam workflow that works without docker.
- In 'merlin examples', a version of the openfoam workflow that works without docker.

### Fixed
- The batch system will now check LSB_MCPU_HOSTS to determine the number
  of nodes on blueos systems in case LSB_HOSTS is not present.
- A few typos, partially finished material, and developer comments in the tutorials.
- PEP-8 violations like unused imports, bad formatting, broken code.
- A bug where the batch shell was not overriding the default.

### Changed
- Removed mysql dependencies and added sqlalchemy to the celery module.
- Removed mysql install from travis.
- Improved the celery worker error messages.
- The slurm launch for celery workers no longer uses the --pty option,
  this can be added by setting launch_args in the batch section.
- Adjusted wording in openfoam_wf_no_docker example.

## [1.5.1]

### Added
- merlin example `null_spec`, which may be used to generate overhead data for merlin.

### Fixed
- The task creation bottleneck.
- Bug that caused the `cmd` stdout and stderr files of a step to be overwritten by that same step's `restart`
  section.

### Changed
- Updated tutorial docs.
- Relocated code that ran upon import from file body to functions. Added the respective
  function calls.

## [1.5.0]

### Added
- `HelpParser`, which automatically prints help messages when command line commands return an error.
- Optional ssl files for the broker and results backend config.
- A url keyword in the app.yaml file to override the entire broker or results backend configuration.
- The `all` option to `batch.nodes`.
- Auto zero-padding of sample directories, e.g. 00/00, 00/01 .. 10/10
- `$(MERLIN_STOP_WORKERS)` exit code that shuts down all workers
- The `merlin monitor` command, which blocks while celery workers are running.
  This can be used at the end of a batch submission script to keep the
  allocation alive while workers are present.  
- The ~/.merlin dir will be searched for the results password.
- A warning whenever an unrecognized key is found in a Merlin spec; this may
  help users find small mistakes due to spelling or indentation more quickly.

### Fixed
- Bug that prevented an empty username for results backend and broker when using redis.
- Bug that prevented `OUTPUT_PATH` from being an integer.
- Slow sample speed in `hello_samples.yaml` from the hello example.
- Bug that always had sample directory tree start with "0"
- "Error" message whenever a non-zero return code is given
- The explicit results password (when not a file) will be read if certs path is None and it will be stripped of any whitespace.
- Misleading log message for `merlin run-workers --echo`.
- A few seconds of lag that occurred in all merlin cli commands; merlin was always searching
  thru workflow examples, even when user's command had nothing to do with workflow examples.

### Changed
- Updated docs from `pip3 install merlinwf` to `pip3 install merlin`.
- Script launching uses Merlin submission instead of subclassing maestro submit
- `$(MERLIN_HARD_FAIL)` now shuts down only workers connected to the bad step's queue
- Updated all tutorial modules

## [1.4.1] [2020-03-06]

### Changed
- Updated various aspects of tutorial documentation.

## [1.4.0] 2020-03-02

### Added
- The walltime keyword is now enabled for the slurm and flux batch types.
- LAUNCHER keywords, (slurm,flux,lsf) for specifying arguments specific
  to that parallel launcher in the run section.
- Exception messages to `merlin info`.
- Preliminary tutorial modules for early testers.

### Removed
- The problematic step `stop_workers` in `feature_demo.yaml`.

### Fixed
- Syntax errors in web doc file `merlin_variables.rst`.

### Removed
- The exclusive and signal keywords and bind for slurm in a step. The bind
  keyword is now lsf only.

## [1.3.0] 2020-02-21

### Added
- cli test flag `--local`, which can be used in place of listing out the id of each
  local cli test.
- A Merlin Dockerfile and some accompanying web documentation.
- Makefile target `release`.
- The merlin config now takes an optional --broker argument, the
  value can be None, default rabbitmq broker, or redis for a redis
  local broker.
- Missing doc options for run and run-workers.
- Check server access when `merlin info` is run.
- A port option to rabbitmq config options.
- Author and author_email to setup.py.

### Removed
- Makefile targets `pull` and `update`.
- Unneeded variables from `simple_chain.yaml`.
- All `INFO`-level logger references to Celery.

### Changed
- Updated the Merlin Sphinx web docs, including info about command line commands.
- Example workflows use python3 instead of python.
- Updated `merlin info` to lookup python3 and and pip3.
- Altered user in Dockerfile and removed build tools.
- MANIFEST.in now uses recursive-include.
- Updated docker docs.
- `make clean` is more comprehensive, now cleans docs, build files, and release files.
- The celery keyword is no longer required in `app.yaml`.

## [1.2.3] 2020-01-27

### Changed
- Adjusted `maestrowf` requirement to `maestrowf>=1.1.7dev0`.

## [1.2.2] 2020-01-24

### Removed
- Unused directory `workflows/` at the top level (not to be confused with
  `merlin/examples/workflows/`)

### Fixed
- Bug related to missing package `merlin/examples/workflows` in PYPI distribution.

## [1.2.1] 2020-01-24

### Fixed
- Bug related to a missing path in `MANIFEST.in`.
- Error message when trying to run merlin without the app config file.

## [1.2.0] 2020-01-23

### Added
- `version_tests.sh`, for CI checking that the merlin version is incremented
  before changes are merged into master.
- Allow for the maestro `$(LAUNCHER)` syntax in tasks, this requires the
  nodes and procs variables in the task just as in maestro. The LAUNCHER keyword
  is implemented for flux, lsf, slurm and local types.  The lsf type
  will use the LLNL srun wrapper for jsrun when the lsf-srun batch type
  is used. The flux version will be checked to determine the proper format
  of the parallel launch call.
- Local CLI tests for the above `$(LAUNCHER)` feature.
- `machines` keyword, in the `merlin.resources.workers.<name>` section. This allows
  the user to assign workers (and thence, steps) to a given machine.
  All of the machines must have access to the `OUTPUT_PATH`, The
  steps list is mandatory for all workers. Once the machines are added, then only
  the workers for the given set of steps on the specific machine will start. The
  workers must be individually started on all of the listed machines separately by
  the user (`merlin run-workers`).
- New step field `restart`. This command runs when merlin receives a
  `$(MERLIN_RESTART)` exception. If no `restart` field is found, the `cmd`
  command re-runs instead.

### Fixed
- A bug in the `flux_test` example workflow.

### Changed
- Improved the `fix-style` dev Makefile target.
- Improved the `version` dev Makefile target.
- Updated travis logic.
- `MERLIN_RESTART` (which re-ran the `cmd` of a step) has been renamed to `MERLIN_RETRY`.


## [1.1.1] - 2020-01-09

### Added
- Makefile target `version` for devs to auto-increment the version.

## [1.1.0] - 2020-01-07

### Added
- Development dependencies install via pip: `pip install "merlinwf[dev]"`.
- `merlin status <yaml spec>` that returns queues, number of connected
  workers and number of unused tasks in each of those queues.
- `merlin example` cli command, which allows users to start running the
  examples immediately (even after pip-installing).

### Fixed
- `MANIFEST.in` fixes as required by Spack.
- `requirements.txt` just has release components, not dev deps.
- A bug related to the deprecated word 'unicode' in `openfilelist.py`.
- Broken Merlin logo image on PyPI summary page.
- Documentation typos.

### Changed
- Made `README.md` more concise and user-friendly.

### Removed
- Dependencies outside the requirements directory.
- LLNL-specific material in the Makefile.

### Deprecated
- `merlin-templates` cli command, in favor of `merlin example`.


## [1.0.5] - 2019-12-05

### Fixed
- Change the form of the maestrowf git requirement.


## [1.0.4] - 2019-12-04

### Added
- `requirements.txt` files and `scripts` directories for internal workflow examples.

### Fixed
- Added missing dependency `tabulate` to `release.txt`.

## [1.0.3] - 2019-12-04

### Added
Added the requirements files to the MANIFEST.in file for source
distributions.

## [1.0.2] - 2019-12-04
Negligible changes related to PyPI.

## [1.0.1] - 2019-12-04
Negligible changes related to PyPI.

## [1.0.0] - 2019-11-19
First public release. See the docs and merlin -h for details.
Here are some highlights.

### Added
- A changelog!
- Templated workflows generator. See `merlin-templates`
- Steps in any language. Set with study.step.run.shell in spec file. For instance:
```
    - name: python2_hello
      description: |
          do something in python2
      run:
          cmd: |
            print "OMG is this in python2?"
            print "Variable X2 is $(X2)"
          shell: /usr/bin/env python2
          task_queue: pyth2_hello
```
- Integration testing `make cli-tests`
- Style rules (isort and black). See `make check-style` and `make fix-style`
- Dry-run ability for workflows, which will cause workers to setup workspaces,
but skip execution (all variables will be expanded). Eg: `merlin run --local --dry-run`.
- Command line override of variable names. `merlin run --vars OUTPUT_PATH=/run/here/instead`

### Changed
- MerlinSpec class subclasses from Maestro

### Deprecated
- `merlin kill-workers`. Use `merlin stop-workers`

### Removed
- Dependencies on optional tools
- Unused fields in example workflows

### Fixed
- Multi-type samples (eg strings as well as floats)
- Single sample and single feature samples

### Security
- Auto-encryption of backend traffic<|MERGE_RESOLUTION|>--- conflicted
+++ resolved
@@ -22,11 +22,7 @@
 - Split the `start_server` and `config_server` functions of `merlin/server/server_commands.py` into multiple functions to make testing easier
 - Split the `create_server_config` function of `merlin/server/server_config.py` into two functions to make testing easier
 - Combined `set_snapshot_seconds` and `set_snapshot_changes` methods of `RedisConfig` into one method `set_snapshot`
-<<<<<<< HEAD
-- Moved stop-workers integration test to a pytest test
-=======
 - Moved stop-workers and query-workers integration tests to pytest tests
->>>>>>> 70e540fa
 
 ## [1.12.2b1]
 ### Added
