# Changelog
All notable changes to Merlin will be documented in this file.

The format is based on [Keep a Changelog](https://keepachangelog.com/en/1.0.0/),
and this project adheres to [Semantic Versioning](https://semver.org/spec/v2.0.0.html).

## [Unreleased]

### Added
- Development dependencies install via pip: `pip install "merlinwf[dev]"`
- `merlin status <yaml spec>` that returns queues, number of connected
  workers and number of unused tasks in each of those queues
<<<<<<< HEAD
- `version_tests.sh`, for checking that the merlin version is incremented
  before changes are merged into master.
=======
>>>>>>> 44719d0c

### Fixed
- `MANIFEST.in` fixes as required by Spack.
- `requirements.txt` just has release components, not dev deps.
- A bug related to the deprecated word 'unicode' in `openfilelist.py`.
- Broken Merlin logo image on PyPI summary page.
<<<<<<< HEAD
=======
- Documentation typos.
>>>>>>> 44719d0c

### Removed
- Dependencies outside the requirements directory
- LLNL-specific material in the Makefile

## [1.0.5] - 2019-12-05

### Fixed
- Change the form of the maestrowf git requirement.


## [1.0.4] - 2019-12-04

### Added
- `requirements.txt` files and `scripts` directories for internal workflow examples.

### Fixed
- Added missing dependency `tabulate` to `release.txt`.

## [1.0.3] - 2019-12-04

### Added
Added the requirements files to the MANIFEST.in file for source 
distributions.

## [1.0.2] - 2019-12-04
Negligible changes related to PyPI.

## [1.0.1] - 2019-12-04
Negligible changes related to PyPI.

## [1.0.0] - 2019-11-19
First public release. See the docs and merlin -h for details.
Here are some highlights.

### Added
- A changelog!
- Templated workflows generator. See `merlin-templates`
- Steps in any language. Set with study.step.run.shell in spec file. For instance:
```
    - name: python2_hello
      description: |
          do something in python2
      run:
          cmd: |
            print "OMG is this in python2?"
            print "Variable X2 is $(X2)"
          shell: /usr/bin/env python2
          task_queue: pyth2_hello
```
- Integration testing `make cli-tests`
- Style rules (isort and black). See `make check-style` and `make fix-style`
- Dry-run ability for workflows, which will cause workers to setup workspaces, 
but skip execution (all variables will be expanded). Eg: `merlin run --local --dry-run`.
- Command line override of variable names. `merlin run --vars OUTPUT_PATH=/run/here/instead`

### Changed
- MerlinSpec class subclasses from Maestro

### Deprecated
- `merlin kill-workers`. Use `merlin stop-workers`

### Removed
- Dependencies on optional tools
- Unused fields in example workflows

### Fixed
- Multi-type samples (eg strings as well as floats)
- Single sample and single feature samples

### Security
- Auto-encryption of backend traffic<|MERGE_RESOLUTION|>--- conflicted
+++ resolved
@@ -10,21 +10,15 @@
 - Development dependencies install via pip: `pip install "merlinwf[dev]"`
 - `merlin status <yaml spec>` that returns queues, number of connected
   workers and number of unused tasks in each of those queues
-<<<<<<< HEAD
 - `version_tests.sh`, for checking that the merlin version is incremented
   before changes are merged into master.
-=======
->>>>>>> 44719d0c
 
 ### Fixed
 - `MANIFEST.in` fixes as required by Spack.
 - `requirements.txt` just has release components, not dev deps.
 - A bug related to the deprecated word 'unicode' in `openfilelist.py`.
 - Broken Merlin logo image on PyPI summary page.
-<<<<<<< HEAD
-=======
 - Documentation typos.
->>>>>>> 44719d0c
 
 ### Removed
 - Dependencies outside the requirements directory
