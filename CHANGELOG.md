--- conflicted
+++ resolved
@@ -10,14 +10,10 @@
 - Development dependencies install via pip: `pip install "merlinwf[dev]"`
 
 ### Fixed
-<<<<<<< HEAD
-- requirements.txt just has release components, not dev deps
-- MANIFEST.in fixes as required by Spack
-=======
+- `MANIFEST.in` fixes as required by Spack.
 - `requirements.txt` just has release components, not dev deps.
 - A bug related to the deprecated word 'unicode' in `openfilelist.py`.
 - Broken Merlin logo image on PyPI summary page.
->>>>>>> bc8bc49f
 
 ## [1.0.5] - 2019-12-05
 
