--- conflicted
+++ resolved
@@ -6,20 +6,17 @@
 
 ## [Unreleased]
 ### Added
-<<<<<<< HEAD
 - Conflict handler option to the `dict_deep_merge` function in `utils.py`
 - Ability to add module-specific pytest fixtures
 - Added fixtures specifically for testing status functionality
 - Added tests for reading and writing status files, and status conflict handling
 - Added tests for the `dict_deep_merge` function
-=======
 
 ### Changed
 
 ### Fixed
 - Bugfix for output of `merlin example openfoam_wf_singularity`
 
->>>>>>> eace86fb
 
 ## [1.12.1]
 ### Added
