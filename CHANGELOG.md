# Changelog
All notable changes to Merlin will be documented in this file.

The format is based on [Keep a Changelog](https://keepachangelog.com/en/1.0.0/),
and this project adheres to [Semantic Versioning](https://semver.org/spec/v2.0.0.html).

## [Unreleased]

### Added
- Development dependencies install via pip: `pip install "merlinwf[dev]"`
- `merlin status <yaml spec>` that returns queues, number of connected
  workers and number of unused tasks in each of those queues
<<<<<<< HEAD
- `merlin example` cli command, which allows users to start running the
  examples immedately (even after pip-installing).
=======
>>>>>>> 44719d0c

### Fixed
- `MANIFEST.in` fixes as required by Spack.
- `requirements.txt` just has release components, not dev deps.
- A bug related to the deprecated word 'unicode' in `openfilelist.py`.
- Broken Merlin logo image on PyPI summary page.
<<<<<<< HEAD

### Removed
- Dependencies outside the requirements directory.
- LLNL-specific material in the Makefile.

### Deprecated
- `merlin-templates` cli command, in favor of `merlin example`.
=======
- Documentation typos.

### Removed
- Dependencies outside the requirements directory
- LLNL-specific material in the Makefile
>>>>>>> 44719d0c

## [1.0.5] - 2019-12-05

### Fixed
- Change the form of the maestrowf git requirement.


## [1.0.4] - 2019-12-04

### Added
- `requirements.txt` files and `scripts` directories for internal workflow examples.

### Fixed
- Added missing dependency `tabulate` to `release.txt`.

## [1.0.3] - 2019-12-04

### Added
Added the requirements files to the MANIFEST.in file for source 
distributions.

## [1.0.2] - 2019-12-04
Negligible changes related to PyPI.

## [1.0.1] - 2019-12-04
Negligible changes related to PyPI.

## [1.0.0] - 2019-11-19
First public release. See the docs and merlin -h for details.
Here are some highlights.

### Added
- A changelog!
- Templated workflows generator. See `merlin-templates`
- Steps in any language. Set with study.step.run.shell in spec file. For instance:
```
    - name: python2_hello
      description: |
          do something in python2
      run:
          cmd: |
            print "OMG is this in python2?"
            print "Variable X2 is $(X2)"
          shell: /usr/bin/env python2
          task_queue: pyth2_hello
```
- Integration testing `make cli-tests`
- Style rules (isort and black). See `make check-style` and `make fix-style`
- Dry-run ability for workflows, which will cause workers to setup workspaces, 
but skip execution (all variables will be expanded). Eg: `merlin run --local --dry-run`.
- Command line override of variable names. `merlin run --vars OUTPUT_PATH=/run/here/instead`

### Changed
- MerlinSpec class subclasses from Maestro

### Deprecated
- `merlin kill-workers`. Use `merlin stop-workers`

### Removed
- Dependencies on optional tools
- Unused fields in example workflows

### Fixed
- Multi-type samples (eg strings as well as floats)
- Single sample and single feature samples

### Security
- Auto-encryption of backend traffic<|MERGE_RESOLUTION|>--- conflicted
+++ resolved
@@ -7,21 +7,18 @@
 ## [Unreleased]
 
 ### Added
-- Development dependencies install via pip: `pip install "merlinwf[dev]"`
+- Development dependencies install via pip: `pip install "merlinwf[dev]"`.
 - `merlin status <yaml spec>` that returns queues, number of connected
-  workers and number of unused tasks in each of those queues
-<<<<<<< HEAD
+  workers and number of unused tasks in each of those queues.
 - `merlin example` cli command, which allows users to start running the
   examples immedately (even after pip-installing).
-=======
->>>>>>> 44719d0c
 
 ### Fixed
 - `MANIFEST.in` fixes as required by Spack.
 - `requirements.txt` just has release components, not dev deps.
 - A bug related to the deprecated word 'unicode' in `openfilelist.py`.
 - Broken Merlin logo image on PyPI summary page.
-<<<<<<< HEAD
+- Documentation typos.
 
 ### Removed
 - Dependencies outside the requirements directory.
@@ -29,13 +26,7 @@
 
 ### Deprecated
 - `merlin-templates` cli command, in favor of `merlin example`.
-=======
-- Documentation typos.
 
-### Removed
-- Dependencies outside the requirements directory
-- LLNL-specific material in the Makefile
->>>>>>> 44719d0c
 
 ## [1.0.5] - 2019-12-05
 
