# Changelog
All notable changes to Merlin will be documented in this file.

The format is based on [Keep a Changelog](https://keepachangelog.com/en/1.0.0/),
and this project adheres to [Semantic Versioning](https://semver.org/spec/v2.0.0.html).

## [Unreleased]

### Added
- Support and faq entry for `pgen` with `merlin run --pgen` and optional `--parg`.
- Documentation on `level_max_dirs`.
- Documentation on the new 3 types of provenance spec.

### Fixed
<<<<<<< HEAD
- Flux test example data collection for new versions of flux.
- Docker now uses a specific version of ubuntu.
=======
- Fixed Docker bug pertaining to Ubuntu.
>>>>>>> 9c088561

## [1.6.2]

### Added
- The sample generation command now logs `stdout`, `stderr`, and `cmd.sh` to `merlin_info/`.
- 12 hidden test specs and associated cli tests, for cli tests with specs that we
  do not want in `merlin examples`.
- Inside `merlin_info/`, added provenance specs `<name>.orig.yaml`, `<name>.expanded.yaml`, and
  `<name>.partial.yaml` (identical to the original spec, but with expanded user variables).

### Fixed
- Updated to new celery (4.4.5) syntax for signature return codes.
- Corrected prior visibility timeout bugfix.
- Fixed and reactivated 3 cli tests.
- Added the `bank` and `walltime` keywords to the batch slurm launch, these
  will not alter the lsf launch.

### Changed
- Slightly improved logic by using regex to match variable tokens.
- Reduced instances of I/O, `MerlinStudy` logic is now in-memory to a greater extent.

## [1.6.1]

### Fixed
- Error if app.yaml does not have visibility timeout seconds.

## [1.6.0]

### Added
- The broker name can now be amqps (with ssl) or amqp (without ssl). 
- The encryption key will now be created when running merlin config.
- The merlin info connection check will now enforce a minute timeout 
  check for the server connections.

### Fixed
- Added a check for initial running workers when using merlin monitor to
  eliminate race condition.
- A bug that did not change the filename of the output workspace nor of the provenance spec
  when a user variable was included in the `description.name` field.
- Temporarily locked Celery version at 4.4.2 to avoid fatal bug.
  
### Changed
- The default rabbitmq vhost is now <user> instead of /<user>.
- Changed default visibility timeout from 2 hours to 24 hours. Exposed this in the config
  file.
- The monitor function will now check the queues to determine when
  to exit.

## [1.5.3]

### Fixed
- Temporarily locked maestro version to avoid fatal bug introduced by maestro v1.1.7.

## [1.5.2]

### Added
- A faq entry for --mpibind when using slurm on LC.
- Version of the openfoam workflow that works without docker.
- In 'merlin examples', a version of the openfoam workflow that works without docker.

### Fixed
- The batch system will now check LSB_MCPU_HOSTS to determine the number
  of nodes on blueos systems in case LSB_HOSTS is not present.
- A few typos, partially finished material, and developer comments in the tutorials.
- PEP-8 violations like unused imports, bad formatting, broken code.
- A bug where the batch shell was not overriding the default.

### Changed
- Removed mysql dependencies and added sqlalchemy to the celery module.
- Removed mysql install from travis.
- Improved the celery worker error messages.
- The slurm launch for celery workers no longer uses the --pty option,
  this can be added by setting launch_args in the batch section. 
- Adjusted wording in openfoam_wf_no_docker example.

## [1.5.1]

### Added
- merlin example `null_spec`, which may be used to generate overhead data for merlin.

### Fixed
- The task creation bottleneck.
- Bug that caused the `cmd` stdout and stderr files of a step to be overwritten by that same step's `restart`
  section.

### Changed
- Updated tutorial docs.
- Relocated code that ran upon import from file body to functions. Added the respective
  function calls.

## [1.5.0]

### Added
- `HelpParser`, which automatically prints help messages when command line commands return an error.
- Optional ssl files for the broker and results backend config.
- A url keyword in the app.yaml file to override the entire broker or results backend configuration.
- The `all` option to `batch.nodes`.
- Auto zero-padding of sample directories, e.g. 00/00, 00/01 .. 10/10
- `$(MERLIN_STOP_WORKERS)` exit code that shuts down all workers
- The `merlin monitor` command, which blocks while celery workers are running.
  This can be used at the end of a batch submission script to keep the
  allocation alive while workers are present.  
- The ~/.merlin dir will be searched for the results password. 
- A warning whenever an unrecognized key is found in a Merlin spec; this may
  help users find small mistakes due to spelling or indentation more quickly.

### Fixed
- Bug that prevented an empty username for results backend and broker when using redis.
- Bug that prevented `OUTPUT_PATH` from being an integer.
- Slow sample speed in `hello_samples.yaml` from the hello example.
- Bug that always had sample directory tree start with "0"
- "Error" message whenever a non-zero return code is given
- The explicit results password (when not a file) will be read if certs path is None and it will be stripped of any whitespace.
- Misleading log message for `merlin run-workers --echo`.
- A few seconds of lag that occurred in all merlin cli commands; merlin was always searching
  thru workflow examples, even when user's command had nothing to do with workflow examples.

### Changed
- Updated docs from `pip3 install merlinwf` to `pip3 install merlin`.
- Script launching uses Merlin submission instead of subclassing maestro submit
- `$(MERLIN_HARD_FAIL)` now shuts down only workers connected to the bad step's queue
- Updated all tutorial modules

## [1.4.1] [2020-03-06]

### Changed
- Updated various aspects of tutorial documentation.

## [1.4.0] 2020-03-02

### Added
- The walltime keyword is now enabled for the slurm and flux batch types.
- LAUNCHER keywords, (slurm,flux,lsf) for specifying arguments specific
  to that parallel launcher in the run section.
- Exception messages to `merlin info`.
- Preliminary tutorial modules for early testers.

### Removed
- The problematic step `stop_workers` in `feature_demo.yaml`.

### Fixed
- Syntax errors in web doc file `merlin_variables.rst`.

### Removed
- The exclusive and signal keywords and bind for slurm in a step. The bind
  keyword is now lsf only.

## [1.3.0] 2020-02-21

### Added
- cli test flag `--local`, which can be used in place of listing out the id of each
  local cli test.
- A Merlin Dockerfile and some accompanying web documentation.
- Makefile target `release`.
- The merlin config now takes an optional --broker argument, the
  value can be None, default rabbitmq broker, or redis for a redis
  local broker.
- Missing doc options for run and run-workers.
- Check server access when `merlin info` is run.
- A port option to rabbitmq config options.
- Author and author_email to setup.py.

### Removed
- Makefile targets `pull` and `update`.
- Unneeded variables from `simple_chain.yaml`.
- All `INFO`-level logger references to Celery.

### Changed
- Updated the Merlin Sphinx web docs, including info about command line commands.
- Example workflows use python3 instead of python.
- Updated `merlin info` to lookup python3 and and pip3.
- Altered user in Dockerfile and removed build tools.
- MANIFEST.in now uses recursive-include.
- Updated docker docs.
- `make clean` is more comprehensive, now cleans docs, build files, and release files.
- The celery keyword is no longer required in `app.yaml`.

## [1.2.3] 2020-01-27

### Changed
- Adjusted `maestrowf` requirement to `maestrowf>=1.1.7dev0`.

## [1.2.2] 2020-01-24

### Removed
- Unused directory `workflows/` at the top level (not to be confused with
  `merlin/examples/workflows/`)

### Fixed
- Bug related to missing package `merlin/examples/workflows` in PYPI distribution.

## [1.2.1] 2020-01-24

### Fixed
- Bug related to a missing path in `MANIFEST.in`.
- Error message when trying to run merlin without the app config file.

## [1.2.0] 2020-01-23

### Added
- `version_tests.sh`, for CI checking that the merlin version is incremented
  before changes are merged into master.
- Allow for the maestro `$(LAUNCHER)` syntax in tasks, this requires the 
  nodes and procs variables in the task just as in maestro. The LAUNCHER keyword
  is implemented for flux, lsf, slurm and local types.  The lsf type
  will use the LLNL srun wrapper for jsrun when the lsf-srun batch type 
  is used. The flux version will be checked to determine the proper format 
  of the parallel launch call.
- Local CLI tests for the above `$(LAUNCHER)` feature.
- `machines` keyword, in the `merlin.resources.workers.<name>` section. This allows
  the user to assign workers (and thence, steps) to a given machine. 
  All of the machines must have access to the `OUTPUT_PATH`, The
  steps list is mandatory for all workers. Once the machines are added, then only
  the workers for the given set of steps on the specific machine will start. The
  workers must be individually started on all of the listed machines separately by
  the user (`merlin run-workers`).
- New step field `restart`. This command runs when merlin receives a
  `$(MERLIN_RESTART)` exception. If no `restart` field is found, the `cmd`
  command re-runs instead.

### Fixed
- A bug in the `flux_test` example workflow.

### Changed
- Improved the `fix-style` dev Makefile target.
- Improved the `version` dev Makefile target.
- Updated travis logic.
- `MERLIN_RESTART` (which re-ran the `cmd` of a step) has been renamed to `MERLIN_RETRY`.


## [1.1.1] - 2020-01-09

### Added
- Makefile target `version` for devs to auto-increment the version.

## [1.1.0] - 2020-01-07

### Added
- Development dependencies install via pip: `pip install "merlinwf[dev]"`.
- `merlin status <yaml spec>` that returns queues, number of connected
  workers and number of unused tasks in each of those queues.
- `merlin example` cli command, which allows users to start running the
  examples immediately (even after pip-installing).

### Fixed
- `MANIFEST.in` fixes as required by Spack.
- `requirements.txt` just has release components, not dev deps.
- A bug related to the deprecated word 'unicode' in `openfilelist.py`.
- Broken Merlin logo image on PyPI summary page.
- Documentation typos.

### Changed
- Made `README.md` more concise and user-friendly.

### Removed
- Dependencies outside the requirements directory.
- LLNL-specific material in the Makefile.

### Deprecated
- `merlin-templates` cli command, in favor of `merlin example`.


## [1.0.5] - 2019-12-05

### Fixed
- Change the form of the maestrowf git requirement.


## [1.0.4] - 2019-12-04

### Added
- `requirements.txt` files and `scripts` directories for internal workflow examples.

### Fixed
- Added missing dependency `tabulate` to `release.txt`.

## [1.0.3] - 2019-12-04

### Added
Added the requirements files to the MANIFEST.in file for source 
distributions.

## [1.0.2] - 2019-12-04
Negligible changes related to PyPI.

## [1.0.1] - 2019-12-04
Negligible changes related to PyPI.

## [1.0.0] - 2019-11-19
First public release. See the docs and merlin -h for details.
Here are some highlights.

### Added
- A changelog!
- Templated workflows generator. See `merlin-templates`
- Steps in any language. Set with study.step.run.shell in spec file. For instance:
```
    - name: python2_hello
      description: |
          do something in python2
      run:
          cmd: |
            print "OMG is this in python2?"
            print "Variable X2 is $(X2)"
          shell: /usr/bin/env python2
          task_queue: pyth2_hello
```
- Integration testing `make cli-tests`
- Style rules (isort and black). See `make check-style` and `make fix-style`
- Dry-run ability for workflows, which will cause workers to setup workspaces, 
but skip execution (all variables will be expanded). Eg: `merlin run --local --dry-run`.
- Command line override of variable names. `merlin run --vars OUTPUT_PATH=/run/here/instead`

### Changed
- MerlinSpec class subclasses from Maestro

### Deprecated
- `merlin kill-workers`. Use `merlin stop-workers`

### Removed
- Dependencies on optional tools
- Unused fields in example workflows

### Fixed
- Multi-type samples (eg strings as well as floats)
- Single sample and single feature samples

### Security
- Auto-encryption of backend traffic<|MERGE_RESOLUTION|>--- conflicted
+++ resolved
@@ -12,12 +12,8 @@
 - Documentation on the new 3 types of provenance spec.
 
 ### Fixed
-<<<<<<< HEAD
 - Flux test example data collection for new versions of flux.
-- Docker now uses a specific version of ubuntu.
-=======
-- Fixed Docker bug pertaining to Ubuntu.
->>>>>>> 9c088561
+- Fixed Docker ubuntu version.
 
 ## [1.6.2]
 
