--- conflicted
+++ resolved
@@ -21,12 +21,9 @@
   setting the `launch_args` argument in the batch section in the spec.
 - Reorganized the `tests` module. Made `unit` dir alongside `integration` dir. Decomposed
   `run_tests.py` into 3 files with distinct responsibilities. Renamed `Condition` classes.
-<<<<<<< HEAD
-  Lowered the command line test log level to "ERROR" to reduce spam in `--verbose` mode.
-=======
+- Lowered the command line test log level to "ERROR" to reduce spam in `--verbose` mode.
 - Now prioritizing workflow tasks over task-expansion tasks, enabling improved
   scalability and server stability.
->>>>>>> 90872f3d
 - Merlin CI is now handled by Github Actions.
 - Flake8 examination slightly modified for more generous cyclomatic complexity
 	- Certain tests and source code have been refactored to abide by Flake8 conventions.
