# Changelog
All notable changes to Merlin will be documented in this file.

The format is based on [Keep a Changelog](https://keepachangelog.com/en/1.0.0/),
and this project adheres to [Semantic Versioning](https://semver.org/spec/v2.0.0.html).

<<<<<<< HEAD
## [Unreleased]
### Added
- Merlin manager capability to monitor celery workers.
- Several new unit tests for the following subdirectories:
  - `merlin/common/`
  - `merlin/config/`
  - `merlin/examples/`
  - `merlin/server/`
- Context managers for the `conftest.py` file to ensure safe spin up and shutdown of fixtures
  - `RedisServerManager`: context to help with starting/stopping a redis server for tests
  - `CeleryWorkersManager`: context to help with starting/stopping workers for tests
- Ability to copy and print the `Config` object from `merlin/config/__init__.py`
- Equality method to the `ContainerFormatConfig` and `ContainerConfig` objects from `merlin/server/server_util.py`
- Added additional tests for the `merlin run` and `merlin purge` commands
- Aliased types to represent different types of pytest fixtures
- New test condition `StepFinishedFilesCount` to help search for `MERLIN_FINISHED` files in output workspaces
- Added "Unit-tests" GitHub action to run the unit test suite

### Changed
- Split the `start_server` and `config_server` functions of `merlin/server/server_commands.py` into multiple functions to make testing easier
- Split the `create_server_config` function of `merlin/server/server_config.py` into two functions to make testing easier
- Combined `set_snapshot_seconds` and `set_snapshot_changes` methods of `RedisConfig` into one method `set_snapshot`
- Ported all distributed tests of the integration test suite to pytest
  - There is now a `commands/` directory and a `workflows/` directory under the integration suite to house these tests
  - Removed the "Distributed-tests" GitHub action as these tests will now be run under "Integration-tests"

## [1.12.2b1]
=======
## [1.12.2]
>>>>>>> 9f6d2ef5
### Added
- Conflict handler option to the `dict_deep_merge` function in `utils.py`
- Ability to add module-specific pytest fixtures
- Added fixtures specifically for testing status functionality
- Added tests for reading and writing status files, and status conflict handling
- Added tests for the `dict_deep_merge` function
- Pytest-mock as a dependency for the test suite (necessary for using mocks and fixtures in the same test)
- New github action test to make sure target branch has been merged into the source first, so we know histories are ok
- Check in the status commands to make sure we're not pulling statuses from nested workspaces
- Added `setuptools` as a requirement for python 3.12 to recognize the `pkg_resources` library
- Patch to celery results backend to stop ChordErrors being raised and breaking workflows when a single task fails
- New step return code `$(MERLIN_RAISE_ERROR)` to force an error to be raised by a task (mainly for testing)
  - Added description of this to docs
- New test to ensure a single failed task won't break a workflow
- Several new unit tests for the following subdirectories:
  - `merlin/common/`
  - `merlin/config/`
  - `merlin/examples/`
  - `merlin/server/`
- Context managers for the `conftest.py` file to ensure safe spin up and shutdown of fixtures
  - `RedisServerManager`: context to help with starting/stopping a redis server for tests
  - `CeleryWorkersManager`: context to help with starting/stopping workers for tests
- Ability to copy and print the `Config` object from `merlin/config/__init__.py`
- Equality method to the `ContainerFormatConfig` and `ContainerConfig` objects from `merlin/server/server_util.py`

### Changed
- `merlin info` is cleaner and gives python package info
- merlin version now prints with every banner message
- Applying filters for `merlin detailed-status` will now log debug statements instead of warnings
- Modified the unit tests for the `merlin status` command to use pytest rather than unittest
- Added fixtures for `merlin status` tests that copy the workspace to a temporary directory so you can see exactly what's run in a test
- Batch block and workers now allow for variables to be used in node settings
- Task id is now the path to the directory
- Split the `start_server` and `config_server` functions of `merlin/server/server_commands.py` into multiple functions to make testing easier
- Split the `create_server_config` function of `merlin/server/server_config.py` into two functions to make testing easier
- Combined `set_snapshot_seconds` and `set_snapshot_changes` methods of `RedisConfig` into one method `set_snapshot`

### Fixed
- Bugfix for output of `merlin example openfoam_wf_singularity`
- A bug with the CHANGELOG detection test when the target branch isn't in the ci runner history
- Link to Merlin banner in readme
- Issue with escape sequences in ascii art (caught by python 3.12)
- Bug where Flux wasn't identifying total number of nodes on an allocation
  - Not supporting Flux versions below 0.17.0


## [1.12.1]
### Added
- New Priority.RETRY value for the Celery task priorities. This will be the new highest priority.
- Support for the status command to handle multiple workers on the same step
- Documentation on how to run cross-node workflows with a containerized server (`merlin server`)

### Changed
- Modified some tests in `test_status.py` and `test_detailed_status.py` to accommodate bugfixes for the status commands

### Fixed
- Bugfixes for the status commands:
  - Fixed "DRY RUN" naming convention so that it outputs in the progress bar properly
  - Fixed issue where a step that was run with one sample would delete the status file upon condensing
  - Fixed issue where multiple workers processing the same step would break the status file and cause the workflow to crash
  - Added a catch for the JSONDecodeError that would potentially crash a run
  - Added a FileLock to the status write in `_update_status_file()` of `MerlinStepRecord` to avoid potential race conditions (potentially related to JSONDecodeError above)
  - Added in `export MANPAGER="less -r"` call behind the scenes for `detailed-status` to fix ASCII error

## [1.12.0]
### Added
- A new command `merlin queue-info` that will print the status of your celery queues
  - By default this will only pull information from active queues
  - There are options to look for specific queues (`--specific-queues`), queues defined in certain spec files (`--spec`; this is the same functionality as the `merlin status` command prior to this update), and queues attached to certain steps (`--steps`)
  - Queue info can be dumped to outfiles with `--dump`
- A new command `merlin detailed-status` that displays task-by-task status information about your study
  - This has options to filter by return code, task queues, task statuses, and workers
  - You can set a limit on the number of tasks to display
  - There are 3 options to modify the output display
- Docs for all of the monitoring commands
- New file `merlin/study/status.py` dedicated to work relating to the status command
  - Contains the Status and DetailedStatus classes
- New file `merlin/study/status_renderers.py` dedicated to formatting the output for the detailed-status command
- New file `merlin/common/dumper.py` containing a Dumper object to help dump output to outfiles
- Study name and parameter info now stored in the DAG and MerlinStep objects
- Added functions to `merlin/display.py` that help display status information:
  - `display_task_by_task_status` handles the display for the `merlin detailed-status` command
  - `display_status_summary` handles the display for the `merlin status` command
  - `display_progress_bar` generates and displays a progress bar
- Added new methods to the MerlinSpec class:
  - get_worker_step_map()
  - get_queue_step_relationship()
  - get_tasks_per_step()
  - get_step_param_map()
- Added methods to the MerlinStepRecord class to mark status changes for tasks as they run (follows Maestro's StepRecord format mostly)
- Added methods to the Step class:
  - establish_params()
  - name_no_params()
- Added a property paramater_labels to the MerlinStudy class
- Added two new utility functions:
  - dict_deep_merge() that deep merges two dicts into one
  - ws_time_to_dt() that converts a workspace timestring (YYYYMMDD-HHMMSS) to a datetime object
- A new celery task `condense_status_files` to be called when sets of samples finish
- Added a celery config setting `worker_cancel_long_running_tasks_on_connection_loss` since this functionality is about to change in the next version of celery
- Tests for the Status and DetailedStatus classes
  - this required adding a decent amount of test files to help with the tests; these can be found under the tests/unit/study/status_test_files directory
- Pytest fixtures in the `conftest.py` file of the integration test suite
  - NOTE: an export command `export LC_ALL='C'` had to be added to fix a bug in the WEAVE CI. This can be removed when we resolve this issue for the `merlin server` command
- Coverage to the test suite. This includes adding tests for:
  - `merlin/common/`
  - `merlin/config/`
  - `merlin/examples/`
  - `celeryadapter.py`
- Context managers for the `conftest.py` file to ensure safe spin up and shutdown of fixtures
  - `RedisServerManager`: context to help with starting/stopping a redis server for tests
  - `CeleryWorkersManager`: context to help with starting/stopping workers for tests
- Ability to copy and print the `Config` object from `merlin/config/__init__.py`

### Changed
- Reformatted the entire `merlin status` command
  - Now accepts both spec files and workspace directories as arguments
  - Removed the --steps flag
  - Replaced the --csv flag with the --dump flag
  - New functionality:
    - Shows step_by_step progress bar for tasks
    - Displays a summary of task statuses below the progress bar
- Split the `add_chains_to_chord` function in `merlin/common/tasks.py` into two functions:
  - `get_1d_chain` which converts a 2D list of chains into a 1D list
  - `launch_chain` which launches the 1D chain
- Pulled the needs_merlin_expansion() method out of the Step class and made it a function instead
- Removed `tabulate_info` function; replaced with tabulate from the tabulate library
- Moved `verify_filepath` and `verify_dirpath` from `merlin/main.py` to `merlin/utils.py`
- The entire documentation has been ported to MkDocs and re-organized
  - *Dark Mode*
  - New "Getting Started" example for a simple setup tutorial
  - More detail on configuration instructions
  - There's now a full page on installation instructions
  - More detail on explaining the spec file
  - More detail with the CLI page
  - New "Running Studies" page to explain different ways to run studies, restart them, and accomplish command line substitution
  - New "Interpreting Output" page to help users understand how the output workspace is generated in more detail
  - New "Examples" page has been added
  - Updated "FAQ" page to include more links to helpful locations throughout the documentation
  - Set up a place to store API docs
  - New "Contact" page with info on reaching Merlin devs
- The Merlin tutorial defaults to using Singularity rather than Docker for the OpenFoam example. Minor tutorial fixes have also been applied.

### Fixed
- The `merlin status` command so that it's consistent in its output whether using redis or rabbitmq as the broker
- The `merlin monitor` command will now keep an allocation up if the queues are empty and workers are still processing tasks
- Add the restart keyword to the specification docs
- Cyclical imports and config imports that could easily cause ci issues
## [1.11.1]
### Fixed
- Typo in `batch.py` that caused lsf launches to fail (`ALL_SGPUS` changed to `ALL_GPUS`)

## [1.11.0]
### Added
- New reserved variable:
  - `VLAUNCHER`: The same functionality as the `LAUNCHER` variable, but will substitute shell variables `MERLIN_NODES`, `MERLIN_PROCS`, `MERLIN_CORES`, and `MERLIN_GPUS` for nodes, procs, cores per task, and gpus

### Changed
- Hardcoded Sphinx v5.3.0 requirement is now removed so we can use latest Sphinx

### Fixed
- A bug where the filenames in iterative workflows kept appending `.out`, `.partial`, or `.expanded` to the filenames stored in the `merlin_info/` subdirectory
- A bug where a skewed sample hierarchy was created when a restart was necessary in the `add_merlin_expanded_chain_to_chord` task

## [1.10.3]
### Added
- The *.conf regex for the recursive-include of the merlin server directory so that pip will add it to the wheel
- A note to the docs for how to fix an issue where the `merlin server start` command hangs

### Changed
- Bump certifi from 2022.12.7 to 2023.7.22 in /docs
- Bump pygments from 2.13.0 to 2.15.0 in /docs
- Bump requests from 2.28.1 to 2.31.0 in /docs

## [1.10.2]
### Fixed
- A bug where the .orig, .partial, and .expanded file names were using the study name rather than the original file name
- A bug where the openfoam_wf_singularity example was not being found
- Some build warnings in the docs (unknown targets, duplicate targets, title underlines too short, etc.)
- A bug where when the output path contained a variable that was overridden, the overridden variable was not changed in the output_path
- A bug where permission denied errors happened when checking for system scheduler

### Added
- Tests for ensuring `$(MERLIN_SPEC_ORIGINAL_TEMPLATE)`, `$(MERLIN_SPEC_ARCHIVED_COPY)`, and `$(MERLIN_SPEC_EXECUTED_RUN)` are stored correctly
- A pdf download format for the docs
- Tests for cli substitutions

### Changed
- The ProvenanceYAMLFileHasRegex condition for integration tests now saves the study name and spec file name as attributes instead of just the study name
  - This lead to minor changes in 3 tests ("local override feature demo", "local pgen feature demo", and "remote feature demo") with what we pass to this specific condition
- Updated scikit-learn requirement for the openfoam_wf_singularity example
- Uncommented Latex support in the docs configuration to get pdf builds working

## [1.10.1]
### Fixed
- A bug where assigning a worker all steps also assigned steps to the default worker

### Added
- Tests to make sure the default worker is being assigned properly

### Changed
- Requirement name in examples/workflows/remote_feature_demo/requirements.txt and examples/workflows/feature_demo/requirements.txt from sklearn to scikit-learn since sklearn is now deprecated

## [1.10.0]
### Fixed
- Pip wheel wasn't including .sh files for merlin examples
- The learn.py script in the openfoam_wf* examples will now create the missing Energy v Lidspeed plot
- Fixed the flags associated with the `stop-workers` command (--spec, --queues, --workers)
- Fixed the --step flag for the `run-workers` command
- Fixed most of the pylint errors that we're showing up when you ran `make check-style`
  - Some errors have been disabled rather than fixed. These include:
    - Any pylint errors in merlin_template.py since it's deprecated now
    - A "duplicate code" instance between a function in `expansion.py` and a method in `study.py`
      - The function is explicitly not creating a MerlinStudy object so the code *must* be duplicate here
    - Invalid-name (C0103): These errors typically relate to the names of short variables (i.e. naming files something like f or errors e)
    - Unused-argument (W0613): These have been disabled for celery-related functions since celery *does* use these arguments behind the scenes
    - Broad-exception (W0718): Pylint wants a more specific exception but sometimes it's ok to have a broad exception
    - Import-outside-toplevel (C0415): Sometimes it's necessary for us to import inside a function. Where this is the case, these errors are disabled
    - Too-many-statements (R0915): This is disabled for the `setup_argparse` function in `main.py` since it's necessary to be big. It's disabled in `tasks.py` and `celeryadapter.py` too until we can get around to refactoring some code there
    - No-else-return (R1705): These are disabled in `router.py` until we refactor the file
    - Consider-using-with (R1732): Pylint wants us to consider using with for calls to subprocess.run or subprocess.Popen but it's not necessary
    - Too-many-arguments (R0913): These are disabled for functions that I believe *need* to have several arguments
      - Note: these could be fixed by using *args and **kwargs but it makes the code harder to follow so I'm opting to not do that
    - Too-many-local-variables (R0914): These are disabled for functions that have a lot of variables
      - It may be a good idea at some point to go through these and try to find ways to shorten the number of variables used or split the functions up
    - Too-many-branches (R0912): These are disabled for certain functions that require a good amount of branching
      - Might be able to fix this in the future if we split functions up more
    - Too-few-public-methods (R0903): These are disabled for classes we may add to in the future or "wrapper" classes
    - Attribute-defined-outside-init (W0201): These errors are only disabled in `specification.py` as they occur in class methods so init() won't be called
- Fixed an issue where the walltime value in the batch block was being converted to an integer instead of remaining in HH:MM:SS format

### Added
- Now loads np.arrays of dtype='object', allowing mix-type sample npy
- Added a singularity container openfoam_wf example
- Added flux native worker launch support
- Added PBS flux launch support
- Added check_for_flux, check_for_slurm, check_for_lsf, and check_for_pbs utility functions
- Tests for the `stop-workers` command
- A function in `run_tests.py` to check that an integration test definition is formatted correctly
- A new dev_workflow example `multiple_workers.yaml` that's used for testing the `stop-workers` command
- Ability to start 2 subprocesses for a single test
- Added the --distributed and --display-tests flags to run_tests.py
  - --distributed: only run distributed tests
  - --display-tests: displays a table of all existing tests and the id associated with each test
- Added the --disable-logs flag to the `run-workers` command
- Merlin will now assign `default_worker` to any step not associated with a worker
- Added `get_step_worker_map()` as a method in `specification.py`
- Added `tabulate_info()` function in `display.py` to help with table formatting
- Added get_flux_alloc function for new flux version >= 0.48.x interface change
- New flags to the `query-workers` command
  - `--queues`: query workers based on the queues they're associated with
  - `--workers`: query workers based on a regex of the names you're looking for
  - `--spec`: query workers based on the workers defined in a spec file

### Changed
- Changed celery_regex to celery_slurm_regex in test_definitions.py
- Reformatted how integration tests are defined and part of how they run
  - Test values are now dictionaries rather than tuples
  - Stopped using `subprocess.Popen()` and `subprocess.communicate()` to run tests and now instead use `subprocess.run()` for simplicity and to keep things up-to-date with the latest subprocess release (`run()` will call `Popen()` and `communicate()` under the hood so we don't have to handle that anymore)
- Rewrote the README in the integration tests folder to explain the new integration test format
- Reformatted `start_celery_workers()` in `celeryadapter.py` file. This involved:
  - Modifying `verify_args()` to return the arguments it verifies/updates
  - Changing `launch_celery_worker()` to launch the subprocess (no longer builds the celery command)
  - Creating `get_celery_cmd()` to do what `launch_celery_worker()` used to do and build the celery command to run
  - Creating `_get_steps_to_start()`, `_create_kwargs()`, and `_get_workers_to_start()` as helper functions to simplify logic in `start_celery_workers()`
- Modified the `merlinspec.json` file:
  - the minimum `gpus per task` is now 0 instead of 1
  - variables defined in the `env` block of a spec file can now be arrays
- Refactored `batch.py`:
  - Merged 4 functions (`check_for_slurm`, `check_for_lsf`, `check_for_flux`, and `check_for_pbs`) into 1 function named `check_for_scheduler`
    - Modified `get_batch_type` to accommodate this change
  - Added a function `parse_batch_block` to handle all the logic of reading in the batch block and storing it in one dict
  - Added a function `get_flux_launch` to help decrease the amount of logic taking place in `batch_worker_launch`
  - Modified `batch_worker_launch` to use the new `parse_batch_block` function
  - Added a function `construct_scheduler_legend` to build a dict that keeps as much information as we need about each scheduler stored in one place
  - Cleaned up the `construct_worker_launch_command` function to utilize the newly added functions and decrease the amount of repeated code
- Changed get_flux_cmd for new flux version >=0.48.x interface
- The `query-workers` command now prints a table as its' output
  - Each row of the `Workers` column has the name of an active worker
  - Each row of the `Queues` column has a list of queues associated with the active worker

## [1.9.1]
### Fixed
- Added merlin/spec/merlinspec.json to MANIFEST.in so pip will actually install it when ran
- Fixed a bug where "from celery import Celery" was failing on python 3.7
- Numpy error about numpy.str not existing from a new numpy release
- Made merlin server configurations into modules that can be loaded and written to users

## [1.9.0]
### Added
- Added support for Python 3.11
- Update docker docs for new rabbitmq and redis server versions
- Added lgtm.com Badge for README.md
- More fixes for lgtm checks.
- Added merlin server command as a container option for broker and results_backend servers.
- Added new documentation for merlin server in docs and tutorial
- Added the flux_exec batch argument to allow for flux exec arguments,
  e.g. flux_exec: flux exec -r "0-1" to run celery workers only on
  ranks 0 and 1 of a multi-rank allocation
- Additional argument in test definitions to allow for a post "cleanup" command
- Capability for non-user block in yaml
- .readthedocs.yaml and requirements.txt files for docs
- Small modifications to the Tutorial, Getting Started, Command Line, and Contributing pages in the docs
- Compatibility with the newest version of Maestro (v. 1.1.9dev1)
- JSON schema validation for Merlin spec files
- New tests related to JSON schema validation
- Instructions in the "Contributing" page of the docs on how to add new blocks/fields to the spec file
- Brief explanation of the $(LAUNCHER) variable in the "Variables" page of the docs

### Changed
- Removed support for Python 3.6
- Rename lgtm.yml to .lgtm.yml
- New shortcuts in specification file (sample_vector, sample_names, spec_original_template, spec_executed_run, spec_archived_copy)
- Update requirements to require redis 4.3.4 for acl user channel support
- Added ssl to the broker and results backend server checks when "merlin info" is called
- Removed theme_override.css from docs/_static/ since it is no longer needed with the updated version of sphinx
- Updated docs/Makefile to include a pip install for requirements and a clean command
- Update to the Tutorial and Contributing pages in the docs
- Changed what is stored in a Merlin DAG
  - We no longer store the entire Maestro ExecutionGraph object
  - We now only store the adjacency table and values obtained from the ExecutionGraph object
- Modified spec verification
- Update to require maestrowf 1.9.1dev1 or later

### Fixed
- Fixed return values from scripts with main() to fix testing errors. 
- CI test for CHANGELOG modifcations
- Typo "cert_req" to "cert_reqs" in the merlin config docs
- Removed emoji from issue templates that were breaking doc builds
- Including .temp template files in MANIFEST
- Styling in the footer for docs
- Horizontal scroll overlap in the variables page of the docs
- Reordered small part of Workflow Specification page in the docs in order to put "samples" back in the merlin block

## [1.8.5]
### Added
- Code updates to satisfy lgtm CI security checker

### Fixed
- A bug in the ssl config was not returning the proper values

## [1.8.4]
### Added
- Auto-release of pypi packages
- Workflows Community Initiative metadata file

### Fixed
- Old references to stale branches

## [1.8.3]
### Added
- Test for `merlin example list`
- Python 3.10 to testing

### Fixed
- The Optimization workflow example now has a ready to use workflow (`optimization_basic.yaml`). This solves the issue faced before with `merlin example list`.
- Redis dependency handled implictly by celery for cross-compatibility

## [1.8.2]
### Added
- Re-enabled distributed integration testing. Added additional examination to distributed testing.

### Fixed
- 'shell' added to unsupported and new_unsupported lists in script_adapter.py, prevents
  `'shell' is not supported -- ommitted` message.
- Makefile target for install-merlin fixed so venv is properly activated to install merlin

### Changed
- Updated the optimization workflow example with a new python template editor script
- CI now splits linting and testing into different tasks for better utilization of
  parallel runners, significant and scalable speed gain over previous setup
- CI now uses caching to restore environment of dependencies, reducing CI runtime
  significantly again beyond the previous improvement. Examines for potential updates to
  dependencies so the environment doesn't become stale.
- CI now examines that the CHANGELOG is updated on PRs.
- Added PyLint pipeline to Github Actions CI (currently no-fail-exit).
- Corrected integration test for dependency to only examine release dependencies.
- PyLint adherence for: celery.py, opennplib.py, config/__init__.py, broker.py,
	configfile.py, formatter.py, main.py, router.py
- Integrated Black and isort into CI

## [1.8.1]

### Fixed
- merlin purge queue name conflict & shell quote escape
- task priority support for amqp, amqps, rediss, redis+socket brokers
- Flake8 compliance

## [1.8.0]

### Added
- `retry_delay` field in a step to specify a countdown in seconds prior to running a
  restart or retry.
- New merlin example `restart_delay` that demonstrates usage of this feature.
- Condition failure reporting, to give greater insight into what caused test failure.
- New fields in config file: `celery.omit_queue_tag` and `celery.queue_tag`, for
  users who wish to have complete control over their queue names. This is a feature 
  of the task priority change.

### Changed
- `feature_demo` now uses `merlin-spellbook` instead of its own scripts.
- Removed the `--mpi=none` `srun` default launch argument. This can be added by
  setting the `launch_args` argument in the batch section in the spec.
- Merlin CI is now handled by Github Actions.
- Certain tests and source code have been refactored to abide by Flake8 conventions.
- Reorganized the `tests` module. Made `unit` dir alongside `integration` dir. Decomposed
  `run_tests.py` into 3 files with distinct responsibilities. Renamed `Condition` classes.
  Grouped cli tests by sub-category for easier developer interpretation.
- Lowered the command line test log level to "ERROR" to reduce spam in `--verbose` mode.
- Now prioritizing workflow tasks over task-expansion tasks, enabling improved
  scalability and server stability.
- Flake8 examination slightly modified for more generous cyclomatic complexity.
	- Certain tests and source code have been refactored to abide by Flake8 conventions.
- `walltime` can be specified in any of hours:minutes:seconds, minutes:seconds or
  seconds format and will be correctly translated for the right batch system syntax

### Fixed
- For Celery calls, explictly wrapped queue string in quotes for robustness. This fixes
a bug that occurred on tsch but not bash in which square brackets in the queue name were 
misinterpreted and caused the command to break.

## [1.7.9]

### Fixed
- Bug that caused steps to raise a fatal error (instead of soft failing) after maxing
  out step retries. Occurred if steps were part of a chord.

## [1.7.8]

### Fixed
- Bug that caused step restarts to lose alternate shell specification, and
  associated CLI `restart_shell` test.

## [1.7.7]

### Fixed
- Bug that caused example workflows with a variable reference in their
  name to be listed by `merlin example list` with variable reference notation.
- Bug that caused `requirements.txt` files to be excluded from generated
  `merlin example` dirs.
- Bug that causes step restarts to lose alternate shell specification. Also added
  CLI test for this case.

### Changed
- Default broker server password is now `jackalope-password`, since `rabbit` is
  currently accessed by developers only.

## [1.7.6]

### Added
- The first version of an optimization workflow, which can be accessed with
  `merlin example optimization`.
- Dev requirement library for finding dependencies (and `make reqlist` target)

### Changed
- Improved warning and help messages about `no_errors`

### Fixed
- Pinned to celery>5.0.3 so that `merlin purge` works again

## [1.7.5]

### Changed
- Now requiring Celery version 5.x.
- Further improvements to the `null_spec` example.

## [1.7.4]

### Fixed
- Users will no longer see the message, "Cannot set the submission time of '<step name>'
  because it has already been set", when tasks are restarted.
- Bug causing `merlin restart` to break.

### Changed
- Improved internal logic beyond the crude fixes of the prior 2 patches.
- Added a developer cli test for the minimum valid spec format.
- Improvements to the `null_spec` example, used for measuring overhead in merlin. Includes
  a new `null_chain` and removes the now-redundant `sim_spec`.

## [1.7.3]

### Fixed
- Completed 1.7.2 fix for `merlin run-workers`.

## [1.7.2]

### Fixed
- Fatal bug triggered by a spec missing the `env` or `global.parameters` sections.

## [1.7.1]

### Added
- When using the `--samplesfile` flag, the samples file is now copied to `merlin_info` for
  provenance.

### Fixed
- Exceptions in connection check sub-process will now be caught.

## [1.7.0]

### Added
- The ability to override any value of the celery configuration thru `app.yaml` in `celery.override`.
- Support and faq entry for `pgen` with `merlin run --pgen` and optional `--parg`.
- Documentation on `level_max_dirs`.
- Easier-to-read provenance specs.
- Documentation on the new 3 types of provenance spec.

### Fixed
- Flux test example data collection for new versions of flux.
- Fixed Docker ubuntu version.
- Removed expansion of env variables in shell sections (`cmd` and `restart`) of provenance
  specs. This allows the shell command itself to expand environment variables, and gives
  users greater flexibility.
- Allowed environment variables to be properly expanded in study `description.name`.
- Tilde (~) now properly expands as part of a path in non-shell sections.
- The rediss cert_reqs keyword was changed to ssl_cert_reqs.

### Changed
- Updated tutorial redis version to 6.0.5.

## [1.6.2]

### Added
- The sample generation command now logs `stdout`, `stderr`, and `cmd.sh` to `merlin_info/`.
- 12 hidden test specs and associated cli tests, for cli tests with specs that we
  do not want in `merlin examples`.
- Inside `merlin_info/`, added provenance specs `<name>.orig.yaml`, `<name>.expanded.yaml`, and
  `<name>.partial.yaml` (identical to the original spec, but with expanded user variables).

### Fixed
- Updated to new celery (4.4.5) syntax for signature return codes.
- Corrected prior visibility timeout bugfix.
- Fixed and reactivated 3 cli tests.
- Added the `bank` and `walltime` keywords to the batch slurm launch, these
  will not alter the lsf launch.

### Changed
- Slightly improved logic by using regex to match variable tokens.
- Reduced instances of I/O, `MerlinStudy` logic is now in-memory to a greater extent.

## [1.6.1]

### Fixed
- Error if app.yaml does not have visibility timeout seconds.

## [1.6.0]

### Added
- The broker name can now be amqps (with ssl) or amqp (without ssl).
- The encryption key will now be created when running merlin config.
- The merlin info connection check will now enforce a minute timeout
  check for the server connections.

### Fixed
- Added a check for initial running workers when using merlin monitor to
  eliminate race condition.
- A bug that did not change the filename of the output workspace nor of the provenance spec
  when a user variable was included in the `description.name` field.
- Temporarily locked Celery version at 4.4.2 to avoid fatal bug.

### Changed
- The default rabbitmq vhost is now <user> instead of /<user>.
- Changed default visibility timeout from 2 hours to 24 hours. Exposed this in the config
  file.
- The monitor function will now check the queues to determine when
  to exit.

## [1.5.3]

### Fixed
- Temporarily locked maestro version to avoid fatal bug introduced by maestro v1.1.7.

## [1.5.2]

### Added
- A faq entry for --mpibind when using slurm on LC.
- Version of the openfoam workflow that works without docker.
- In 'merlin examples', a version of the openfoam workflow that works without docker.

### Fixed
- The batch system will now check LSB_MCPU_HOSTS to determine the number
  of nodes on blueos systems in case LSB_HOSTS is not present.
- A few typos, partially finished material, and developer comments in the tutorials.
- PEP-8 violations like unused imports, bad formatting, broken code.
- A bug where the batch shell was not overriding the default.

### Changed
- Removed mysql dependencies and added sqlalchemy to the celery module.
- Removed mysql install from travis.
- Improved the celery worker error messages.
- The slurm launch for celery workers no longer uses the --pty option,
  this can be added by setting launch_args in the batch section.
- Adjusted wording in openfoam_wf_no_docker example.

## [1.5.1]

### Added
- merlin example `null_spec`, which may be used to generate overhead data for merlin.

### Fixed
- The task creation bottleneck.
- Bug that caused the `cmd` stdout and stderr files of a step to be overwritten by that same step's `restart`
  section.

### Changed
- Updated tutorial docs.
- Relocated code that ran upon import from file body to functions. Added the respective
  function calls.

## [1.5.0]

### Added
- `HelpParser`, which automatically prints help messages when command line commands return an error.
- Optional ssl files for the broker and results backend config.
- A url keyword in the app.yaml file to override the entire broker or results backend configuration.
- The `all` option to `batch.nodes`.
- Auto zero-padding of sample directories, e.g. 00/00, 00/01 .. 10/10
- `$(MERLIN_STOP_WORKERS)` exit code that shuts down all workers
- The `merlin monitor` command, which blocks while celery workers are running.
  This can be used at the end of a batch submission script to keep the
  allocation alive while workers are present.  
- The ~/.merlin dir will be searched for the results password.
- A warning whenever an unrecognized key is found in a Merlin spec; this may
  help users find small mistakes due to spelling or indentation more quickly.

### Fixed
- Bug that prevented an empty username for results backend and broker when using redis.
- Bug that prevented `OUTPUT_PATH` from being an integer.
- Slow sample speed in `hello_samples.yaml` from the hello example.
- Bug that always had sample directory tree start with "0"
- "Error" message whenever a non-zero return code is given
- The explicit results password (when not a file) will be read if certs path is None and it will be stripped of any whitespace.
- Misleading log message for `merlin run-workers --echo`.
- A few seconds of lag that occurred in all merlin cli commands; merlin was always searching
  thru workflow examples, even when user's command had nothing to do with workflow examples.

### Changed
- Updated docs from `pip3 install merlinwf` to `pip3 install merlin`.
- Script launching uses Merlin submission instead of subclassing maestro submit
- `$(MERLIN_HARD_FAIL)` now shuts down only workers connected to the bad step's queue
- Updated all tutorial modules

## [1.4.1] [2020-03-06]

### Changed
- Updated various aspects of tutorial documentation.

## [1.4.0] 2020-03-02

### Added
- The walltime keyword is now enabled for the slurm and flux batch types.
- LAUNCHER keywords, (slurm,flux,lsf) for specifying arguments specific
  to that parallel launcher in the run section.
- Exception messages to `merlin info`.
- Preliminary tutorial modules for early testers.

### Removed
- The problematic step `stop_workers` in `feature_demo.yaml`.

### Fixed
- Syntax errors in web doc file `merlin_variables.rst`.

### Removed
- The exclusive and signal keywords and bind for slurm in a step. The bind
  keyword is now lsf only.

## [1.3.0] 2020-02-21

### Added
- cli test flag `--local`, which can be used in place of listing out the id of each
  local cli test.
- A Merlin Dockerfile and some accompanying web documentation.
- Makefile target `release`.
- The merlin config now takes an optional --broker argument, the
  value can be None, default rabbitmq broker, or redis for a redis
  local broker.
- Missing doc options for run and run-workers.
- Check server access when `merlin info` is run.
- A port option to rabbitmq config options.
- Author and author_email to setup.py.

### Removed
- Makefile targets `pull` and `update`.
- Unneeded variables from `simple_chain.yaml`.
- All `INFO`-level logger references to Celery.

### Changed
- Updated the Merlin Sphinx web docs, including info about command line commands.
- Example workflows use python3 instead of python.
- Updated `merlin info` to lookup python3 and and pip3.
- Altered user in Dockerfile and removed build tools.
- MANIFEST.in now uses recursive-include.
- Updated docker docs.
- `make clean` is more comprehensive, now cleans docs, build files, and release files.
- The celery keyword is no longer required in `app.yaml`.

## [1.2.3] 2020-01-27

### Changed
- Adjusted `maestrowf` requirement to `maestrowf>=1.1.7dev0`.

## [1.2.2] 2020-01-24

### Removed
- Unused directory `workflows/` at the top level (not to be confused with
  `merlin/examples/workflows/`)

### Fixed
- Bug related to missing package `merlin/examples/workflows` in PYPI distribution.

## [1.2.1] 2020-01-24

### Fixed
- Bug related to a missing path in `MANIFEST.in`.
- Error message when trying to run merlin without the app config file.

## [1.2.0] 2020-01-23

### Added
- `version_tests.sh`, for CI checking that the merlin version is incremented
  before changes are merged into master.
- Allow for the maestro `$(LAUNCHER)` syntax in tasks, this requires the
  nodes and procs variables in the task just as in maestro. The LAUNCHER keyword
  is implemented for flux, lsf, slurm and local types.  The lsf type
  will use the LLNL srun wrapper for jsrun when the lsf-srun batch type
  is used. The flux version will be checked to determine the proper format
  of the parallel launch call.
- Local CLI tests for the above `$(LAUNCHER)` feature.
- `machines` keyword, in the `merlin.resources.workers.<name>` section. This allows
  the user to assign workers (and thence, steps) to a given machine.
  All of the machines must have access to the `OUTPUT_PATH`, The
  steps list is mandatory for all workers. Once the machines are added, then only
  the workers for the given set of steps on the specific machine will start. The
  workers must be individually started on all of the listed machines separately by
  the user (`merlin run-workers`).
- New step field `restart`. This command runs when merlin receives a
  `$(MERLIN_RESTART)` exception. If no `restart` field is found, the `cmd`
  command re-runs instead.

### Fixed
- A bug in the `flux_test` example workflow.

### Changed
- Improved the `fix-style` dev Makefile target.
- Improved the `version` dev Makefile target.
- Updated travis logic.
- `MERLIN_RESTART` (which re-ran the `cmd` of a step) has been renamed to `MERLIN_RETRY`.


## [1.1.1] - 2020-01-09

### Added
- Makefile target `version` for devs to auto-increment the version.

## [1.1.0] - 2020-01-07

### Added
- Development dependencies install via pip: `pip install "merlinwf[dev]"`.
- `merlin status <yaml spec>` that returns queues, number of connected
  workers and number of unused tasks in each of those queues.
- `merlin example` cli command, which allows users to start running the
  examples immediately (even after pip-installing).

### Fixed
- `MANIFEST.in` fixes as required by Spack.
- `requirements.txt` just has release components, not dev deps.
- A bug related to the deprecated word 'unicode' in `openfilelist.py`.
- Broken Merlin logo image on PyPI summary page.
- Documentation typos.

### Changed
- Made `README.md` more concise and user-friendly.

### Removed
- Dependencies outside the requirements directory.
- LLNL-specific material in the Makefile.

### Deprecated
- `merlin-templates` cli command, in favor of `merlin example`.


## [1.0.5] - 2019-12-05

### Fixed
- Change the form of the maestrowf git requirement.


## [1.0.4] - 2019-12-04

### Added
- `requirements.txt` files and `scripts` directories for internal workflow examples.

### Fixed
- Added missing dependency `tabulate` to `release.txt`.

## [1.0.3] - 2019-12-04

### Added
Added the requirements files to the MANIFEST.in file for source
distributions.

## [1.0.2] - 2019-12-04
Negligible changes related to PyPI.

## [1.0.1] - 2019-12-04
Negligible changes related to PyPI.

## [1.0.0] - 2019-11-19
First public release. See the docs and merlin -h for details.
Here are some highlights.

### Added
- A changelog!
- Templated workflows generator. See `merlin-templates`
- Steps in any language. Set with study.step.run.shell in spec file. For instance:
```
    - name: python2_hello
      description: |
          do something in python2
      run:
          cmd: |
            print "OMG is this in python2?"
            print "Variable X2 is $(X2)"
          shell: /usr/bin/env python2
          task_queue: pyth2_hello
```
- Integration testing `make cli-tests`
- Style rules (isort and black). See `make check-style` and `make fix-style`
- Dry-run ability for workflows, which will cause workers to setup workspaces,
but skip execution (all variables will be expanded). Eg: `merlin run --local --dry-run`.
- Command line override of variable names. `merlin run --vars OUTPUT_PATH=/run/here/instead`

### Changed
- MerlinSpec class subclasses from Maestro

### Deprecated
- `merlin kill-workers`. Use `merlin stop-workers`

### Removed
- Dependencies on optional tools
- Unused fields in example workflows

### Fixed
- Multi-type samples (eg strings as well as floats)
- Single sample and single feature samples

### Security
- Auto-encryption of backend traffic<|MERGE_RESOLUTION|>--- conflicted
+++ resolved
@@ -4,37 +4,21 @@
 The format is based on [Keep a Changelog](https://keepachangelog.com/en/1.0.0/),
 and this project adheres to [Semantic Versioning](https://semver.org/spec/v2.0.0.html).
 
-<<<<<<< HEAD
 ## [Unreleased]
 ### Added
 - Merlin manager capability to monitor celery workers.
-- Several new unit tests for the following subdirectories:
-  - `merlin/common/`
-  - `merlin/config/`
-  - `merlin/examples/`
-  - `merlin/server/`
-- Context managers for the `conftest.py` file to ensure safe spin up and shutdown of fixtures
-  - `RedisServerManager`: context to help with starting/stopping a redis server for tests
-  - `CeleryWorkersManager`: context to help with starting/stopping workers for tests
-- Ability to copy and print the `Config` object from `merlin/config/__init__.py`
-- Equality method to the `ContainerFormatConfig` and `ContainerConfig` objects from `merlin/server/server_util.py`
 - Added additional tests for the `merlin run` and `merlin purge` commands
 - Aliased types to represent different types of pytest fixtures
 - New test condition `StepFinishedFilesCount` to help search for `MERLIN_FINISHED` files in output workspaces
 - Added "Unit-tests" GitHub action to run the unit test suite
-
-### Changed
-- Split the `start_server` and `config_server` functions of `merlin/server/server_commands.py` into multiple functions to make testing easier
-- Split the `create_server_config` function of `merlin/server/server_config.py` into two functions to make testing easier
-- Combined `set_snapshot_seconds` and `set_snapshot_changes` methods of `RedisConfig` into one method `set_snapshot`
+- Added `CeleryTaskManager` context manager to the test suite to ensure tasks are safely purged from queues if tests fail
+
+### Changed
 - Ported all distributed tests of the integration test suite to pytest
   - There is now a `commands/` directory and a `workflows/` directory under the integration suite to house these tests
   - Removed the "Distributed-tests" GitHub action as these tests will now be run under "Integration-tests"
 
-## [1.12.2b1]
-=======
 ## [1.12.2]
->>>>>>> 9f6d2ef5
 ### Added
 - Conflict handler option to the `dict_deep_merge` function in `utils.py`
 - Ability to add module-specific pytest fixtures
