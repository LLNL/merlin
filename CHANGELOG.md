--- conflicted
+++ resolved
@@ -4,18 +4,16 @@
 The format is based on [Keep a Changelog](https://keepachangelog.com/en/1.0.0/),
 and this project adheres to [Semantic Versioning](https://semver.org/spec/v2.0.0.html).
 
-<<<<<<< HEAD
 # [Unreleased] 
 
 ### Added
 - Optional ssl files for the  broker config.
 - A url keyword in the app.yaml file to override the entire broker or results backend configuration.
-=======
+
 ## [1.4.1] [2020-03-06]
 
 ### Changed
 - Updated various aspects of tutorial documentation.
->>>>>>> d76d67f8
 
 ## [1.4.0] 2020-03-02
 
