--- conflicted
+++ resolved
@@ -4,13 +4,10 @@
 The format is based on [Keep a Changelog](https://keepachangelog.com/en/1.0.0/),
 and this project adheres to [Semantic Versioning](https://semver.org/spec/v2.0.0.html).
 
-<<<<<<< HEAD
-=======
 ## [unreleased]
 ### Added
 - Now loads np.arrays of dtype='object', allowing mix-type sample npy
 
->>>>>>> 207ca5f3
 ## [1.9.1]
 ### Fixed
 - Added merlin/spec/merlinspec.json to MANIFEST.in so pip will actually install it when ran
