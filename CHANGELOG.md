# Changelog
All notable changes to Merlin will be documented in this file.

The format is based on [Keep a Changelog](https://keepachangelog.com/en/1.0.0/),
and this project adheres to [Semantic Versioning](https://semver.org/spec/v2.0.0.html).

## [Unreleased]

### Added
- `retry_delay` field in a step to specify a countdown in seconds prior to running a
  restart or retry.
- New merlin example `restart_delay` that demonstrates usage of this feature.
<<<<<<< HEAD
- Condition failure reporting, to give greater insight into what caused test failure.
=======
- New fields in config file: `celery.omit_queue_tag` and `celery.queue_tag`, for
  users who wish to have complete control over their queue names. This is a feature 
  of the task priority change.
>>>>>>> 5f17299f

### Changed
- `feature_demo` now uses `merlin-spellbook` instead of its own scripts.
- Remove the `--mpi=none` `srun` default launch argument. This can be added by
  setting the `launch_args` argument in the batch section in the spec.
- Reorganized the `tests` module. Made `unit` dir alongside `integration` dir. Decomposed
  `run_tests.py` into 3 files with distinct responsibilities. Renamed `Condition` classes.
- Now prioritizing workflow tasks over task-expansion tasks, enabling improved
  scalability and server stability.
<<<<<<< HEAD
=======
- Reorganized the `tests` module. Made `unit` dir alongside `integration` dir. Decomposed
  `run_tests.py` into 3 files with distinct responsibilities.
>>>>>>> 5f17299f
- Merlin CI is now handled by Github Actions.
- Flake8 examination slightly modified for more generous cyclomatic complexity
	- Certain tests and source code have been refactored to abide by Flake8 conventions.

## [1.7.9]

### Fixed
- Bug that caused steps to raise a fatal error (instead of soft failing) after maxing
  out step retries. Occurred if steps were part of a chord.

## [1.7.8]

### Fixed
- Bug that caused step restarts to lose alternate shell specification, and
  associated CLI `restart_shell` test.

## [1.7.7]

### Fixed
- Bug that caused example workflows with a variable reference in their
  name to be listed by `merlin example list` with variable reference notation.
- Bug that caused `requirements.txt` files to be excluded from generated
  `merlin example` dirs.
- Bug that causes step restarts to lose alternate shell specification. Also added
  CLI test for this case.

### Changed
- Default broker server password is now `jackalope-password`, since `rabbit` is
  currently accessed by developers only.

## [1.7.6]

### Added
- The first version of an optimization workflow, which can be accessed with
  `merlin example optimization`.
- Dev requirement library for finding dependencies (and `make reqlist` target)

### Changed
- Improved warning and help messages about `no_errors`

### Fixed
- Pinned to celery>5.0.3 so that `merlin purge` works again

## [1.7.5]

### Changed
- Now requiring Celery version 5.x.
- Further improvements to the `null_spec` example.

## [1.7.4]

### Fixed
- Users will no longer see the message, "Cannot set the submission time of '<step name>'
  because it has already been set", when tasks are restarted.
- Bug causing `merlin restart` to break.

### Changed
- Improved internal logic beyond the crude fixes of the prior 2 patches.
- Added a developer cli test for the minimum valid spec format.
- Improvements to the `null_spec` example, used for measuring overhead in merlin. Includes
  a new `null_chain` and removes the now-redundant `sim_spec`.

## [1.7.3]

### Fixed
- Completed 1.7.2 fix for `merlin run-workers`.

## [1.7.2]

### Fixed
- Fatal bug triggered by a spec missing the `env` or `global.parameters` sections.

## [1.7.1]

### Added
- When using the `--samplesfile` flag, the samples file is now copied to `merlin_info` for
  provenance.

### Fixed
- Exceptions in connection check sub-process will now be caught.

## [1.7.0]

### Added
- The ability to override any value of the celery configuration thru `app.yaml` in `celery.override`.
- Support and faq entry for `pgen` with `merlin run --pgen` and optional `--parg`.
- Documentation on `level_max_dirs`.
- Easier-to-read provenance specs.
- Documentation on the new 3 types of provenance spec.

### Fixed
- Flux test example data collection for new versions of flux.
- Fixed Docker ubuntu version.
- Removed expansion of env variables in shell sections (`cmd` and `restart`) of provenance
  specs. This allows the shell command itself to expand environment variables, and gives
  users greater flexibility.
- Allowed environment variables to be properly expanded in study `description.name`.
- Tilde (~) now properly expands as part of a path in non-shell sections.
- The rediss cert_reqs keyword was changed to ssl_cert_reqs.

### Changed
- Updated tutorial redis version to 6.0.5.

## [1.6.2]

### Added
- The sample generation command now logs `stdout`, `stderr`, and `cmd.sh` to `merlin_info/`.
- 12 hidden test specs and associated cli tests, for cli tests with specs that we
  do not want in `merlin examples`.
- Inside `merlin_info/`, added provenance specs `<name>.orig.yaml`, `<name>.expanded.yaml`, and
  `<name>.partial.yaml` (identical to the original spec, but with expanded user variables).

### Fixed
- Updated to new celery (4.4.5) syntax for signature return codes.
- Corrected prior visibility timeout bugfix.
- Fixed and reactivated 3 cli tests.
- Added the `bank` and `walltime` keywords to the batch slurm launch, these
  will not alter the lsf launch.

### Changed
- Slightly improved logic by using regex to match variable tokens.
- Reduced instances of I/O, `MerlinStudy` logic is now in-memory to a greater extent.

## [1.6.1]

### Fixed
- Error if app.yaml does not have visibility timeout seconds.

## [1.6.0]

### Added
- The broker name can now be amqps (with ssl) or amqp (without ssl).
- The encryption key will now be created when running merlin config.
- The merlin info connection check will now enforce a minute timeout
  check for the server connections.

### Fixed
- Added a check for initial running workers when using merlin monitor to
  eliminate race condition.
- A bug that did not change the filename of the output workspace nor of the provenance spec
  when a user variable was included in the `description.name` field.
- Temporarily locked Celery version at 4.4.2 to avoid fatal bug.

### Changed
- The default rabbitmq vhost is now <user> instead of /<user>.
- Changed default visibility timeout from 2 hours to 24 hours. Exposed this in the config
  file.
- The monitor function will now check the queues to determine when
  to exit.

## [1.5.3]

### Fixed
- Temporarily locked maestro version to avoid fatal bug introduced by maestro v1.1.7.

## [1.5.2]

### Added
- A faq entry for --mpibind when using slurm on LC.
- Version of the openfoam workflow that works without docker.
- In 'merlin examples', a version of the openfoam workflow that works without docker.

### Fixed
- The batch system will now check LSB_MCPU_HOSTS to determine the number
  of nodes on blueos systems in case LSB_HOSTS is not present.
- A few typos, partially finished material, and developer comments in the tutorials.
- PEP-8 violations like unused imports, bad formatting, broken code.
- A bug where the batch shell was not overriding the default.

### Changed
- Removed mysql dependencies and added sqlalchemy to the celery module.
- Removed mysql install from travis.
- Improved the celery worker error messages.
- The slurm launch for celery workers no longer uses the --pty option,
  this can be added by setting launch_args in the batch section.
- Adjusted wording in openfoam_wf_no_docker example.

## [1.5.1]

### Added
- merlin example `null_spec`, which may be used to generate overhead data for merlin.

### Fixed
- The task creation bottleneck.
- Bug that caused the `cmd` stdout and stderr files of a step to be overwritten by that same step's `restart`
  section.

### Changed
- Updated tutorial docs.
- Relocated code that ran upon import from file body to functions. Added the respective
  function calls.

## [1.5.0]

### Added
- `HelpParser`, which automatically prints help messages when command line commands return an error.
- Optional ssl files for the broker and results backend config.
- A url keyword in the app.yaml file to override the entire broker or results backend configuration.
- The `all` option to `batch.nodes`.
- Auto zero-padding of sample directories, e.g. 00/00, 00/01 .. 10/10
- `$(MERLIN_STOP_WORKERS)` exit code that shuts down all workers
- The `merlin monitor` command, which blocks while celery workers are running.
  This can be used at the end of a batch submission script to keep the
  allocation alive while workers are present.  
- The ~/.merlin dir will be searched for the results password.
- A warning whenever an unrecognized key is found in a Merlin spec; this may
  help users find small mistakes due to spelling or indentation more quickly.

### Fixed
- Bug that prevented an empty username for results backend and broker when using redis.
- Bug that prevented `OUTPUT_PATH` from being an integer.
- Slow sample speed in `hello_samples.yaml` from the hello example.
- Bug that always had sample directory tree start with "0"
- "Error" message whenever a non-zero return code is given
- The explicit results password (when not a file) will be read if certs path is None and it will be stripped of any whitespace.
- Misleading log message for `merlin run-workers --echo`.
- A few seconds of lag that occurred in all merlin cli commands; merlin was always searching
  thru workflow examples, even when user's command had nothing to do with workflow examples.

### Changed
- Updated docs from `pip3 install merlinwf` to `pip3 install merlin`.
- Script launching uses Merlin submission instead of subclassing maestro submit
- `$(MERLIN_HARD_FAIL)` now shuts down only workers connected to the bad step's queue
- Updated all tutorial modules

## [1.4.1] [2020-03-06]

### Changed
- Updated various aspects of tutorial documentation.

## [1.4.0] 2020-03-02

### Added
- The walltime keyword is now enabled for the slurm and flux batch types.
- LAUNCHER keywords, (slurm,flux,lsf) for specifying arguments specific
  to that parallel launcher in the run section.
- Exception messages to `merlin info`.
- Preliminary tutorial modules for early testers.

### Removed
- The problematic step `stop_workers` in `feature_demo.yaml`.

### Fixed
- Syntax errors in web doc file `merlin_variables.rst`.

### Removed
- The exclusive and signal keywords and bind for slurm in a step. The bind
  keyword is now lsf only.

## [1.3.0] 2020-02-21

### Added
- cli test flag `--local`, which can be used in place of listing out the id of each
  local cli test.
- A Merlin Dockerfile and some accompanying web documentation.
- Makefile target `release`.
- The merlin config now takes an optional --broker argument, the
  value can be None, default rabbitmq broker, or redis for a redis
  local broker.
- Missing doc options for run and run-workers.
- Check server access when `merlin info` is run.
- A port option to rabbitmq config options.
- Author and author_email to setup.py.

### Removed
- Makefile targets `pull` and `update`.
- Unneeded variables from `simple_chain.yaml`.
- All `INFO`-level logger references to Celery.

### Changed
- Updated the Merlin Sphinx web docs, including info about command line commands.
- Example workflows use python3 instead of python.
- Updated `merlin info` to lookup python3 and and pip3.
- Altered user in Dockerfile and removed build tools.
- MANIFEST.in now uses recursive-include.
- Updated docker docs.
- `make clean` is more comprehensive, now cleans docs, build files, and release files.
- The celery keyword is no longer required in `app.yaml`.

## [1.2.3] 2020-01-27

### Changed
- Adjusted `maestrowf` requirement to `maestrowf>=1.1.7dev0`.

## [1.2.2] 2020-01-24

### Removed
- Unused directory `workflows/` at the top level (not to be confused with
  `merlin/examples/workflows/`)

### Fixed
- Bug related to missing package `merlin/examples/workflows` in PYPI distribution.

## [1.2.1] 2020-01-24

### Fixed
- Bug related to a missing path in `MANIFEST.in`.
- Error message when trying to run merlin without the app config file.

## [1.2.0] 2020-01-23

### Added
- `version_tests.sh`, for CI checking that the merlin version is incremented
  before changes are merged into master.
- Allow for the maestro `$(LAUNCHER)` syntax in tasks, this requires the
  nodes and procs variables in the task just as in maestro. The LAUNCHER keyword
  is implemented for flux, lsf, slurm and local types.  The lsf type
  will use the LLNL srun wrapper for jsrun when the lsf-srun batch type
  is used. The flux version will be checked to determine the proper format
  of the parallel launch call.
- Local CLI tests for the above `$(LAUNCHER)` feature.
- `machines` keyword, in the `merlin.resources.workers.<name>` section. This allows
  the user to assign workers (and thence, steps) to a given machine.
  All of the machines must have access to the `OUTPUT_PATH`, The
  steps list is mandatory for all workers. Once the machines are added, then only
  the workers for the given set of steps on the specific machine will start. The
  workers must be individually started on all of the listed machines separately by
  the user (`merlin run-workers`).
- New step field `restart`. This command runs when merlin receives a
  `$(MERLIN_RESTART)` exception. If no `restart` field is found, the `cmd`
  command re-runs instead.

### Fixed
- A bug in the `flux_test` example workflow.

### Changed
- Improved the `fix-style` dev Makefile target.
- Improved the `version` dev Makefile target.
- Updated travis logic.
- `MERLIN_RESTART` (which re-ran the `cmd` of a step) has been renamed to `MERLIN_RETRY`.


## [1.1.1] - 2020-01-09

### Added
- Makefile target `version` for devs to auto-increment the version.

## [1.1.0] - 2020-01-07

### Added
- Development dependencies install via pip: `pip install "merlinwf[dev]"`.
- `merlin status <yaml spec>` that returns queues, number of connected
  workers and number of unused tasks in each of those queues.
- `merlin example` cli command, which allows users to start running the
  examples immediately (even after pip-installing).

### Fixed
- `MANIFEST.in` fixes as required by Spack.
- `requirements.txt` just has release components, not dev deps.
- A bug related to the deprecated word 'unicode' in `openfilelist.py`.
- Broken Merlin logo image on PyPI summary page.
- Documentation typos.

### Changed
- Made `README.md` more concise and user-friendly.

### Removed
- Dependencies outside the requirements directory.
- LLNL-specific material in the Makefile.

### Deprecated
- `merlin-templates` cli command, in favor of `merlin example`.


## [1.0.5] - 2019-12-05

### Fixed
- Change the form of the maestrowf git requirement.


## [1.0.4] - 2019-12-04

### Added
- `requirements.txt` files and `scripts` directories for internal workflow examples.

### Fixed
- Added missing dependency `tabulate` to `release.txt`.

## [1.0.3] - 2019-12-04

### Added
Added the requirements files to the MANIFEST.in file for source
distributions.

## [1.0.2] - 2019-12-04
Negligible changes related to PyPI.

## [1.0.1] - 2019-12-04
Negligible changes related to PyPI.

## [1.0.0] - 2019-11-19
First public release. See the docs and merlin -h for details.
Here are some highlights.

### Added
- A changelog!
- Templated workflows generator. See `merlin-templates`
- Steps in any language. Set with study.step.run.shell in spec file. For instance:
```
    - name: python2_hello
      description: |
          do something in python2
      run:
          cmd: |
            print "OMG is this in python2?"
            print "Variable X2 is $(X2)"
          shell: /usr/bin/env python2
          task_queue: pyth2_hello
```
- Integration testing `make cli-tests`
- Style rules (isort and black). See `make check-style` and `make fix-style`
- Dry-run ability for workflows, which will cause workers to setup workspaces,
but skip execution (all variables will be expanded). Eg: `merlin run --local --dry-run`.
- Command line override of variable names. `merlin run --vars OUTPUT_PATH=/run/here/instead`

### Changed
- MerlinSpec class subclasses from Maestro

### Deprecated
- `merlin kill-workers`. Use `merlin stop-workers`

### Removed
- Dependencies on optional tools
- Unused fields in example workflows

### Fixed
- Multi-type samples (eg strings as well as floats)
- Single sample and single feature samples

### Security
- Auto-encryption of backend traffic<|MERGE_RESOLUTION|>--- conflicted
+++ resolved
@@ -10,13 +10,10 @@
 - `retry_delay` field in a step to specify a countdown in seconds prior to running a
   restart or retry.
 - New merlin example `restart_delay` that demonstrates usage of this feature.
-<<<<<<< HEAD
 - Condition failure reporting, to give greater insight into what caused test failure.
-=======
 - New fields in config file: `celery.omit_queue_tag` and `celery.queue_tag`, for
   users who wish to have complete control over their queue names. This is a feature 
   of the task priority change.
->>>>>>> 5f17299f
 
 ### Changed
 - `feature_demo` now uses `merlin-spellbook` instead of its own scripts.
@@ -26,11 +23,6 @@
   `run_tests.py` into 3 files with distinct responsibilities. Renamed `Condition` classes.
 - Now prioritizing workflow tasks over task-expansion tasks, enabling improved
   scalability and server stability.
-<<<<<<< HEAD
-=======
-- Reorganized the `tests` module. Made `unit` dir alongside `integration` dir. Decomposed
-  `run_tests.py` into 3 files with distinct responsibilities.
->>>>>>> 5f17299f
 - Merlin CI is now handled by Github Actions.
 - Flake8 examination slightly modified for more generous cyclomatic complexity
 	- Certain tests and source code have been refactored to abide by Flake8 conventions.
