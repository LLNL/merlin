--- conflicted
+++ resolved
@@ -5,13 +5,10 @@
 and this project adheres to [Semantic Versioning](https://semver.org/spec/v2.0.0.html).
 
 ## [unreleased]
-<<<<<<< HEAD
 ### Fixed
 - Pip wheel wasn't including .sh files for merlin examples
-=======
 ### Added
 - Now loads np.arrays of dtype='object', allowing mix-type sample npy
->>>>>>> 207ca5f3
 
 ## [1.9.1]
 ### Fixed
