# Development dependencies.
black
dep-license
flake8
isort
pytest
<<<<<<< HEAD
=======
twine
>>>>>>> 4780f891
sphinx>=2.0.0
alabaster<|MERGE_RESOLUTION|>--- conflicted
+++ resolved
@@ -4,9 +4,6 @@
 flake8
 isort
 pytest
-<<<<<<< HEAD
-=======
 twine
->>>>>>> 4780f891
 sphinx>=2.0.0
 alabaster