##############################################################################
# Copyright (c) Lawrence Livermore National Security, LLC and other Merlin
# Project developers. See top-level LICENSE and COPYRIGHT files for dates and
# other details. No copyright assignment is required to contribute to Merlin.
##############################################################################

"""Updated celery configuration."""
from __future__ import absolute_import, print_function

import logging
import os
from typing import Any, Dict, List, Optional, Union

import billiard
import celery
import psutil
from celery import Celery, states
from celery.backends.redis import RedisBackend  # noqa: F401 ; Needed for celery patch
from celery.signals import celeryd_init, worker_process_init, worker_shutdown

import merlin.common.security.encrypt_backend_traffic
from merlin.common.enums import WorkerStatus
from merlin.config import broker, celeryconfig, results_backend
from merlin.config.configfile import CONFIG, is_local_mode
from merlin.config.utils import Priority, get_priority
from merlin.db_scripts.merlin_db import MerlinDatabase
from merlin.utils import nested_namespace_to_dicts


LOG: logging.Logger = logging.getLogger(__name__)


def patch_celery():
    """
    Patch redis backend so that errors in chords don't break workflows.
    Celery has error callbacks but they do not work properly on chords that
    are nested within chains.

    Credit to this function goes to
    [the following post](https://danidee10.github.io/2019/07/09/celery-chords.html).
    """

    def _unpack_chord_result(
        self,
        tup,
        decode,
        EXCEPTION_STATES=states.EXCEPTION_STATES,
        PROPAGATE_STATES=states.PROPAGATE_STATES,
    ):
        _, tid, state, retval = decode(tup)

        if state in EXCEPTION_STATES:
            retval = self.exception_to_python(retval)
        if state in PROPAGATE_STATES:
            # retval is an Exception
            retval = f"{retval.__class__.__name__}: {str(retval)}"

        return retval

    celery.backends.redis.RedisBackend._unpack_chord_result = _unpack_chord_result

    return celery


# This function has to have specific args/return values for celery so ignore pylint
def route_for_task(
    name: str,
    args: List[Any],
    kwargs: Dict[Any, Any],
    options: Dict[Any, Any],
    task: celery.Task = None,
    **kw: Dict[Any, Any],
) -> Dict[Any, Any]:  # pylint: disable=W0613,R1710
    """
    Custom task router for Celery queues.

    This function routes tasks to specific queues based on the task name.
    If the task name contains a colon, it splits the name to determine the queue.

    Args:
        name: The name of the task being routed.
        args: The positional arguments passed to the task.
        kwargs: The keyword arguments passed to the task.
        options: Additional options for the task.
        task: The task instance (default is None).
        **kw: Additional keyword arguments for THIS function (not the task).

    Returns:
        A dictionary specifying the queue to route the task to.
            If the task name contains a colon, it returns a dictionary with
            the key "queue" set to the queue name. Otherwise, it returns
            an empty dictionary.

    Example:
        Using a colon in the name will return the string before the colon as the queue:

        ```python
        >>> route_for_task("my_queue:my_task")
        {"queue": "my_queue"}
        ```
    """
    if ":" in name:
        queue, _ = name.split(":")
        return {"queue": queue}


merlin.common.security.encrypt_backend_traffic.set_backend_funcs()


BROKER_SSL: bool = True
RESULTS_SSL: bool = False
BROKER_URI: Optional[str] = ""
RESULTS_BACKEND_URI: Optional[str] = ""

if is_local_mode():
    BROKER_URI = None
    RESULTS_BACKEND_URI = None
else:
    try:
        BROKER_URI = broker.get_connection_string()
        sanitized_broker_uri = broker.get_connection_string(include_password=False)
        LOG.debug(f"Broker connection string: {sanitized_broker_uri}.")
        BROKER_SSL = broker.get_ssl_config()
        LOG.debug(f"Broker SSL {'enabled' if BROKER_SSL else 'disabled'}.")
        RESULTS_BACKEND_URI = results_backend.get_connection_string()
        sanitized_results_backend_uri = results_backend.get_connection_string(include_password=False)
        LOG.debug(f"Results backend connection string: {sanitized_results_backend_uri}.")
        RESULTS_SSL = results_backend.get_ssl_config(celery_check=True)
        LOG.debug(f"Results backend SSL {'enabled' if RESULTS_SSL else 'disabled'}.")
    except Exception:  # pylint: disable=broad-exception-caught
        LOG.warning("An error occurred when trying to load broker and results backend connections. Defaulting to local mode.")
        BROKER_URI = None
        RESULTS_BACKEND_URI = None

app_name = "merlin_test_app" if os.getenv("CELERY_ENV") == "test" else "merlin"
<<<<<<< HEAD

app_name = "merlin_test_app" if os.getenv("CELERY_ENV") == "test" else "merlin"
=======
>>>>>>> 9cf6dbbe

# initialize app with essential properties
app: Celery = patch_celery().Celery(
    app_name,
    broker=BROKER_URI,
    backend=RESULTS_BACKEND_URI,
    broker_use_ssl=BROKER_SSL,
    redis_backend_use_ssl=RESULTS_SSL,
    task_routes=(route_for_task,),
)

# set task priority defaults to prioritize workflow tasks over task-expansion tasks
task_priority_defaults: Dict[str, Union[int, Priority]] = {
    "task_queue_max_priority": 10,
    "task_default_priority": get_priority(Priority.MID),
}
if CONFIG.broker.name.lower() == "redis":
    app.conf.broker_transport_options = {
        "priority_steps": list(range(1, 11)),
        "queue_order_strategy": "priority",
    }
app.conf.update(**task_priority_defaults)

# load merlin config defaults
app.conf.update(**celeryconfig.DICT)

# load config overrides from app.yaml
if (
    not hasattr(CONFIG.celery, "override")
    or (CONFIG.celery.override is None)
    or (not nested_namespace_to_dicts(CONFIG.celery.override))  # only true if len == 0
):
    LOG.debug("Skipping celery config override; 'celery.override' field is empty.")
else:
    override_dict: Dict = nested_namespace_to_dicts(CONFIG.celery.override)
    override_str: str = ""
    i: int = 0
    for k, v in override_dict.items():
        if k not in str(app.conf.__dict__):
            raise ValueError(f"'{k}' is not a celery configuration.")
        override_str += f"\t{k}:\t{v}"
        if i != len(override_dict) - 1:
            override_str += "\n"
        i += 1
    LOG.info(
        "Overriding default celery config with 'celery.override' in 'app.yaml':\n%s",
        override_str,
    )
    app.conf.update(**override_dict)

# auto-discover tasks
app.autodiscover_tasks(["merlin.common"])


@celeryd_init.connect
def handle_worker_startup(sender: str = None, **kwargs):
    """
    Store information about each physical worker instance in the database.

    When workers first start up, the `celeryd_init` signal is the first signal
    that they receive. This specific function will create a
    [`PhysicalWorkerModel`][db_scripts.data_models.PhysicalWorkerModel] and
    store it in the database. It does this through the use of the
    [`MerlinDatabase`][db_scripts.merlin_db.MerlinDatabase] class.

    Args:
        sender (str): The hostname of the worker that was just started
    """
    if sender is not None:
        LOG.debug(f"Worker {sender} has started.")
        options = kwargs.get("options", None)
        if options is not None:
            try:
                # Sender name is of the form celery@worker_name.%hostname
                worker_name, host = sender.split("@")[1].split(".%")
                merlin_db = MerlinDatabase()
                logical_worker = merlin_db.get("logical_worker", worker_name=worker_name, queues=options.get("queues"))
                physical_worker = merlin_db.create(
                    "physical_worker",
                    name=str(sender),
                    host=host,
                    status=WorkerStatus.RUNNING,
                    logical_worker_id=logical_worker.get_id(),
                    pid=os.getpid(),
                )
                logical_worker.add_physical_worker(physical_worker.get_id())
            # Without this exception catcher, celery does not output any errors that happen here
            except Exception as exc:
                LOG.error(f"An error occurred when processing handle_worker_startup: {exc}")
        else:
            LOG.warning("On worker connect could not retrieve worker options from Celery.")
    else:
        LOG.warning("On worker connect no sender was provided from Celery.")


@worker_shutdown.connect
def handle_worker_shutdown(sender: str = None, **kwargs):
    """
    Update the database for a worker entry when a worker shuts down.

    Args:
        sender (str): The hostname of the worker that was just started
    """
    if sender is not None:
        LOG.debug(f"Worker {sender} is shutting down.")
        merlin_db = MerlinDatabase()
        physical_worker = merlin_db.get("physical_worker", str(sender))
        if physical_worker:
            physical_worker.set_status(WorkerStatus.STOPPED)
            physical_worker.set_pid(None)  # Clear the pid
        else:
            LOG.warning(f"Worker {sender} not found in the database.")
    else:
        LOG.warning("On worker shutdown no sender was provided from Celery.")


# Pylint believes the args are unused, I believe they're used after decoration
@worker_process_init.connect()
def setup(**kwargs: Dict[Any, Any]):  # pylint: disable=W0613
    """
    Set affinity for the worker on startup (works on toss3 nodes).

    Args:
        **kwargs: Keyword arguments.
    """
    if "CELERY_AFFINITY" in os.environ and int(os.environ["CELERY_AFFINITY"]) > 1:
        # Number of cpus between workers.
        cpu_skip: int = int(os.environ["CELERY_AFFINITY"])
        npu: int = psutil.cpu_count()
        process: psutil.Process = psutil.Process()
        # pylint is upset that typing accesses a protected class, ignoring W0212
        # pylint is upset that billiard doesn't have a current_process() method - it does
        current: billiard.process._MainProcess = billiard.current_process()  # pylint: disable=W0212, E1101
        prefork_id: int = current._identity[0] - 1  # pylint: disable=W0212  # range 0:nworkers-1
        cpu_slot: int = (prefork_id * cpu_skip) % npu
        process.cpu_affinity(list(range(cpu_slot, cpu_slot + cpu_skip)))<|MERGE_RESOLUTION|>--- conflicted
+++ resolved
@@ -133,11 +133,6 @@
         RESULTS_BACKEND_URI = None
 
 app_name = "merlin_test_app" if os.getenv("CELERY_ENV") == "test" else "merlin"
-<<<<<<< HEAD
-
-app_name = "merlin_test_app" if os.getenv("CELERY_ENV") == "test" else "merlin"
-=======
->>>>>>> 9cf6dbbe
 
 # initialize app with essential properties
 app: Celery = patch_celery().Celery(
