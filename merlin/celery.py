--- conflicted
+++ resolved
@@ -111,24 +111,8 @@
 RESULTS_SSL: bool = False
 BROKER_URI: Optional[str] = ""
 RESULTS_BACKEND_URI: Optional[str] = ""
-<<<<<<< HEAD
-try:
-    BROKER_URI = broker.get_connection_string()
-    sanitized_broker_uri = broker.get_connection_string(include_password=False)
-    LOG.debug(f"Broker connection string: {sanitized_broker_uri}.")
-    BROKER_SSL = broker.get_ssl_config()
-    LOG.debug(f"Broker SSL {'enabled' if BROKER_SSL else 'disabled'}.")
-    RESULTS_BACKEND_URI = results_backend.get_connection_string()
-    sanitized_results_backend_uri = results_backend.get_connection_string(include_password=False)
-    LOG.debug(f"Results backend connection string: {sanitized_results_backend_uri}.")
-    RESULTS_SSL = results_backend.get_ssl_config(celery_check=True)
-    LOG.debug(f"Results backend SSL {'enabled' if RESULTS_SSL else 'disabled'}.")
-except ValueError:
-    # These variables won't be set if running with '--local'.
-=======
 
 if is_local_mode():
->>>>>>> 7eccd9df
     BROKER_URI = None
     RESULTS_BACKEND_URI = None
 else:
