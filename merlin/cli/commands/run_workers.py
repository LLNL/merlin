--- conflicted
+++ resolved
@@ -124,11 +124,7 @@
 
         # Launch the workers or echo out the command that will be used to launch the workers
         worker_handler = worker_handler_factory.create(spec.merlin["resources"]["task_server"])
-<<<<<<< HEAD
-        worker_handler.launch_workers(
-=======
         worker_handler.start_workers(
->>>>>>> 24b457b8
             worker_instances,
             echo_only=args.worker_echo_only,
             override_args=args.worker_args,
