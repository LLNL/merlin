--- conflicted
+++ resolved
@@ -357,11 +357,7 @@
     return active_queues
 
 
-<<<<<<< HEAD
-def wait_for_workers(sleep: int, task_server: str, spec: MerlinSpec = None, worker_names: List[str] = None):
-=======
 def wait_for_workers(sleep: int, task_server: str, spec: MerlinSpec):  # noqa
->>>>>>> 9134ea18
     """
     Wait for workers to start up by checking their status at regular intervals.
 
@@ -381,13 +377,8 @@
     Raises:
         NoWorkersException: If no workers are detected after the maximum number of checks.
     """
-    if spec is None and worker_names is None:
-        raise ValueError("Need either spec or worker names. Both were 'None'.")
-
-    if spec:
-        # Get the names of the workers that we're looking for
-        worker_names = spec.get_worker_names()
-
+    # Get the names of the workers that we're looking for
+    worker_names = spec.get_worker_names()
     LOG.info(f"Checking for the following workers: {worker_names}")
 
     # Loop until workers are detected
@@ -435,11 +426,7 @@
     return result
 
 
-<<<<<<< HEAD
-def check_merlin_status(args: "Namespace", spec: MerlinSpec) -> bool:  # noqa
-=======
 def check_merlin_status(args: Namespace, spec: MerlinSpec) -> bool:
->>>>>>> 9134ea18
     """
     Function to check Merlin workers and queues to keep the allocation alive.
 
