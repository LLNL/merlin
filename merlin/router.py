--- conflicted
+++ resolved
@@ -233,30 +233,6 @@
 
 def check_merlin_status(args, spec):
     """
-<<<<<<< HEAD
-    Monitor for running celery workers to keep an allocation alive.
-
-    :param `task_server`: The task server to monitor.
-    """
-    if task_server == "celery":
-        # Initial check for running servers
-        if not is_running("celery worker"):
-            LOG.info("Monitor: checking for celery workers ...")
-            count = 0
-            max_count = 5
-            while not is_running("celery worker") and count < max_count:
-                count += 1
-                time.sleep(sleep_duration)
-
-            if not is_running("celery worker"):
-                raise Exception("Monitor: cannot find any runnning celery workers")
-
-        # Polling check for running servers
-        while is_running("celery worker"):
-            LOG.info("Monitor: celery workers are running.")
-            time.sleep(sleep_duration)
-        LOG.info("Monitor: celery workers are not running.")
-=======
     Function to check merlin workers and queues to keep 
     the allocation alive
 
@@ -298,5 +274,4 @@
             LOG.error("Monitor: no workers available to process the non-empty queue")
             total_jobs = 0
 
-    return total_jobs
->>>>>>> 7c214240
+    return total_jobs