--- conflicted
+++ resolved
@@ -282,7 +282,6 @@
         LOG.error("Celery is not specified as the task server!")
 
 
-<<<<<<< HEAD
 def create_config(task_server: str, config_dir: str, broker: str, test: str):
     """
     Create a configuration app.yaml that Merlin will use to connect to the
@@ -326,8 +325,6 @@
 # and a lot of this stuff is in the new monitor classes
 
 
-=======
->>>>>>> 0eccc86a
 def get_active_queues(task_server: str) -> Dict[str, List[str]]:
     """
     Retrieve a dictionary of active queues and their associated workers for the specified task server.
