###############################################################################
# Copyright (c) 2023, Lawrence Livermore National Security, LLC.
# Produced at the Lawrence Livermore National Laboratory
# Written by the Merlin dev team, listed in the CONTRIBUTORS file.
# <merlin@llnl.gov>
#
# LLNL-CODE-797170
# All rights reserved.
# This file is part of Merlin, Version: 1.10.0.
#
# For details, see https://github.com/LLNL/merlin.
#
# Permission is hereby granted, free of charge, to any person obtaining a copy
# of this software and associated documentation files (the "Software"), to deal
# in the Software without restriction, including without limitation the rights
# to use, copy, modify, merge, publish, distribute, sublicense, and/or sell
# copies of the Software, and to permit persons to whom the Software is
# furnished to do so, subject to the following conditions:
# The above copyright notice and this permission notice shall be included in
# all copies or substantial portions of the Software.
#
# THE SOFTWARE IS PROVIDED "AS IS", WITHOUT WARRANTY OF ANY KIND, EXPRESS OR
# IMPLIED, INCLUDING BUT NOT LIMITED TO THE WARRANTIES OF MERCHANTABILITY,
# FITNESS FOR A PARTICULAR PURPOSE AND NONINFRINGEMENT. IN NO EVENT SHALL THE
# AUTHORS OR COPYRIGHT HOLDERS BE LIABLE FOR ANY CLAIM, DAMAGES OR OTHER
# LIABILITY, WHETHER IN AN ACTION OF CONTRACT, TORT OR OTHERWISE, ARISING FROM,
# OUT OF OR IN CONNECTION WITH THE SOFTWARE OR THE USE OR OTHER DEALINGS IN THE
# SOFTWARE.
###############################################################################

"""
This module contains a class, MerlinSpec, which holds the unchanged
data from the Merlin specification file.
To see examples of yaml specifications, run `merlin example`.
"""
import json
import logging
import os
import shlex
from copy import deepcopy
from datetime import timedelta
from io import StringIO

import yaml
from maestrowf.specification import YAMLSpecification

from merlin.spec import all_keys, defaults
from merlin.utils import repr_timedelta


LOG = logging.getLogger(__name__)


# Pylint complains we have too many instance attributes but it's fine
class MerlinSpec(YAMLSpecification):  # pylint: disable=R0902
    """
    This class represents the logic for parsing the Merlin yaml
    specification.

    Example spec_file contents:

    --spec_file.yaml--
    ...
    merlin:
        resources:
            task_server: celery
        samples:
            generate:
                cmd: python make_samples.py -outfile=$(OUTPUT_PATH)/merlin_info/samples.npy
            file: $(OUTPUT_PATH)/merlin_info/samples.npy
            column_labels: [X0, X1]
    """

    # Pylint says this call to super is useless but we'll leave it in case we want to add to __init__ in the future
    def __init__(self):  # pylint: disable=W0246
        super().__init__()

    @property
    def yaml_sections(self):
        """
        Returns a nested dictionary of all sections of the specification
        as used in a yaml spec.
        """
        return {
            "description": self.description,
            "batch": self.batch,
            "env": self.environment,
            "study": self.study,
            "global.parameters": self.globals,
            "merlin": self.merlin,
            "user": self.user,
        }

    @property
    def sections(self):
        """
        Returns a nested dictionary of all sections of the specification
        as referenced by Maestro's YAMLSpecification class.
        """
        return {
            "description": self.description,
            "batch": self.batch,
            "environment": self.environment,
            "study": self.study,
            "globals": self.globals,
            "merlin": self.merlin,
            "user": self.user,
        }

    def __str__(self):
        """Magic method to print an instance of our MerlinSpec class."""
        env = ""
        globs = ""
        merlin = ""
        user = ""
        if self.environment:
            env = f"\n\tenvironment: \n\t\t{self.environment}"
        if self.globals:
            globs = f"\n\tglobals:\n\t\t{self.globals}"
        if self.merlin:
            merlin = f"\n\tmerlin:\n\t\t{self.merlin}"
        if self.user is not None:
            user = f"\n\tuser:\n\t\t{self.user}"
        result = f"""MERLIN SPEC OBJECT:\n\tdescription:\n\t\t{self.description}
               \n\tbatch:\n\t\t{self.batch}\n\tstudy:\n\t\t{self.study}
               {env}{globs}{merlin}{user}"""

        return result

    @classmethod
    def load_specification(cls, path, suppress_warning=True):
        """
        Load in a spec file and create a MerlinSpec object based on its' contents.

        :param `cls`: The class reference (like self)
        :param `path`: A path to the spec file we're loading in
        :param `suppress_warning`: A bool representing whether to warn the user about unrecognized keys
        :returns: A MerlinSpec object
        """
        LOG.info("Loading specification from path: %s", path)
        try:
            # Load the YAML spec from the path
            with open(path, "r") as data:
                spec = cls.load_spec_from_string(data, needs_IO=False, needs_verification=True)
        except Exception as e:  # pylint: disable=C0103
            LOG.exception(e.args)
            raise e

        # Path not set in _populate_spec because loading spec with string
        # does not have a path so we set it here
        spec.path = path
        spec.specroot = os.path.dirname(spec.path)  # pylint: disable=W0201

        if not suppress_warning:
            spec.warn_unrecognized_keys()
        return spec

    @classmethod
    def load_spec_from_string(cls, string, needs_IO=True, needs_verification=False):  # pylint: disable=C0103
        """
        Read in a spec file from a string (or stream) and create a MerlinSpec object from it.

        :param `cls`: The class reference (like self)
        :param `string`: A string or stream of the file we're reading in
        :param `needs_IO`: A bool representing whether we need to turn the string into a file
                           object or not
        :param `needs_verification`: A bool representing whether we need to verify the spec
        :returns: A MerlinSpec object
        """
        LOG.debug("Creating Merlin spec object...")
        # Create and populate the MerlinSpec object
        data = StringIO(string) if needs_IO else string
        spec = cls._populate_spec(data)
        spec.specroot = None  # pylint: disable=W0201
        spec.process_spec_defaults()
        LOG.debug("Merlin spec object created.")

        # Verify the spec object
        if needs_verification:
            LOG.debug("Verifying Merlin spec...")
            spec.verify()
            LOG.debug("Merlin spec verified.")

        # Convert the walltime value back to HMS if PyYAML messed with it
        for _, section in spec.yaml_sections.items():
            # Section is a list for the study block
            if isinstance(section, list):
                for step in section:
                    if "walltime" in step and isinstance(step["walltime"], int):
                        step["walltime"] = repr_timedelta(timedelta(seconds=step["walltime"]))
            # Section is a dict for all other blocks
            if isinstance(section, dict):
                if "walltime" in section and isinstance(section["walltime"], int):
                    section["walltime"] = repr_timedelta(timedelta(seconds=section["walltime"]))

        return spec

    @classmethod
    def _populate_spec(cls, data):
        """
        Helper method to load a study spec and populate it's fields.

        NOTE: This is basically a direct copy of YAMLSpecification's
        load_specification method from Maestro just without the call to verify.
        The verify method was breaking our code since we have no way of modifying
        Maestro's schema that they use to verify yaml files. The work around
        is to load the yaml file ourselves and create our own schema to verify
        against.

        :param data: Raw text stream to study YAML spec data
        :returns: A MerlinSpec object containing information from the path
        """
        # Read in the spec file
        try:
            spec = yaml.load(data, yaml.FullLoader)
        except AttributeError:
            LOG.warning(
                "PyYAML is using an unsafe version with a known "
                "load vulnerability. Please upgrade your installation "
                "to a more recent version!"
            )
            spec = yaml.load(data, yaml.Loader)
        LOG.debug("Successfully loaded specification: \n%s", spec["description"])

        # Load in the parts of the yaml that are the same as Maestro's
        merlin_spec = cls()
        merlin_spec.path = None
        merlin_spec.description = spec.pop("description", {})
        merlin_spec.environment = spec.pop("env", {"variables": {}, "sources": [], "labels": {}, "dependencies": {}})
        merlin_spec.batch = spec.pop("batch", {})
        merlin_spec.study = spec.pop("study", [])
        merlin_spec.globals = spec.pop("global.parameters", {})

        # Reset the file pointer and load the merlin block
        data.seek(0)
        merlin_spec.merlin = MerlinSpec.load_merlin_block(data)  # pylint: disable=W0201

        # Reset the file pointer and load the user block
        data.seek(0)
        merlin_spec.user = MerlinSpec.load_user_block(data)  # pylint: disable=W0201

        return merlin_spec

    def verify(self):
        """
        Verify the spec against a valid schema. Similar to YAMLSpecification's verify
        method from Maestro but specific for Merlin yaml specs.

        NOTE: Maestro v2.0 may add the ability to customize the schema files it
        compares against. If that's the case then we can convert this file back to
        using Maestro's verification.
        """
        # Load the MerlinSpec schema file
        dir_path = os.path.dirname(os.path.abspath(__file__))
        schema_path = os.path.join(dir_path, "merlinspec.json")
        with open(schema_path, "r") as json_file:
            schema = json.load(json_file)

        # Use Maestro's verification methods for shared sections
        self.verify_description(schema["DESCRIPTION"])
        self.verify_environment(schema["ENV"])
        self.verify_study(schema["STUDY_STEP"])
        self.verify_parameters(schema["PARAM"])

        # Merlin specific verification
        self.verify_merlin_block(schema["MERLIN"])
        self.verify_batch_block(schema["BATCH"])

    def get_study_step_names(self):
        """
        Get a list of the names of steps in our study.

        :returns: an unsorted list of study step names
        """
        names = []
        for step in self.study:
            names.append(step["name"])
        return names

    def _verify_workers(self):
        """
        Helper method to verify the workers section located within the Merlin block
        of our spec file.
        """
        # Retrieve the names of the steps in our study
        actual_steps = self.get_study_step_names()

        try:
            # Verify that the steps in merlin block's worker section actually exist
            for worker, worker_vals in self.merlin["resources"]["workers"].items():
                error_prefix = f"Problem in Merlin block with worker {worker} --"
                for step in worker_vals["steps"]:
                    if step != "all" and step not in actual_steps:
                        error_msg = (
                            f"{error_prefix} Step with the name {step}"
                            " is not defined in the study block of the yaml specification file"
                        )
                        raise ValueError(error_msg)

        except Exception:  # pylint: disable=W0706
            raise

    def verify_merlin_block(self, schema):
        """
        Method to verify the merlin section of our spec file.

        :param schema: The section of the predefined schema (merlinspec.json) to check
                       our spec file against.
        """
        # Validate merlin block against the json schema
        YAMLSpecification.validate_schema("merlin", self.merlin, schema)
        # Verify the workers section within merlin block
        self._verify_workers()

    def verify_batch_block(self, schema):
        """
        Method to verify the batch section of our spec file.

        :param schema: The section of the predefined schema (merlinspec.json) to check
                       our spec file against.
        """
        # Validate batch block against the json schema
        YAMLSpecification.validate_schema("batch", self.batch, schema)

        # Additional Walltime checks in case the regex from the schema bypasses an error
        if self.batch["type"] == "lsf" and "walltime" in self.batch:
            LOG.warning("The walltime argument is not available in lsf.")

    @staticmethod
    def load_merlin_block(stream):
        """Loads in the merlin block of the spec file"""
        try:
            merlin_block = yaml.safe_load(stream)["merlin"]
        except KeyError:
            merlin_block = {}
            warning_msg: str = (
                "Workflow specification missing \n "
                "encouraged 'merlin' section! Run 'merlin example' for examples.\n"
                "Using default configuration with no sampling."
            )
            LOG.warning(warning_msg)
        return merlin_block

    @staticmethod
    def load_user_block(stream):
        """Loads in the user block of the spec file"""
        try:
            user_block = yaml.safe_load(stream)["user"]
        except KeyError:
            user_block = {}
        return user_block

    def process_spec_defaults(self):
        """Fills in the default values if they aren't there already"""
        for name, section in self.sections.items():
            if section is None:
                setattr(self, name, {})

        # fill in missing batch section defaults
        MerlinSpec.fill_missing_defaults(self.batch, defaults.BATCH["batch"])

        # fill in missing env section defaults
        MerlinSpec.fill_missing_defaults(self.environment, defaults.ENV["env"])

        # fill in missing global parameter section defaults
        MerlinSpec.fill_missing_defaults(self.globals, defaults.PARAMETER["global.parameters"])

        # fill in missing step section defaults within 'run'
        defaults.STUDY_STEP_RUN["shell"] = self.batch["shell"]
        for step in self.study:
            MerlinSpec.fill_missing_defaults(step["run"], defaults.STUDY_STEP_RUN)

        # fill in missing merlin section defaults
        MerlinSpec.fill_missing_defaults(self.merlin, defaults.MERLIN["merlin"])
        if self.merlin["resources"]["workers"] is None:
            self.merlin["resources"]["workers"] = {"default_worker": defaults.WORKER}
        else:
            # Gather a list of step names defined in the study
            all_workflow_steps = self.get_study_step_names()
            # Create a variable to track the steps assigned to workers
            worker_steps = []

            # Loop through each worker and fill in the defaults
            for _, worker_settings in self.merlin["resources"]["workers"].items():
                MerlinSpec.fill_missing_defaults(worker_settings, defaults.WORKER)
                worker_steps.extend(worker_settings["steps"])

            # Figure out which steps still need workers
            steps_that_need_workers = list(set(all_workflow_steps) - set(worker_steps))

            # If there are still steps remaining that haven't been assigned a worker yet,
            # assign the remaining steps to the default worker. If all the steps still need workers
            # (i.e. no workers were assigned) then default workers' steps should be "all" so we skip this
            if steps_that_need_workers and (steps_that_need_workers != all_workflow_steps):
                self.merlin["resources"]["workers"]["default_worker"] = defaults.WORKER
                self.merlin["resources"]["workers"]["default_worker"]["steps"] = steps_that_need_workers
        if self.merlin["samples"] is not None:
            MerlinSpec.fill_missing_defaults(self.merlin["samples"], defaults.SAMPLES)

        # no defaults for user block

    @staticmethod
    def fill_missing_defaults(object_to_update, default_dict):
        """
        Merge keys and values from a dictionary of defaults
        into a parallel object that may be missing attributes.
        Only adds missing attributes to object; does not overwrite
        existing ones.
        """

        def recurse(result, recurse_defaults):
            if not isinstance(recurse_defaults, dict):
                return
            for key, val in recurse_defaults.items():
                # fmt: off
                if (key not in result) or (
                    (result[key] is None) and (recurse_defaults[key] is not None)
                ):
                    result[key] = val
                else:
                    recurse(result[key], val)
                # fmt: on

        recurse(object_to_update, default_dict)

    # ***Unsure if this method is still needed after adding json schema verification***
    def warn_unrecognized_keys(self):
        """Checks if there are any unrecognized keys in the spec file"""
        # check description
        MerlinSpec.check_section("description", self.description, all_keys.DESCRIPTION)

        # check batch
        MerlinSpec.check_section("batch", self.batch, all_keys.BATCH)

        # check env
        MerlinSpec.check_section("env", self.environment, all_keys.ENV)

        # check parameters
        for _, contents in self.globals.items():
            MerlinSpec.check_section("global.parameters", contents, all_keys.PARAMETER)

        # check steps
        for step in self.study:
            MerlinSpec.check_section(step["name"], step, all_keys.STUDY_STEP)
            MerlinSpec.check_section(step["name"] + ".run", step["run"], all_keys.STUDY_STEP_RUN)

        # check merlin
        MerlinSpec.check_section("merlin", self.merlin, all_keys.MERLIN)
        MerlinSpec.check_section("merlin.resources", self.merlin["resources"], all_keys.MERLIN_RESOURCES)
        for worker, contents in self.merlin["resources"]["workers"].items():
            MerlinSpec.check_section("merlin.resources.workers " + worker, contents, all_keys.WORKER)
        if self.merlin["samples"]:
            MerlinSpec.check_section("merlin.samples", self.merlin["samples"], all_keys.SAMPLES)

        # user block is not checked

    @staticmethod
    def check_section(section_name, section, known_keys):
        """Checks a section of the spec file to see if there are any unrecognized keys"""
        diff = set(section.keys()).difference(known_keys)

        # TODO: Maybe add a check here for required keys

        for extra in diff:
            LOG.warning(f"Unrecognized key '{extra}' found in spec section '{section_name}'.")

    def dump(self):
        """
        Dump this MerlinSpec to a pretty yaml string.
        """
        tab = 3 * " "
        result = self._dict_to_yaml(self.yaml_sections, "", [], tab)
        while "\n\n\n" in result:
            result = result.replace("\n\n\n", "\n\n")
        try:
            yaml.safe_load(result)
        except Exception as e:  # pylint: disable=C0103
            raise ValueError(f"Error parsing provenance spec:\n{e}") from e
        return result

    def _dict_to_yaml(self, obj, string, key_stack, tab):
        """
        The if-else ladder for sorting the yaml string prettification of dump().
        """
        if obj is None:
            return ""

        lvl = len(key_stack) - 1

        if isinstance(obj, str):
            return self._process_string(obj, lvl, tab)
        if isinstance(obj, bool):
            return str(obj).lower()
        if isinstance(obj, list):
            return self._process_list(obj, string, key_stack, lvl, tab)
        if isinstance(obj, dict):
            return self._process_dict(obj, string, key_stack, lvl, tab)
        return obj

    def _process_string(self, obj, lvl, tab):
        """
        Processes strings for _dict_to_yaml() in the dump() method.
        """
        split = obj.splitlines()
        if len(split) > 1:
            obj = "|\n" + tab * (lvl + 1) + ("\n" + tab * (lvl + 1)).join(split)
        return obj

    def _process_list(self, obj, string, key_stack, lvl, tab):  # pylint: disable=R0913
        """
        Processes lists for _dict_to_yaml() in the dump() method.
        """
        num_entries = len(obj)
        use_hyphens = key_stack[-1] in ["paths", "sources", "git", "study"] or key_stack[0] in ["user"]
        if not use_hyphens:
            string += "["
        else:
            string += "\n"
        for i, elem in enumerate(obj):
            key_stack = deepcopy(key_stack)
            key_stack.append("elem")
            if use_hyphens:
                string += (lvl + 1) * tab + "- " + str(self._dict_to_yaml(elem, "", key_stack, tab)) + "\n"
            else:
                string += str(self._dict_to_yaml(elem, "", key_stack, tab))
                if num_entries > 1 and i != len(obj) - 1:
                    string += ", "
            key_stack.pop()
        if not use_hyphens:
            string += "]"
        return string

    def _process_dict(self, obj, string, key_stack, lvl, tab):  # pylint: disable=R0913
        """
        Processes dicts for _dict_to_yaml() in the dump() method
        """
        list_offset = 2 * " "
        if len(key_stack) > 0 and key_stack[-1] != "elem":
            string += "\n"
        i = 0
        for key, val in obj.items():
            key_stack = deepcopy(key_stack)
            key_stack.append(key)
            if len(key_stack) > 1 and key_stack[-2] == "elem" and i == 0:
                # string += (tab * (lvl - 1))
                string += ""
            elif "elem" in key_stack:
                string += list_offset + (tab * lvl)
            else:
                string += tab * (lvl + 1)
            string += str(key) + ": " + str(self._dict_to_yaml(val, "", key_stack, tab)) + "\n"
            key_stack.pop()
            i += 1
        return string

    def get_step_worker_map(self):
        """
        Creates a dictionary with step names as keys and a list of workers
        associated with each step as values. The inverse of get_worker_step_map().
        """
        steps = self.get_study_step_names()
        step_worker_map = {step_name: [] for step_name in steps}
        for worker_name, worker_val in self.merlin["resources"]["workers"].items():
            # Case 1: worker doesn't have specific steps
            if "all" in worker_val["steps"]:
                for step_name in step_worker_map:
<<<<<<< HEAD
                        step_worker_map[step_name].append(worker_name)
=======
                    step_worker_map[step_name].append(worker_name)
>>>>>>> 3acb30d9
            # Case 2: worker has specific steps
            else:
                for step in worker_val["steps"]:
                    step_worker_map[step].append(worker_name)
        return step_worker_map

<<<<<<< HEAD
    def get_worker_step_map(self):
        """
        Creates a dictionary with worker names as keys and a list of steps
        associated with each worker as values. The inverse of get_step_worker_map().
        """
        worker_step_map = {}
        steps = self.get_study_step_names()
        for worker_name, worker_val in self.merlin["resources"]["workers"].items():
            # Case 1: worker doesn't have specific steps
            if "all" in worker_val["steps"]:
                worker_step_map[worker_name] = steps
            # Case 2: worker has specific steps
            else:
                worker_step_map[worker_name] = []
                for step in worker_val["steps"]:
                    worker_step_map[worker_name].append(step)
        return worker_step_map

    def get_task_queues(self):
        """
        Returns a dictionary of steps and their corresponding task queues.
        This returns the inverse of get_queue_step_relationship().
        """
        from merlin.config.configfile import CONFIG
=======
    def get_task_queues(self):
        """Returns a dictionary of steps and their corresponding task queues."""
        from merlin.config.configfile import CONFIG  # pylint: disable=C0415
>>>>>>> 3acb30d9

        steps = self.get_study_steps()
        queues = {}
        for step in steps:
            if "task_queue" in step.run and CONFIG.celery.omit_queue_tag:
                queues[step.name] = step.run["task_queue"]
            elif "task_queue" in step.run:
                queues[step.name] = CONFIG.celery.queue_tag + step.run["task_queue"]
        return queues

    def get_queue_step_relationship(self):
        """
        Returns a dictionary of task queues and their associated steps.
        This returns the inverse of get_task_queues().
        """
        from merlin.config.configfile import CONFIG

        steps = self.get_study_steps()
        relationship_tracker = {}

        for step in steps:
            if "task_queue" in step.run:
                queue_name = step.run["task_queue"] if CONFIG.celery.omit_queue_tag else f"{CONFIG.celery.queue_tag}{step.run['task_queue']}"
                
                if queue_name in relationship_tracker:
                    relationship_tracker[queue_name].append(step.name)
                else:
                    relationship_tracker[queue_name] = [step.name]

        return relationship_tracker

    def get_queue_list(self, steps):
        """
        Return a sorted list of queues corresponding to spec steps

        param steps: a list of step names or 'all'
        """
        queues = self.get_task_queues()
        if steps[0] == "all":
            task_queues = queues.values()
        else:
            try:
                if isinstance(steps, list):
                    task_queues = [queues[step] for step in steps]
                else:
                    task_queues = [queues[steps]]
            except KeyError:
                newline = "\n"
                LOG.error(f"Invalid steps '{steps}'! Try one of these (or 'all'):\n{newline.join(queues.keys())}")
                raise
        return sorted(set(task_queues))

    def make_queue_string(self, steps):
        """
        Return a unique queue string for the steps

        param steps: a list of step names
        """
        queues = ",".join(set(self.get_queue_list(steps)))
        return shlex.quote(queues)

    def get_worker_names(self):
        """Builds a list of workers"""
        result = []
        for worker in self.merlin["resources"]["workers"]:
            result.append(worker)
        return result<|MERGE_RESOLUTION|>--- conflicted
+++ resolved
@@ -564,18 +564,13 @@
             # Case 1: worker doesn't have specific steps
             if "all" in worker_val["steps"]:
                 for step_name in step_worker_map:
-<<<<<<< HEAD
-                        step_worker_map[step_name].append(worker_name)
-=======
                     step_worker_map[step_name].append(worker_name)
->>>>>>> 3acb30d9
             # Case 2: worker has specific steps
             else:
                 for step in worker_val["steps"]:
                     step_worker_map[step].append(worker_name)
         return step_worker_map
 
-<<<<<<< HEAD
     def get_worker_step_map(self):
         """
         Creates a dictionary with worker names as keys and a list of steps
@@ -599,12 +594,7 @@
         Returns a dictionary of steps and their corresponding task queues.
         This returns the inverse of get_queue_step_relationship().
         """
-        from merlin.config.configfile import CONFIG
-=======
-    def get_task_queues(self):
-        """Returns a dictionary of steps and their corresponding task queues."""
         from merlin.config.configfile import CONFIG  # pylint: disable=C0415
->>>>>>> 3acb30d9
 
         steps = self.get_study_steps()
         queues = {}
@@ -620,7 +610,7 @@
         Returns a dictionary of task queues and their associated steps.
         This returns the inverse of get_task_queues().
         """
-        from merlin.config.configfile import CONFIG
+        from merlin.config.configfile import CONFIG  # pylint: disable=C0415
 
         steps = self.get_study_steps()
         relationship_tracker = {}
