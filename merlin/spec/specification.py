###############################################################################
# Copyright (c) 2019, Lawrence Livermore National Security, LLC.
# Produced at the Lawrence Livermore National Laboratory
# Written by the Merlin dev team, listed in the CONTRIBUTORS file.
# <merlin@llnl.gov>
#
# LLNL-CODE-797170
# All rights reserved.
# This file is part of Merlin, Version: 1.6.2.
#
# For details, see https://github.com/LLNL/merlin.
#
# Permission is hereby granted, free of charge, to any person obtaining a copy
# of this software and associated documentation files (the "Software"), to deal
# in the Software without restriction, including without limitation the rights
# to use, copy, modify, merge, publish, distribute, sublicense, and/or sell
# copies of the Software, and to permit persons to whom the Software is
# furnished to do so, subject to the following conditions:
# The above copyright notice and this permission notice shall be included in
# all copies or substantial portions of the Software.
#
# THE SOFTWARE IS PROVIDED "AS IS", WITHOUT WARRANTY OF ANY KIND, EXPRESS OR
# IMPLIED, INCLUDING BUT NOT LIMITED TO THE WARRANTIES OF MERCHANTABILITY,
# FITNESS FOR A PARTICULAR PURPOSE AND NONINFRINGEMENT. IN NO EVENT SHALL THE
# AUTHORS OR COPYRIGHT HOLDERS BE LIABLE FOR ANY CLAIM, DAMAGES OR OTHER
# LIABILITY, WHETHER IN AN ACTION OF CONTRACT, TORT OR OTHERWISE, ARISING FROM,
# OUT OF OR IN CONNECTION WITH THE SOFTWARE OR THE USE OR OTHER DEALINGS IN THE
# SOFTWARE.
###############################################################################

"""
This module contains a class, MerlinSpec, which holds the unchanged
data from the Merlin specification file.
To see examples of yaml specifications, run `merlin example`.
"""
import logging
import os
from io import StringIO

import yaml
from maestrowf.datastructures import YAMLSpecification

from merlin.spec import all_keys, defaults


LOG = logging.getLogger(__name__)


class MerlinSpec(YAMLSpecification):
    """
    This class represents the logic for parsing the Merlin yaml
    specification.

    Example spec_file contents:

    --spec_file.yaml--
    ...
    merlin:
        resources:
            task_server: celery
        samples:
            generate:
                cmd: python make_samples.py -outfile=$(OUTPUT_PATH)/merlin_info/samples.npy
            file: $(OUTPUT_PATH)/merlin_info/samples.npy
            column_labels: [X0, X1]
    """

    def __init__(self):
        super(MerlinSpec, self).__init__()

    @property
<<<<<<< HEAD
=======
    def yaml_sections(self):
        """
        Returns a nested dictionary of all sections of the specification
        as used in a yaml spec.
        """
        return {
            "description": self.description,
            "batch": self.batch,
            "env": self.environment,
            "study": self.study,
            "global.parameters": self.globals,
            "merlin": self.merlin,
        }

    @property
>>>>>>> 353ad62d
    def sections(self):
        """
        Returns a nested dictionary of all sections of the specification
        as referenced by Maestro's YAMLSpecification class.
        """
        return {
            "description": self.description,
            "batch": self.batch,
            "environment": self.environment,
            "study": self.study,
            "globals": self.globals,
            "merlin": self.merlin,
        }

    @classmethod
    def load_specification(cls, filepath, suppress_warning=True):
        spec = super(MerlinSpec, cls).load_specification(filepath)
        with open(filepath, "r") as f:
            spec.merlin = MerlinSpec.load_merlin_block(f)
        spec.specroot = os.path.dirname(spec.path)
        spec.process_spec_defaults()
        if not suppress_warning:
            spec.warn_unrecognized_keys()
        return spec

    @classmethod
    def load_spec_from_string(cls, string):
        spec = super(MerlinSpec, cls).load_specification_from_stream(StringIO(string))
        spec.merlin = MerlinSpec.load_merlin_block(StringIO(string))
        spec.specroot = None
        spec.process_spec_defaults()
        return spec

    @staticmethod
    def load_merlin_block(stream):
        try:
            merlin_block = yaml.safe_load(stream)["merlin"]
        except KeyError:
            merlin_block = {}
            LOG.warning(
                f"Workflow specification missing \n "
                f"encouraged 'merlin' section! Run 'merlin example' for examples.\n"
                f"Using default configuration with no sampling."
            )
        return merlin_block

    def process_spec_defaults(self):
        # fill in missing batch section defaults
        MerlinSpec.fill_missing_defaults(self.batch, defaults.BATCH["batch"])

        # fill in missing step section defaults within 'run'
        defaults.STUDY_STEP_RUN["shell"] = self.batch["shell"]
        for step in self.study:
            MerlinSpec.fill_missing_defaults(step["run"], defaults.STUDY_STEP_RUN)

        # fill in missing merlin section defaults
        MerlinSpec.fill_missing_defaults(self.merlin, defaults.MERLIN["merlin"])
        if self.merlin["resources"]["workers"] is None:
            self.merlin["resources"]["workers"] = {"default_worker": defaults.WORKER}
        else:
            for worker, vals in self.merlin["resources"]["workers"].items():
                MerlinSpec.fill_missing_defaults(vals, defaults.WORKER)
        if self.merlin["samples"] is not None:
            MerlinSpec.fill_missing_defaults(self.merlin["samples"], defaults.SAMPLES)

    @staticmethod
    def fill_missing_defaults(object_to_update, default_dict):
        """
        Merge keys and values from a dictionary of defaults
        into a parallel object that may be missing attributes.
        Only adds missing attributes to object; does not overwrite
        existing ones.
        """

        def recurse(result, defaults):
            if not isinstance(defaults, dict):
                return
            for key, val in defaults.items():
                if key not in result:
                    result[key] = val
                else:
                    recurse(result[key], val)

        recurse(object_to_update, default_dict)

    def warn_unrecognized_keys(self):
        # check description
        MerlinSpec.check_section("description", self.description, all_keys.DESCRIPTION)

        # check batch
        MerlinSpec.check_section("batch", self.batch, all_keys.BATCH)

        # check env
        MerlinSpec.check_section("env", self.environment, all_keys.ENV)

        # check parameters
        for param, contents in self.globals.items():
            MerlinSpec.check_section("global.parameters", contents, all_keys.PARAMETER)

        # check steps
        for step in self.study:
            MerlinSpec.check_section(step["name"], step, all_keys.STUDY_STEP)
            MerlinSpec.check_section(
                step["name"] + ".run", step["run"], all_keys.STUDY_STEP_RUN
            )

        # check merlin
        MerlinSpec.check_section("merlin", self.merlin, all_keys.MERLIN)
        MerlinSpec.check_section(
            "merlin.resources", self.merlin["resources"], all_keys.MERLIN_RESOURCES
        )
        for worker, contents in self.merlin["resources"]["workers"].items():
            MerlinSpec.check_section(
                "merlin.resources.workers " + worker, contents, all_keys.WORKER
            )
        if self.merlin["samples"]:
            MerlinSpec.check_section(
                "merlin.samples", self.merlin["samples"], all_keys.SAMPLES
            )

    @staticmethod
    def check_section(section_name, section, all_keys):
        diff = set(section.keys()).difference(all_keys)
        for extra in diff:
            LOG.warn(
                f"Unrecognized key '{extra}' found in spec section '{section_name}'."
            )

    def dump(self):
        """
        Dump this MerlinSpec to a pretty yaml string.
        """
        tab = "   "
        list_offset = "  "
        from copy import deepcopy

        def dict_to_yaml(obj, string, key_stack, newline=True):
            if obj is None:
                return ""
            lvl = len(key_stack) - 1
            if isinstance(obj, str):
                split = obj.splitlines()
                if len(split) > 1:
                    obj = "|\n" + tab * (lvl + 1) + ("\n" + tab * (lvl + 1)).join(split)
                return obj
            if isinstance(obj, bool):
                return str(obj).lower()
            if (not isinstance(obj, list)) and (not isinstance(obj, dict)):
                return obj
            if isinstance(obj, list):
                n = len(obj)
                use_hyphens = key_stack[-1] in ["paths", "sources", "git", "study"]
                if not use_hyphens:
                    string += "["
                else:
                    string += "\n"
                for i, elem in enumerate(obj):
                    key_stack = deepcopy(key_stack)
                    key_stack.append("elem")
                    if use_hyphens:
                        string += (
                            (lvl + 1) * tab + "- " + str(dict_to_yaml(elem, "", key_stack)) + "\n"
                        )
                    else:
                        string += str(
                            dict_to_yaml(elem, "", key_stack, newline=(i != 0))
                        )
                        if n > 1 and i != len(obj) - 1:
                            string += ", "
                    key_stack.pop()
                if not use_hyphens:
                    string += "]"
            if isinstance(obj, dict):
                if len(key_stack) > 0 and key_stack[-1] != "elem":
                    string += "\n"
                i = 0
                for k, v in obj.items():
                    key_stack = deepcopy(key_stack)
                    key_stack.append(k)
                    if len(key_stack) > 1 and key_stack[-2] == "elem" and i == 0:
                        # string += (tab * (lvl - 1))
                        string += ""
                    elif "elem" in key_stack:
                        string += list_offset + (tab * lvl)
                    else:
                        string += tab * (lvl + 1)
                    string += str(k) + ": " + str(dict_to_yaml(v, "", key_stack)) + "\n"
                    key_stack.pop()
                    i += 1
            return string

        result = dict_to_yaml(self.yaml_sections, "", [])
        while "\n\n\n" in result:
            result = result.replace("\n\n\n", "\n\n")
        print(result)
        try:
            yaml.safe_load(result)
        except BaseException as e:
            raise ValueError(f"Error parsing provenance spec:\n{e}")
        return result

    def get_task_queues(self):
        """Returns a dictionary of steps and their corresponding task queues."""
        steps = self.get_study_steps()
        queues = {}
        for step in steps:
            if "task_queue" in step.run:
                queues[step.name] = step.run["task_queue"]
        return queues

    def get_queue_list(self, steps):
        """
        Return a sorted list of queues corresponding to spec steps

        param steps: a list of step names or 'all'
        """
        queues = self.get_task_queues()
        if steps[0] == "all":
            task_queues = queues.values()
        else:
            try:
                if isinstance(steps, list):
                    task_queues = [queues[step] for step in steps]
                else:
                    task_queues = [queues[steps]]
            except KeyError:
                nl = "\n"
                LOG.error(
                    f"Invalid steps '{steps}'! Try one of these (or 'all'):\n{nl.join(queues.keys())}"
                )
                raise
        return sorted(set(task_queues))

    def make_queue_string(self, steps):
        """
        Return a unique queue string for the steps

        param steps: a list of step names
        """
        return ",".join(set(self.get_queue_list(steps)))

    def get_worker_names(self):
        result = []
        for worker in self.merlin["resources"]["workers"]:
            result.append(worker)
        return result<|MERGE_RESOLUTION|>--- conflicted
+++ resolved
@@ -69,8 +69,6 @@
         super(MerlinSpec, self).__init__()
 
     @property
-<<<<<<< HEAD
-=======
     def yaml_sections(self):
         """
         Returns a nested dictionary of all sections of the specification
@@ -86,7 +84,6 @@
         }
 
     @property
->>>>>>> 353ad62d
     def sections(self):
         """
         Returns a nested dictionary of all sections of the specification
