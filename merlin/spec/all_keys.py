--- conflicted
+++ resolved
@@ -6,11 +6,7 @@
 #
 # LLNL-CODE-797170
 # All rights reserved.
-<<<<<<< HEAD
-# This file is part of Merlin, Version: 1.7.9.
-=======
 # This file is part of Merlin, Version: 1.8.0.
->>>>>>> b798b080
 #
 # For details, see https://github.com/LLNL/merlin.
 #
