--- conflicted
+++ resolved
@@ -4,27 +4,15 @@
 read_path="/g/g13/bay1/null_results"
 DATA=my_data2.yaml
 
-<<<<<<< HEAD
 
 touch ${DATA}
-=======
-touch my_data2.yaml
->>>>>>> 64380da8
 
 for c in "${concurrencies[@]}"
     do
     for s in "${samples[@]}"
         do
-<<<<<<< HEAD
         echo "c${c}_s${s} : " >> ${DATA}
-        python3 task_script.py ${read_path}/c_$c/s_$s/*.log >> ${DATA}
+        python3 task_script.py ${read_path}/c_$c/s_$s/*.log ${read_path}/c_$c/s_$s/*.err >> ${DATA}
         done
     done
-perl -pi -e 's/ : \n/ : /g' ${DATA}
-=======
-        echo "c${c}_s${s} : " >> my_data2.yaml
-        python3 task_script.py ${read_path}/c_$c/s_$s/*.log ${read_path}/c_$c/s_$s/*.err >> my_data.yaml
-        done
-    done
-perl -pi -e 's/ : \n/ : /g' my_data2.yaml
->>>>>>> 64380da8
+perl -pi -e 's/ : \n/ : /g' ${DATA}