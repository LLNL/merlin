--- conflicted
+++ resolved
@@ -6,13 +6,7 @@
 from typing import List
 
 
-<<<<<<< HEAD
-parser: argparse.ArgumentParser = argparse.ArgumentParser(
-    description="Launch 35 merlin workflow jobs"
-)
-=======
 parser: argparse.ArgumentParser = argparse.ArgumentParser(description="Launch 35 merlin workflow jobs")
->>>>>>> c4d2524e
 parser.add_argument("run_id", type=int, help="The ID of this run")
 parser.add_argument("output_path", type=str, help="the output path")
 parser.add_argument("spec_path", type=str, help="path to the spec to run")
