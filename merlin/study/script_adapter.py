--- conflicted
+++ resolved
@@ -88,11 +88,6 @@
             "pre",
             "post",
             "depends",
-<<<<<<< HEAD
-            "exclusive",
-            "signal",
-=======
->>>>>>> 32b12ec1
             "slurm",
             "flux",
         }
@@ -173,12 +168,6 @@
 
         self._cmd_flags["slurm"] = ""
         self._cmd_flags["walltime"] = "-t"
-<<<<<<< HEAD
-        self._cmd_flags["exclusive"] = "--exclusive"
-        self._cmd_flags["bind"] = "--mpibind="
-        self._cmd_flags["signal"] = "--signal="
-=======
->>>>>>> 32b12ec1
 
         new_unsupported = [
             "task_queue",
@@ -188,10 +177,7 @@
             "gpus per task",
             "gpus",
             "restart",
-<<<<<<< HEAD
-=======
             "bind",
->>>>>>> 32b12ec1
             "lsf",
             "flux",
         ]
@@ -325,11 +311,6 @@
             "post",
             "depends",
             "bind",
-<<<<<<< HEAD
-            "exclusive",
-            "signal",
-=======
->>>>>>> 32b12ec1
             "lsf",
             "slurm",
         ]
