--- conflicted
+++ resolved
@@ -363,14 +363,9 @@
         )
 
         # expand provenance spec filename
-<<<<<<< HEAD
-        if "$(" in self.original_spec.name:
+        if contains_token(self.spec.name):
             expanded_name = result.description["name"].replace(" ", "_")
             expanded_name = expanded_name + ".expanded.yaml"
-=======
-        if contains_token(self.spec.name):
-            expanded_name = result.description["name"].replace(" ", "_") + ".yaml"
->>>>>>> 66fa9277
             expanded_workspace = os.path.join(
                 self.output_path,
                 f"{result.description['name'].replace(' ', '_')}_{self.timestamp}",
