###############################################################################
# Copyright (c) 2023, Lawrence Livermore National Security, LLC.
# Produced at the Lawrence Livermore National Laboratory
# Written by the Merlin dev team, listed in the CONTRIBUTORS file.
# <merlin@llnl.gov>
#
# LLNL-CODE-797170
# All rights reserved.
<<<<<<< HEAD
# This file is part of Merlin, Version: 1.12.1.
=======
# This file is part of Merlin, Version: 1.12.0.
>>>>>>> 60e46d71
#
# For details, see https://github.com/LLNL/merlin.
#
# Permission is hereby granted, free of charge, to any person obtaining a copy
# of this software and associated documentation files (the "Software"), to deal
# in the Software without restriction, including without limitation the rights
# to use, copy, modify, merge, publish, distribute, sublicense, and/or sell
# copies of the Software, and to permit persons to whom the Software is
# furnished to do so, subject to the following conditions:
# The above copyright notice and this permission notice shall be included in
# all copies or substantial portions of the Software.
#
# THE SOFTWARE IS PROVIDED "AS IS", WITHOUT WARRANTY OF ANY KIND, EXPRESS OR
# IMPLIED, INCLUDING BUT NOT LIMITED TO THE WARRANTIES OF MERCHANTABILITY,
# FITNESS FOR A PARTICULAR PURPOSE AND NONINFRINGEMENT. IN NO EVENT SHALL THE
# AUTHORS OR COPYRIGHT HOLDERS BE LIABLE FOR ANY CLAIM, DAMAGES OR OTHER
# LIABILITY, WHETHER IN AN ACTION OF CONTRACT, TORT OR OTHERWISE, ARISING FROM,
# OUT OF OR IN CONNECTION WITH THE SOFTWARE OR THE USE OR OTHER DEALINGS IN THE
# SOFTWARE.
###############################################################################
"""This module represents all of the logic that goes into a step"""

import json
import logging
import os
import re
from contextlib import suppress
from copy import deepcopy
from typing import Dict, Optional, Tuple

from celery import current_task
<<<<<<< HEAD
=======
from filelock import FileLock
>>>>>>> 60e46d71
from maestrowf.abstracts.enums import State
from maestrowf.datastructures.core.executiongraph import _StepRecord
from maestrowf.datastructures.core.study import StudyStep

from merlin.common.abstracts.enums import ReturnCode
from merlin.study.script_adapter import MerlinScriptAdapter
<<<<<<< HEAD
from merlin.study.status import read_status, write_status
=======
from merlin.study.status import read_status
>>>>>>> 60e46d71
from merlin.utils import needs_merlin_expansion


LOG = logging.getLogger(__name__)


def get_current_worker():
    """Get the worker on the current running task from celery"""
    worker = re.search(r"@.+\.", current_task.request.hostname).group()
    worker = worker[1 : len(worker) - 1]
    return worker


def get_current_queue():
    """Get the queue on the current running task from celery"""
    from merlin.config.configfile import CONFIG  # pylint: disable=C0415

    queue = current_task.request.delivery_info["routing_key"]
    queue = queue.replace(CONFIG.celery.queue_tag, "")
    return queue


class MerlinStepRecord(_StepRecord):
    """
    This class is a wrapper for the Maestro _StepRecord to remove
    a re-submit message and handle status updates.
    """

    def __init__(self, workspace: str, maestro_step: StudyStep, merlin_step: "Step", **kwargs):
        """
        :param `workspace`: The output workspace for this step
        :param `maestro_step`: The StudyStep object associated with this step
        :param `merlin_step`: The Step object associated with this step
        """
        _StepRecord.__init__(self, workspace, maestro_step, status=State.INITIALIZED, **kwargs)
        self.merlin_step = merlin_step

    @property
    def condensed_workspace(self) -> str:
        """
        Put together a smaller version of the workspace path to display.
        :returns: A condensed workspace name
        """
        timestamp_regex = r"\d{8}-\d{6}/"
        match = re.search(rf"{self.merlin_step.study_name}_{timestamp_regex}", self.workspace.value)

        # If we got a match from the regex (which we should always get) then use it to condense the workspace
        if match:
            condensed_workspace = self.workspace.value.split(match.group())[1]
        # Otherwise manually condense (which could have issues if step names/parameters/study names are equivalent)
        else:
            step_name = self.merlin_step.name_no_params()
            end_of_path = self.workspace.value.rsplit(step_name, 1)[1]
            condensed_workspace = f"{step_name}{end_of_path}"

        LOG.debug(f"Condense workspace '{condensed_workspace}'")
        return condensed_workspace

    def _execute(self, adapter: "ScriptAdapter", script: str) -> Tuple["SubmissionRecord", int]:  # noqa: F821
        """
        Overwrites _StepRecord's _execute method from Maestro since self.to_be_scheduled is
        always true here. Also, if we didn't overwrite this we wouldn't be able to call
        self.mark_running() for status updates.

        :param `adapter`: The script adapter to submit jobs to
        :param `script`: The script to send to the script adapter
        :returns: A tuple of a return code and the jobid from the execution of `script`
        """
        self.mark_running()

        LOG.info(f"Submitting script for {self.name}")
        srecord = adapter.submit(self.step, script, self.workspace.value)

        retcode = srecord.submission_code
        jobid = srecord.job_identifier
        return retcode, jobid

    def mark_running(self):
        """Mark the start time of the record and update the status file."""
        LOG.debug(f"Marking running for {self.name}")
        super().mark_running()
        self._update_status_file()

    def mark_end(self, state: ReturnCode, max_retries: bool = False):
        """
        Mark the end time of the record with associated termination state
        and update the status file.

        :param `state`: A merlin ReturnCode object representing the end state of a task
        :param `max_retries`: A bool representing whether we hit the max number of retries or not
        """
        LOG.debug(f"Marking end for {self.name}")

        # Dictionary to keep track of associated variables for each return code
        state_mapper = {
            ReturnCode.OK: {
                "maestro state": State.FINISHED,
                "result": "MERLIN_SUCCESS",
            },
            ReturnCode.DRY_OK: {
                "maestro state": State.DRYRUN,
                "result": "MERLIN_DRY_SUCCESS",
            },
            ReturnCode.RETRY: {
                "maestro state": State.FINISHED,
                "result": "MERLIN_RETRY",
            },
            ReturnCode.RESTART: {
                "maestro state": State.FINISHED,
                "result": "MERLIN_RESTART",
            },
            ReturnCode.SOFT_FAIL: {
                "maestro state": State.FAILED,
                "result": "MERLIN_SOFT_FAIL",
            },
            ReturnCode.HARD_FAIL: {
                "maestro state": State.FAILED,
                "result": "MERLIN_HARD_FAIL",
            },
            ReturnCode.STOP_WORKERS: {
                "maestro state": State.CANCELLED,
                "result": "MERLIN_STOP_WORKERS",
            },
            "UNKNOWN": {
                "maestro state": State.UNKNOWN,
                "result": "MERLIN_UNRECOGNIZED",
            },
        }

        # Check if the state provided is valid
        if state not in state_mapper:
            state = "UNKNOWN"

        # Call to super().mark_end() will mark end time and update self.status for us
        super().mark_end(state_mapper[state]["maestro state"])
        step_result = state_mapper[state]["result"]

        # Append a "max retries reached" message to the step result if necessary
        if state == ReturnCode.SOFT_FAIL and max_retries:
            step_result += " (MAX RETRIES REACHED)"

        # Update the status file
        self._update_status_file(result=step_result)

    def mark_restart(self):
        """Increment the number of restarts we've had for this step and update the status file"""
        LOG.debug(f"Marking restart for {self.name}")
        if self.restart_limit == 0 or self._num_restarts < self.restart_limit:
            self._num_restarts += 1
            self._update_status_file()

    def setup_workspace(self):
        """Initialize the record's workspace and status file."""
        LOG.debug(f"Setting up workspace for {self.name}")
        super().setup_workspace()
        self._update_status_file()

    def _update_status_file(
        self,
        result: Optional[str] = None,
        task_server: Optional[str] = "celery",
    ):
        """
        Puts together a dictionary full of status info and creates a signature
        for the update_status celery task. This signature is ran here as well.

        :param `result`:  Optional parameter only applied when we've finished running
                          this step. String representation of a ReturnCode value.
        :param `task_server`: Optional parameter to define the task server we're using.
        """

        # This dict is used for converting an enum value to a string for readability
        state_translator: Dict[State, str] = {
            State.INITIALIZED: "INITIALIZED",
            State.RUNNING: "RUNNING",
            State.FINISHED: "FINISHED",
            State.CANCELLED: "CANCELLED",
            State.DRYRUN: "DRY_RUN",
            State.FAILED: "FAILED",
            State.UNKNOWN: "UNKNOWN",
        }

        LOG.debug(f"Marking status for {self.name} as {state_translator[self.status]}.")
        if result:
            LOG.debug(f"Result for {self.name} is {result}")

        status_filepath = f"{self.workspace.value}/MERLIN_STATUS.json"

        LOG.debug(f"Status filepath for {self.name}: '{status_filepath}")

        # If the status file already exists then we can just add to it
        if os.path.exists(status_filepath):
<<<<<<< HEAD
            status_info = read_status(status_filepath, f"{self.workspace.value}/status.lock")
=======
            lock = FileLock(f"{self.workspace.value}/status.lock")  # pylint: disable=E0110
            status_info = read_status(status_filepath, lock)
>>>>>>> 60e46d71
        else:
            # Create the parameter entries
            cmd_params = restart_params = None
            if self.merlin_step.params["cmd"]:
                cmd_params = dict(self.merlin_step.params["cmd"].items())
            if self.merlin_step.params["restart_cmd"]:
                restart_params = dict(self.merlin_step.params["restart_cmd"].items())
            LOG.debug(f"Cmd parameters for {self.name}: {cmd_params}; Restart params: {restart_params}")

            # Inititalize the status_info dict we'll be dumping to the status file
            status_info = {
                self.name: {
                    "parameters": {
                        "cmd": cmd_params,
                        "restart": restart_params,
                    }
                }
            }

<<<<<<< HEAD
=======
            # Add celery specific info
            if task_server == "celery":
                from merlin.celery import app  # pylint: disable=C0415

                # If the tasks are always eager, this is a local run and we won't have workers running
                if not app.conf.task_always_eager:
                    status_info[self.name]["task_queue"] = get_current_queue()
                    status_info[self.name]["worker_name"] = get_current_worker()

>>>>>>> 60e46d71
        # Put together a dict of status info
        status_info[self.name][self.condensed_workspace] = {
            "status": state_translator[self.status],
            "return_code": result,
            "elapsed_time": self.elapsed_time,
            "run_time": self.run_time,
            "restarts": self.restarts,
        }

<<<<<<< HEAD
        # Add celery specific info
        if task_server == "celery":
            from merlin.celery import app  # pylint: disable=C0415

            # If the tasks are always eager, this is a local run and we won't have workers running
            if not app.conf.task_always_eager:
                status_info[self.name]["task_queue"] = get_current_queue()

                # Add the current worker to the workspace-specific status info
                current_worker = get_current_worker()
                if "workers" not in status_info[self.name][self.condensed_workspace]:
                    status_info[self.name][self.condensed_workspace]["workers"] = [current_worker]
                elif current_worker not in status_info[self.name][self.condensed_workspace]["workers"]:
                    status_info[self.name][self.condensed_workspace]["workers"].append(current_worker)

                # Add the current worker to the overall-step status info
                if "workers" not in status_info[self.name]:
                    status_info[self.name]["workers"] = [current_worker]
                elif current_worker not in status_info[self.name]["workers"]:
                    status_info[self.name]["workers"].append(current_worker)

        LOG.info(f"Writing status for {self.name} to '{status_filepath}...")
        write_status(status_info, status_filepath, f"{self.workspace.value}/status.lock")
=======
        LOG.info(f"Writing status for {self.name} to '{status_filepath}...")
        with open(status_filepath, "w") as status_file:
            json.dump(status_info, status_file)
>>>>>>> 60e46d71
        LOG.info(f"Status for {self.name} successfully written.")


class Step:
    """
    This class provides an abstraction for an execution step, which can be
    executed by calling execute.
    """

    def __init__(self, maestro_step_record, study_name, parameter_info):
        """
        :param maestro_step_record: The StepRecord object.
        :param `study_name`: The name of the study
        :param `parameter_info`: A dict containing information about parameters in the study
        """
        self.mstep = maestro_step_record
        self.study_name = study_name
        self.parameter_info = parameter_info
        self.__restart = False
        self.params = {"cmd": {}, "restart_cmd": {}}
        self.establish_params()

    def get_cmd(self):
        """
        get the run command text body"
        """
        return self.mstep.step.__dict__["run"]["cmd"]

    def get_restart_cmd(self):
        """
        get the restart command text body, else return None"
        """
        return self.mstep.step.__dict__["run"]["restart"]

    def clone_changing_workspace_and_cmd(self, new_cmd=None, cmd_replacement_pairs=None, new_workspace=None):
        """
        Produces a deep copy of the current step, performing variable
        substitutions as we go

        :param new_cmd : (Optional) replace the existing cmd with the new_cmd.
        :param cmd_replacement_pairs : (Optional) replaces strings in the cmd
            according to the list of pairs in cmd_replacement_pairs
        :param new_workspace : (Optional) the workspace for the new step.
        """
        LOG.debug(f"clone called with new_workspace {new_workspace}")
        step_dict = deepcopy(self.mstep.step.__dict__)

        if new_cmd is not None:
            step_dict["run"]["cmd"] = new_cmd

        if cmd_replacement_pairs is not None:
            for str1, str2 in cmd_replacement_pairs:
                cmd = step_dict["run"]["cmd"]
                step_dict["run"]["cmd"] = re.sub(re.escape(str1), str2, cmd, flags=re.I)

                restart_cmd = step_dict["run"]["restart"]
                if restart_cmd:
                    step_dict["run"]["restart"] = re.sub(re.escape(str1), str2, restart_cmd, flags=re.I)

        if new_workspace is None:
            new_workspace = self.get_workspace()
        LOG.debug(f"cloned step with workspace {new_workspace}")
        study_step = StudyStep()
        study_step.name = step_dict["_name"]
        study_step.description = step_dict["description"]
        study_step.run = step_dict["run"]
        return Step(MerlinStepRecord(new_workspace, study_step, self), self.study_name, self.parameter_info)

    def get_task_queue(self):
        """Retrieve the task queue for the Step."""
        return self.get_task_queue_from_dict(self.mstep.step.__dict__)

    @staticmethod
    def get_task_queue_from_dict(step_dict):
        """given a maestro step dict, get the task queue"""
        from merlin.config.configfile import CONFIG  # pylint: disable=C0415

        queue_tag = CONFIG.celery.queue_tag
        omit_tag = CONFIG.celery.omit_queue_tag
        if omit_tag:
            queue = "merlin"
        else:
            queue = queue_tag

        with suppress(TypeError, KeyError):
            val = step_dict["run"]["task_queue"]
            if not (val is None or val.lower() == "none" or val == ""):
                if omit_tag:
                    queue = val
                else:
                    queue = queue_tag + val
        return queue

    @property
    def retry_delay(self):
        """Returns the retry delay (default 1)"""
        default_retry_delay = 1
        return self.mstep.step.__dict__["run"].get("retry_delay", default_retry_delay)

    @property
    def max_retries(self):
        """
        Returns the max number of retries for this step.
        """
        return self.mstep.step.__dict__["run"]["max_retries"]

    @property
    def restart(self):
        """
        Get the restart property
        """
        return self.__restart

    @restart.setter
    def restart(self, val):
        """
        Set the restart property ensuring that restart is false
        """
        self.__restart = val

    def establish_params(self):
        """If this step uses parameters, pull them from the step param map."""
        try:
            step_params = self.parameter_info["step_param_map"][self.name()]
            for cmd_type in step_params:
                self.params[cmd_type].update(step_params[cmd_type])
        except KeyError:
            pass

    def check_if_expansion_needed(self, labels):
        """
        :return : True if the cmd has any of the default keywords or spec
            specified sample column labels.
        """
        return needs_merlin_expansion(self.get_cmd(), self.get_restart_cmd(), labels)

    def get_workspace(self):
        """
        :return : The workspace this step is to be executed in.
        """
        return self.mstep.workspace.value

    def name(self):
        """
        :return : The step name.
        """
        return self.mstep.step.__dict__["_name"]

    def name_no_params(self):
        """
        Get the original name of the step without any parameters/samples in the name.
        :returns: A string representing the name of the step
        """
        # Get the name with everything still in it
        name = self.name()

        # Remove the parameter labels from the name
        for label in self.parameter_info["labels"]:
            name = name.replace(f"{label}", "")

        # Remove possible leftover characters after condensing the name
        while name.endswith(".") or name.endswith("_"):
            if name.endswith("."):
                split_char = "."
            else:
                split_char = "_"
            split_name = name.rsplit(split_char, 1)
            name = "".join(split_name)

        return name

    def execute(self, adapter_config):
        """
        Execute the step.

        :param adapter_config : A dictionary containing configuration for
            the maestro script adapter, as well as which sort of adapter
            to use.
        """
        # Update shell if the task overrides the default value from the batch section
        default_shell = adapter_config.get("shell")
        shell = self.mstep.step.run.get("shell", default_shell)
        adapter_config.update({"shell": shell})

        # Update batch type if the task overrides the default value from the batch section
        default_batch_type = adapter_config.get("batch_type", adapter_config["type"])
        # Set batch_type to default if unset
        adapter_config.setdefault("batch_type", default_batch_type)
        # Override the default batch: type: from the step config
        batch = self.mstep.step.run.get("batch", None)
        if batch:
            batch_type = batch.get("type", default_batch_type)
            adapter_config.update({"batch_type": batch_type})

        adapter = MerlinScriptAdapter(**adapter_config)
        LOG.debug(f"Maestro step config = {adapter_config}")

        # Preserve the default shell if the step shell is different
        adapter_config.update({"shell": default_shell})
        # Preserve the default batch type if the step batch type is different
        adapter_config.update({"batch_type": default_batch_type})

        self.mstep.setup_workspace()
        self.mstep.generate_script(adapter)

        # dry run: sets up a workspace without executing any tasks. Each step's
        # workspace directory is created, and each step's command script is
        # written to it. The command script is not run, so there is no
        # 'MERLIN_FINISHED' file, nor '<step>.out' nor '<step>.err' log files.
        if adapter_config["dry_run"] is True:
            return ReturnCode.DRY_OK

        # TODO: once maestrowf is updated so that execute returns a
        # submissionrecord, then we need to return the record.return_code here
        # at that point, we can drop the use of MerlinScriptAdapter above, and
        # go back to using the adapter specified by the adapter_config['type']
        # above
        # If the above is done, then merlin_step in tasks.py can be changed to
        # calls to the step execute and restart functions.
        if self.restart and self.get_restart_cmd():
            return ReturnCode(self.mstep.restart(adapter))

        return ReturnCode(self.mstep.execute(adapter))<|MERGE_RESOLUTION|>--- conflicted
+++ resolved
@@ -6,11 +6,7 @@
 #
 # LLNL-CODE-797170
 # All rights reserved.
-<<<<<<< HEAD
 # This file is part of Merlin, Version: 1.12.1.
-=======
-# This file is part of Merlin, Version: 1.12.0.
->>>>>>> 60e46d71
 #
 # For details, see https://github.com/LLNL/merlin.
 #
@@ -42,21 +38,13 @@
 from typing import Dict, Optional, Tuple
 
 from celery import current_task
-<<<<<<< HEAD
-=======
-from filelock import FileLock
->>>>>>> 60e46d71
 from maestrowf.abstracts.enums import State
 from maestrowf.datastructures.core.executiongraph import _StepRecord
 from maestrowf.datastructures.core.study import StudyStep
 
 from merlin.common.abstracts.enums import ReturnCode
 from merlin.study.script_adapter import MerlinScriptAdapter
-<<<<<<< HEAD
 from merlin.study.status import read_status, write_status
-=======
-from merlin.study.status import read_status
->>>>>>> 60e46d71
 from merlin.utils import needs_merlin_expansion
 
 
@@ -249,12 +237,7 @@
 
         # If the status file already exists then we can just add to it
         if os.path.exists(status_filepath):
-<<<<<<< HEAD
             status_info = read_status(status_filepath, f"{self.workspace.value}/status.lock")
-=======
-            lock = FileLock(f"{self.workspace.value}/status.lock")  # pylint: disable=E0110
-            status_info = read_status(status_filepath, lock)
->>>>>>> 60e46d71
         else:
             # Create the parameter entries
             cmd_params = restart_params = None
@@ -274,18 +257,6 @@
                 }
             }
 
-<<<<<<< HEAD
-=======
-            # Add celery specific info
-            if task_server == "celery":
-                from merlin.celery import app  # pylint: disable=C0415
-
-                # If the tasks are always eager, this is a local run and we won't have workers running
-                if not app.conf.task_always_eager:
-                    status_info[self.name]["task_queue"] = get_current_queue()
-                    status_info[self.name]["worker_name"] = get_current_worker()
-
->>>>>>> 60e46d71
         # Put together a dict of status info
         status_info[self.name][self.condensed_workspace] = {
             "status": state_translator[self.status],
@@ -295,7 +266,6 @@
             "restarts": self.restarts,
         }
 
-<<<<<<< HEAD
         # Add celery specific info
         if task_server == "celery":
             from merlin.celery import app  # pylint: disable=C0415
@@ -319,11 +289,6 @@
 
         LOG.info(f"Writing status for {self.name} to '{status_filepath}...")
         write_status(status_info, status_filepath, f"{self.workspace.value}/status.lock")
-=======
-        LOG.info(f"Writing status for {self.name} to '{status_filepath}...")
-        with open(status_filepath, "w") as status_file:
-            json.dump(status_info, status_file)
->>>>>>> 60e46d71
         LOG.info(f"Status for {self.name} successfully written.")
 
 
