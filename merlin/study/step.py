--- conflicted
+++ resolved
@@ -44,7 +44,6 @@
 
 from merlin.common.abstracts.enums import ReturnCode
 from merlin.common.tasks import update_status
-from merlin.config.configfile import CONFIG
 from merlin.study.script_adapter import MerlinScriptAdapter
 
 
@@ -150,6 +149,8 @@
 
         :side effect: a celery task is created and started
         """
+        from merlin.config.configfile import CONFIG  # pylint: disable=C0415
+
         state_translator: Dict[State, str] = {
             State.INITIALIZED: "INITIALIZED",
             State.RUNNING: "RUNNING",
@@ -187,12 +188,8 @@
         :param maestro_step_record: The StepRecord object.
         """
         self.mstep = maestro_step_record
-<<<<<<< HEAD
-        self.restart = False
         self.study_name = study_name
-=======
         self.__restart = False
->>>>>>> 3acb30d9
 
     def get_cmd(self):
         """
@@ -247,11 +244,8 @@
     @staticmethod
     def get_task_queue_from_dict(step_dict):
         """given a maestro step dict, get the task queue"""
-<<<<<<< HEAD
-=======
         from merlin.config.configfile import CONFIG  # pylint: disable=C0415
 
->>>>>>> 3acb30d9
         queue_tag = CONFIG.celery.queue_tag
         omit_tag = CONFIG.celery.omit_queue_tag
         if omit_tag:
