--- conflicted
+++ resolved
@@ -6,11 +6,7 @@
 #
 # LLNL-CODE-797170
 # All rights reserved.
-<<<<<<< HEAD
-# This file is part of Merlin, Version: 1.8.1.
-=======
 # This file is part of Merlin, Version: 1.8.2.
->>>>>>> c4d2524e
 #
 # For details, see https://github.com/LLNL/merlin.
 #
@@ -318,20 +314,10 @@
             output_path = get_yaml_var(yenv, "OUTPUT_PATH", None)
             if output_path and not os.path.exists(output_path):
                 hostname = socket.gethostname()
-<<<<<<< HEAD
-                LOG.error(
-                    f"The output path, {output_path}, is not accessible on this host, {hostname}"
-                )
-        else:
-            LOG.warning(
-                "The env:variables section does not have an OUTPUT_PATH"
-                "specified, multi-machine checks cannot be performed."
-=======
                 LOG.error(f"The output path, {output_path}, is not accessible on this host, {hostname}")
         else:
             LOG.warning(
                 "The env:variables section does not have an OUTPUT_PATH specified, multi-machine checks cannot be performed."
->>>>>>> c4d2524e
             )
         return False
 
