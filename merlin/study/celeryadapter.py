--- conflicted
+++ resolved
@@ -327,11 +327,7 @@
 
             if found:
                 LOG.warning(
-<<<<<<< HEAD
-                    f"A celery worker named {worker_name} is already configured/running for queue(s) = {' '.join(found)}"
-=======
-                    f"A Celery worker named '{worker_name}' is already configured/running for queue(s) = {' '.join(found)}"
->>>>>>> 8a7be660
+                    f"A celery worker named '{worker_name}' is already configured/running for queue(s) = {' '.join(found)}"
                 )
                 continue
 
