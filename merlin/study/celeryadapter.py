--- conflicted
+++ resolved
@@ -39,15 +39,12 @@
 from contextlib import suppress
 from typing import Dict, List, Optional
 
-<<<<<<< HEAD
 from tabulate import tabulate
 
-=======
 from amqp.exceptions import ChannelError
 from celery import Celery
 
 from merlin.config import Config
->>>>>>> 642f925a
 from merlin.study.batch import batch_check_parallel, batch_worker_launch
 from merlin.utils import apply_list_of_regex, check_machines, get_procs, get_yaml_var, is_running
 
