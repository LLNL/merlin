###############################################################################
# Copyright (c) 2023, Lawrence Livermore National Security, LLC.
# Produced at the Lawrence Livermore National Laboratory
# Written by the Merlin dev team, listed in the CONTRIBUTORS file.
# <merlin@llnl.gov>
#
# LLNL-CODE-797170
# All rights reserved.
# This file is part of Merlin, Version: 1.11.1.
#
# For details, see https://github.com/LLNL/merlin.
#
# Permission is hereby granted, free of charge, to any person obtaining a copy
# of this software and associated documentation files (the "Software"), to deal
# in the Software without restriction, including without limitation the rights
# to use, copy, modify, merge, publish, distribute, sublicense, and/or sell
# copies of the Software, and to permit persons to whom the Software is
# furnished to do so, subject to the following conditions:
# The above copyright notice and this permission notice shall be included in
# all copies or substantial portions of the Software.
#
# THE SOFTWARE IS PROVIDED "AS IS", WITHOUT WARRANTY OF ANY KIND, EXPRESS OR
# IMPLIED, INCLUDING BUT NOT LIMITED TO THE WARRANTIES OF MERCHANTABILITY,
# FITNESS FOR A PARTICULAR PURPOSE AND NONINFRINGEMENT. IN NO EVENT SHALL THE
# AUTHORS OR COPYRIGHT HOLDERS BE LIABLE FOR ANY CLAIM, DAMAGES OR OTHER
# LIABILITY, WHETHER IN AN ACTION OF CONTRACT, TORT OR OTHERWISE, ARISING FROM,
# OUT OF OR IN CONNECTION WITH THE SOFTWARE OR THE USE OR OTHER DEALINGS IN THE
# SOFTWARE.
###############################################################################

"""
This module provides an adapter to the Celery Distributed Task Queue.
"""
import logging
import os
import socket
import subprocess
import time
from contextlib import suppress
from typing import Dict, List, Optional

from amqp.exceptions import ChannelError
from celery import Celery
<<<<<<< HEAD
=======
from tabulate import tabulate
>>>>>>> fe7dd0b6

from merlin.config import Config
from merlin.study.batch import batch_check_parallel, batch_worker_launch
from merlin.utils import apply_list_of_regex, check_machines, get_procs, get_yaml_var, is_running


LOG = logging.getLogger(__name__)

# TODO figure out a better way to handle the import of celery app and CONFIG


def run_celery(study, run_mode=None):
    """
    Run the given MerlinStudy object. If the run mode is set to "local"
    configure Celery to run locally (without workers).
    """
    # Only import celery stuff if we want celery in charge
    # Pylint complains about circular import between merlin.common.tasks -> merlin.router -> merlin.study.celeryadapter
    # For now I think this is still the best way to do this so we'll ignore it
    from merlin.celery import app  # pylint: disable=C0415
    from merlin.common.tasks import queue_merlin_study  # pylint: disable=C0415, R0401

    adapter_config = study.get_adapter_config(override_type="local")

    if run_mode == "local":
        app.conf.task_always_eager = True
        app.conf.task_eager_propogates = True
    else:
        # Check for server
        app.connection().connect()

    # Send the tasks to the server
    queue_merlin_study(study, adapter_config)


def get_running_queues(celery_app_name: str, test_mode: bool = False) -> List[str]:
    """
    Check for running celery workers by looking at the currently running processes.
    If there are running celery workers, we'll pull the queues from the -Q tag in the
    process command. The list returned here will contain only unique celery queue names.
    This must be run on the allocation where the workers are running.

    :param `celery_app_name`: The name of the celery app (typically merlin here unless testing)
    :param `test_mode`: If True, run this function in test mode
    :returns: A unique list of celery queues with workers attached to them
    """
    running_queues = []

    if not is_running(f"{celery_app_name} worker"):
        return running_queues

    proc_name = "celery" if not test_mode else "sh"
    procs = get_procs(proc_name)
    for _, lcmd in procs:
        lcmd = list(filter(None, lcmd))
        cmdline = " ".join(lcmd)
        if "-Q" in cmdline:
            if test_mode:
                echo_cmd = lcmd.pop(2)
                lcmd.extend(echo_cmd.split())
            running_queues.extend(lcmd[lcmd.index("-Q") + 1].split(","))

    running_queues = list(set(running_queues))

    return running_queues


def get_active_celery_queues(app):
    """Get all active queues and workers for a celery application.

    Unlike get_running_queues, this goes through the application's server.
    Also returns a dictionary with entries for each worker attached to
    the given queues.

    :param `celery.Celery` app: the celery application

    :return: queues dictionary with connected workers, all workers
    :rtype: (dict of lists of strings, list of strings)

    :example:

    >>> from merlin.celery import app
    >>> queues, workers = get_active_celery_queues(app)
    >>> queue_names = [*queues]
    >>> workers_on_q0 = queues[queue_names[0]]
    >>> workers_not_on_q0 = [worker for worker in workers
                             if worker not in workers_on_q0]
    """
    i = app.control.inspect()
    active_workers = i.active_queues()
    if active_workers is None:
        active_workers = {}
    queues = {}
    for worker in active_workers:
        for my_queue in active_workers[worker]:
            try:
                queues[my_queue["name"]].append(worker)
            except KeyError:
                queues[my_queue["name"]] = [worker]
    return queues, [*active_workers]


def get_active_workers(app):
    """
    This is the inverse of get_active_celery_queues() defined above. This function
    builds a dict where the keys are worker names and the values are lists
    of queues attached to the worker.

    :param `app`: The celery application
    :returns: A dict mapping active workers to queues
    """
    # Get the information we need from celery
    i = app.control.inspect()
    active_workers = i.active_queues()
    if active_workers is None:
        active_workers = {}

    # Build the mapping dictionary
    worker_queue_map = {}
    for worker, queues in active_workers.items():
        for queue in queues:
            if worker in worker_queue_map:
                worker_queue_map[worker].append(queue["name"])
            else:
                worker_queue_map[worker] = [queue["name"]]

    return worker_queue_map


def celerize_queues(queues: List[str], config: Optional[Dict] = None):
    """
    Celery requires a queue tag to be prepended to their
    queues so this function will 'celerize' every queue in
    a list you provide it by prepending the queue tag.

    :param `queues`: A list of queues that need the queue tag prepended.
    :param `config`: A dict of configuration settings
    """
    if config is None:
        from merlin.config.configfile import CONFIG as config  # pylint: disable=C0415

    for i, queue in enumerate(queues):
        queues[i] = f"{config.celery.queue_tag}{queue}"


def _build_output_table(worker_list, output_table):
    """
    Helper function for query-status that will build a table
    that we'll use as output.

    :param `worker_list`: A list of workers to add to the table
    :param `output_table`: A list of tuples where each entry is
                           of the form (worker name, associated queues)
    """
    from merlin.celery import app  # pylint: disable=C0415

    # Get a mapping between workers and the queues they're watching
    worker_queue_map = get_active_workers(app)

    # Loop through the list of workers and add an entry in the table
    # of the form (worker name, queues attached to this worker)
    for worker in worker_list:
        if "celery@" not in worker:
            worker = f"celery@{worker}"
        output_table.append((worker, ", ".join(worker_queue_map[worker])))


def query_celery_workers(spec_worker_names, queues, workers_regex):
    """
    Look for existing celery workers. Filter by spec, queues, or
    worker names if provided by user. At the end, print a table
    of workers and their associated queues.

    :param `spec_worker_names`: The worker names defined in a spec file
    :param `queues`: A list of queues to filter by
    :param `workers_regex`: A list of regexs to filter by
    """
    from merlin.celery import app  # pylint: disable=C0415

    # Ping all workers and grab which ones are running
    workers = get_workers_from_app()
    if not workers:
        LOG.warning("No workers found!")
        return

    # Remove prepended celery tag while we filter
    workers = [worker.replace("celery@", "") for worker in workers]
    workers_to_query = []

    # --queues flag
    if queues:
        # Get a mapping between queues and the workers watching them
        queue_worker_map, _ = get_active_celery_queues(app)
        # Remove duplicates and prepend the celery queue tag to all queues
        queues = list(set(queues))
        celerize_queues(queues)
        # Add the workers associated to each queue to the list of workers we're
        # going to query
        for queue in queues:
            try:
                workers_to_query.extend(queue_worker_map[queue])
            except KeyError:
                LOG.warning(f"No workers connected to {queue}.")

    # --spec flag
    if spec_worker_names:
        apply_list_of_regex(spec_worker_names, workers, workers_to_query)

    # --workers flag
    if workers_regex:
        apply_list_of_regex(workers_regex, workers, workers_to_query)

    # Remove any potential duplicates
    workers = set(workers)
    workers_to_query = set(workers_to_query)

    # If there were filters and nothing was found then we can't display a table
    if (queues or spec_worker_names or workers_regex) and not workers_to_query:
        LOG.warning("No workers found that match your filters.")
        return

    # Build the output table based on our filters
    table = []
    if workers_to_query:
        _build_output_table(workers_to_query, table)
    else:
        _build_output_table(workers, table)

    # Display the output table
    LOG.info("Found these connected workers:")
    print(tabulate(table, headers=["Workers", "Queues"]))
    print()


def query_celery_queues(queues: List[str], app: Celery = None, config: Config = None) -> Dict[str, List[str]]:
    """
    Build a dict of information about the number of jobs and consumers attached
    to specific queues that we want information on.

    :param queues: A list of the queues we want to know about
    :param app: The celery application (this will be none unless testing)
    :param config: The configuration object that has the broker name (this will be none unless testing)
    :returns: A dict of info on the number of jobs and consumers for each queue in `queues`
    """
    if app is None:
        from merlin.celery import app  # pylint: disable=C0415
    if config is None:
        from merlin.config.configfile import CONFIG as config  # pylint: disable=C0415

    # Initialize the dictionary with the info we want about our queues
    queue_info = {queue: {"consumers": 0, "jobs": 0} for queue in queues}

    # Open a connection via our Celery app
    with app.connection() as conn:
        # Open a channel inside our connection
        with conn.channel() as channel:
            # Loop through all the queues we're searching for
            for queue in queues:
                try:
                    # Count the number of jobs and consumers for each queue
                    _, queue_info[queue]["jobs"], queue_info[queue]["consumers"] = channel.queue_declare(
                        queue=queue, passive=True
                    )
                # Redis likes to throw this error when a queue we're looking for has no jobs
                except ChannelError:
                    pass

    # Redis doesn't keep track of consumers attached to queues like rabbit does
    # so we have to count this ourselves here
    if config.broker.name in ("rediss", "redis"):
        # Get a dict of active queues by querying the celery app
        active_queues = app.control.inspect().active_queues()
        if active_queues is not None:
            # Loop through each active queue that was found
            for active_queue_list in active_queues.values():
                # Loop through each queue that each worker is watching
                for active_queue in active_queue_list:
                    # If this is a queue we're looking for, increment the consumer count
                    if active_queue["name"] in queues:
                        queue_info[active_queue["name"]]["consumers"] += 1

    return queue_info


def get_workers_from_app():
    """Get all workers connected to a celery application.

    :param `celery.Celery` app: the celery application
    :return: A list of all connected workers
    :rtype: list
    """
    from merlin.celery import app  # pylint: disable=C0415

    i = app.control.inspect()
    workers = i.ping()
    if workers is None:
        return []
    return [*workers]


def check_celery_workers_processing(queues_in_spec: List[str], app: Celery) -> bool:
    """
    Query celery to see if any workers are still processing tasks.

    :param queues_in_spec: A list of queues to check if tasks are still active in
    :param app: The celery app that we're querying
    :returns: True if workers are still processing tasks, False otherwise
    """
    # Query celery for active tasks
    active_tasks = app.control.inspect().active()

    # Search for the queues we provided if necessary
    if active_tasks is not None:
        for tasks in active_tasks.values():
            for task in tasks:
                if task["delivery_info"]["routing_key"] in queues_in_spec:
                    return True

    return False


def _get_workers_to_start(spec, steps):
    """
    Helper function to return a set of workers to start based on
    the steps provided by the user.

    :param `spec`: A MerlinSpec object
    :param `steps`: A list of steps to start workers for

    :returns: A set of workers to start
    """
    workers_to_start = []
    step_worker_map = spec.get_step_worker_map()
    for step in steps:
        try:
            workers_to_start.extend(step_worker_map[step])
        except KeyError:
            LOG.warning(f"Cannot start workers for step: {step}. This step was not found.")

    workers_to_start = set(workers_to_start)
    LOG.debug(f"workers_to_start: {workers_to_start}")

    return workers_to_start


def _create_kwargs(spec):
    """
    Helper function to handle creating the kwargs dict that
    we'll pass to subprocess.Popen when we launch the worker.

    :param `spec`: A MerlinSpec object
    :returns: A tuple where the first entry is the kwargs and
              the second entry is variables defined in the spec
    """
    # Get the environment from the spec and the shell
    spec_env = spec.environment
    shell_env = os.environ.copy()
    yaml_vars = None

    # If the environment from the spec has anything in it,
    # read in the variables and save them to the shell environment
    if spec_env:
        yaml_vars = get_yaml_var(spec_env, "variables", {})
        for var_name, var_val in yaml_vars.items():
            shell_env[str(var_name)] = str(var_val)
            # For expandvars
            os.environ[str(var_name)] = str(var_val)

    # Create the kwargs dict
    kwargs = {"env": shell_env, "shell": True, "universal_newlines": True}
    return kwargs, yaml_vars


def _get_steps_to_start(wsteps, steps, steps_provided):
    """
    Determine which steps to start workers for.

    :param `wsteps`: A list of steps associated with a worker
    :param `steps`: A list of steps to start provided by the user
    :param `steps`: A bool representing whether the user gave specific
                    steps to start or not
    :returns: A list of steps to start workers for
    """
    steps_to_start = []
    if steps_provided:
        for wstep in wsteps:
            if wstep in steps:
                steps_to_start.append(wstep)
    else:
        steps_to_start.extend(wsteps)

    return steps_to_start


def start_celery_workers(spec, steps, celery_args, disable_logs, just_return_command):  # pylint: disable=R0914,R0915
    """Start the celery workers on the allocation

    :param MerlinSpec spec:             A MerlinSpec object representing our study
    :param list steps:                  A list of steps to start workers for
    :param str celery_args:             A string of arguments to provide to the celery workers
    :param bool disable_logs:           A boolean flag to turn off the celery logs for the workers
    :param bool just_return_command:    When True, workers aren't started and just the launch command(s)
                                        are returned
    :side effect:                       Starts subprocesses for each worker we launch
    :returns:                           A string of all the worker launch commands
    ...

    example config:

    merlin:
      resources:
        task_server: celery
        overlap: False
        workers:
            simworkers:
                args: -O fair --prefetch-multiplier 1 -E -l info --concurrency 4
                steps: [run, data]
                nodes: 1
                machine: [hostA, hostB]
    """
    if not just_return_command:
        LOG.info("Starting workers")

    overlap = spec.merlin["resources"]["overlap"]
    workers = spec.merlin["resources"]["workers"]

    # Build kwargs dict for subprocess.Popen to use when we launch the worker
    kwargs, yenv = _create_kwargs(spec)

    worker_list = []
    local_queues = []

    # Get the workers we need to start if we're only starting certain steps
    steps_provided = False if "all" in steps else True  # pylint: disable=R1719
    if steps_provided:
        workers_to_start = _get_workers_to_start(spec, steps)

    for worker_name, worker_val in workers.items():
        # Only triggered if --steps flag provided
        if steps_provided and worker_name not in workers_to_start:
            continue

        skip_loop_step: bool = examine_and_log_machines(worker_val, yenv)
        if skip_loop_step:
            continue

        worker_args = get_yaml_var(worker_val, "args", celery_args)
        with suppress(KeyError):
            if worker_val["args"] is None:
                worker_args = ""

        worker_nodes = get_yaml_var(worker_val, "nodes", None)
        worker_batch = get_yaml_var(worker_val, "batch", None)

        # Get the correct steps to start workers for
        wsteps = get_yaml_var(worker_val, "steps", steps)
        steps_to_start = _get_steps_to_start(wsteps, steps, steps_provided)
        queues = spec.make_queue_string(steps_to_start)

        # Check for missing arguments
        worker_args = verify_args(spec, worker_args, worker_name, overlap, disable_logs=disable_logs)

        # Add a per worker log file (debug)
        if LOG.isEnabledFor(logging.DEBUG):
            LOG.debug("Redirecting worker output to individual log files")
            worker_args += " --logfile %p.%i"

        # Get the celery command & add it to the batch launch command
        celery_com = get_celery_cmd(queues, worker_args=worker_args, just_return_command=True)
        celery_cmd = os.path.expandvars(celery_com)
        worker_cmd = batch_worker_launch(spec, celery_cmd, nodes=worker_nodes, batch=worker_batch)
        worker_cmd = os.path.expandvars(worker_cmd)

        LOG.debug(f"worker cmd={worker_cmd}")

        if just_return_command:
            worker_list = ""
            print(worker_cmd)
            continue

        # Get the running queues
        running_queues = []
        running_queues.extend(local_queues)
        queues = queues.split(",")
        if not overlap:
            running_queues.extend(get_running_queues("merlin"))
            # Cache the queues from this worker to use to test
            # for existing queues in any subsequent workers.
            # If overlap is True, then do not check the local queues.
            # This will allow multiple workers to pull from the same
            # queue.
            local_queues.extend(queues)

        # Search for already existing queues and log a warning if we try to start one that already exists
        found = []
        for q in queues:  # pylint: disable=C0103
            if q in running_queues:
                found.append(q)
        if found:
            LOG.warning(
                f"A celery worker named '{worker_name}' is already configured/running for queue(s) = {' '.join(found)}"
            )
            continue

        # Start the worker
        launch_celery_worker(worker_cmd, worker_list, kwargs)

    # Return a string with the worker commands for logging
    return str(worker_list)


def examine_and_log_machines(worker_val, yenv) -> bool:
    """
    Examines whether a worker should be skipped in a step of start_celery_workers(), logs errors in output path for a celery
    worker.
    """
    worker_machines = get_yaml_var(worker_val, "machines", None)
    if worker_machines:
        LOG.debug(f"check machines = {check_machines(worker_machines)}")
        if not check_machines(worker_machines):
            return True

        if yenv:
            output_path = get_yaml_var(yenv, "OUTPUT_PATH", None)
            if output_path and not os.path.exists(output_path):
                hostname = socket.gethostname()
                LOG.error(f"The output path, {output_path}, is not accessible on this host, {hostname}")
        else:
            LOG.warning(
                "The env:variables section does not have an OUTPUT_PATH specified, multi-machine checks cannot be performed."
            )
        return False
    return False


def verify_args(spec, worker_args, worker_name, overlap, disable_logs=False):
    """Examines the args passed to a worker for completeness."""
    parallel = batch_check_parallel(spec)
    if parallel:
        if "--concurrency" not in worker_args:
            LOG.warning("The worker arg --concurrency [1-4] is recommended when running parallel tasks")
        if "--prefetch-multiplier" not in worker_args:
            LOG.warning("The worker arg --prefetch-multiplier 1 is recommended when running parallel tasks")
        if "fair" not in worker_args:
            LOG.warning("The worker arg -O fair is recommended when running parallel tasks")

    if "-n" not in worker_args:
        nhash = ""
        if overlap:
            nhash = time.strftime("%Y%m%d-%H%M%S")
        # TODO: Once flux fixes their bug, change this back to %h
        # %h in Celery is short for hostname including domain name
        worker_args += f" -n {worker_name}{nhash}.%%h"

    if not disable_logs and "-l" not in worker_args:
        worker_args += f" -l {logging.getLevelName(LOG.getEffectiveLevel())}"

    return worker_args


def launch_celery_worker(worker_cmd, worker_list, kwargs):
    """
    Using the worker launch command provided, launch a celery worker.
    :param str worker_cmd:      The celery command to launch a worker
    :param list worker_list:    A list of worker launch commands
    :param dict kwargs:         A dictionary containing additional keyword args to provide
                                to subprocess.Popen

    :side effect:               Launches a celery worker via a subprocess
    """
    try:
        _ = subprocess.Popen(worker_cmd, **kwargs)  # pylint: disable=R1732
        worker_list.append(worker_cmd)
    except Exception as e:  # pylint: disable=C0103
        LOG.error(f"Cannot start celery workers, {e}")
        raise


def get_celery_cmd(queue_names, worker_args="", just_return_command=False):
    """
    Get the appropriate command to launch celery workers for the specified MerlinStudy.
    queue_names         The name(s) of the queue(s) to associate a worker with
    worker_args         Optional celery arguments for the workers
    just_return_command Don't execute, just return the command
    """
    worker_command = " ".join(["celery -A merlin worker", worker_args, "-Q", queue_names])
    if just_return_command:
        return worker_command
    # If we get down here, this only runs celery locally the user would need to
    # add all of the flux config themselves.
    return ""


def purge_celery_tasks(queues, force):
    """
    Purge celery tasks for the specified spec file.

    queues              Which queues to purge
    force               Purge without asking for confirmation
    """
    # This version will purge all queues.
    # from merlin.celery import app
    # app.control.purge()
    force_com = ""
    if force:
        force_com = " -f "
    purge_command = " ".join(["celery -A merlin purge", force_com, "-Q", queues])
    LOG.debug(purge_command)
    return subprocess.run(purge_command, shell=True).returncode


def stop_celery_workers(queues=None, spec_worker_names=None, worker_regex=None):  # pylint: disable=R0912
    """Send a stop command to celery workers.

    Default behavior is to stop all connected workers.
    As options can downselect to only workers on certain queues and/or that
    match a regular expression.

    :param list queues: The queues to send stop signals to. If None: stop all
    :param list spec_worker_names: Worker names read from a spec to stop, in addition to worker_regex matches.
    :param str worker_regex: The regex string to match worker names. If None:
    :return: Return code from stop command

    :example:

    >>> stop_celery_workers(queues=['hello'], worker_regex='celery@*my_machine*')

    >>> stop_celery_workers()

    """
    from merlin.celery import app  # pylint: disable=C0415

    LOG.debug(f"Sending stop to queues: {queues}, worker_regex: {worker_regex}, spec_worker_names: {spec_worker_names}")
    active_queues, _ = get_active_celery_queues(app)

    # If not specified, get all the queues
    if queues is None:
        queues = [*active_queues]
    # Celery adds the queue tag in front of each queue so we add that here
    else:
        celerize_queues(queues)

    # Find the set of all workers attached to all of those queues
    all_workers = set()
    for queue in queues:
        try:
            all_workers.update(active_queues[queue])
            LOG.debug(f"Workers attached to queue {queue}: {active_queues[queue]}")
        except KeyError:
            LOG.warning(f"No workers are connected to queue {queue}")

    all_workers = list(all_workers)

    LOG.debug(f"Pre-filter worker stop list: {all_workers}")

    # Stop workers with no flags
    if (spec_worker_names is None or len(spec_worker_names) == 0) and worker_regex is None:
        workers_to_stop = list(all_workers)
    # Flag handling
    else:
        workers_to_stop = []
        # --spec flag
        if (spec_worker_names is not None) and len(spec_worker_names) > 0:
            apply_list_of_regex(spec_worker_names, all_workers, workers_to_stop)
        # --workers flag
        if worker_regex is not None:
            LOG.debug(f"Searching for workers to stop based on the following regex's: {worker_regex}")
            apply_list_of_regex(worker_regex, all_workers, workers_to_stop)

    # Remove duplicates
    workers_to_stop = list(set(workers_to_stop))
    LOG.debug(f"Post-filter worker stop list: {workers_to_stop}")

    if workers_to_stop:
        LOG.info(f"Sending stop to these workers: {workers_to_stop}")
        app.control.broadcast("shutdown", destination=workers_to_stop)
    else:
        LOG.warning("No workers found to stop")


def create_celery_config(config_dir, data_file_name, data_file_path):
    """
    Command to setup default celery merlin config.

    :param `config_dir`: The directory to create the config file.
    :param `data_file_name`: The name of the config file.
    :param `data_file_path`: The full data file path.
    """
    # This will need to come from the server interface
    MERLIN_CONFIG = os.path.join(config_dir, data_file_name)  # pylint: disable=C0103

    if os.path.isfile(MERLIN_CONFIG):
        from merlin.common.security import encrypt  # pylint: disable=C0415

        encrypt.init_key()
        LOG.info(f"The config file already exists, {MERLIN_CONFIG}")
        return

    with open(MERLIN_CONFIG, "w") as outfile, open(data_file_path, "r") as infile:
        outfile.write(infile.read())

    if not os.path.isfile(MERLIN_CONFIG):
        LOG.error(f"Cannot create config file {MERLIN_CONFIG}")

    LOG.info(f"The file {MERLIN_CONFIG} is ready to be edited for your system.")

    from merlin.common.security import encrypt  # pylint: disable=C0415

    encrypt.init_key()<|MERGE_RESOLUTION|>--- conflicted
+++ resolved
@@ -41,10 +41,7 @@
 
 from amqp.exceptions import ChannelError
 from celery import Celery
-<<<<<<< HEAD
-=======
 from tabulate import tabulate
->>>>>>> fe7dd0b6
 
 from merlin.config import Config
 from merlin.study.batch import batch_check_parallel, batch_worker_launch
