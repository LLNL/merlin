--- conflicted
+++ resolved
@@ -43,10 +43,7 @@
     batch_worker_launch,
 )
 from merlin.utils import (
-<<<<<<< HEAD
     check_machines,
-=======
->>>>>>> cf49db4f
     get_procs,
     get_yaml_var,
     is_running,
@@ -208,7 +205,7 @@
                 args: -O fair --prefetch-multiplier 1 -E -l info --concurrency 4
                 steps: [run, data]
                 nodes: 1 
-                machine: [hpc_cpu, hpc_gpu]
+                machine: [hostA, hostB]
     """
     if not just_return_command:
         LOG.info("Starting celery workers")
