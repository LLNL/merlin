###############################################################################
# Copyright (c) 2019, Lawrence Livermore National Security, LLC.
# Produced at the Lawrence Livermore National Laboratory
# Written by the Merlin dev team, listed in the CONTRIBUTORS file.
# <merlin@llnl.gov>
#
# LLNL-CODE-797170
# All rights reserved.
# This file is part of Merlin, Version: 1.1.2.
#
# For details, see https://github.com/LLNL/merlin.
#
# Permission is hereby granted, free of charge, to any person obtaining a copy
# of this software and associated documentation files (the "Software"), to deal
# in the Software without restriction, including without limitation the rights
# to use, copy, modify, merge, publish, distribute, sublicense, and/or sell
# copies of the Software, and to permit persons to whom the Software is
# furnished to do so, subject to the following conditions:
# The above copyright notice and this permission notice shall be included in
# all copies or substantial portions of the Software.
#
# THE SOFTWARE IS PROVIDED "AS IS", WITHOUT WARRANTY OF ANY KIND, EXPRESS OR
# IMPLIED, INCLUDING BUT NOT LIMITED TO THE WARRANTIES OF MERCHANTABILITY,
# FITNESS FOR A PARTICULAR PURPOSE AND NONINFRINGEMENT. IN NO EVENT SHALL THE
# AUTHORS OR COPYRIGHT HOLDERS BE LIABLE FOR ANY CLAIM, DAMAGES OR OTHER
# LIABILITY, WHETHER IN AN ACTION OF CONTRACT, TORT OR OTHERWISE, ARISING FROM,
# OUT OF OR IN CONNECTION WITH THE SOFTWARE OR THE USE OR OTHER DEALINGS IN THE
# SOFTWARE.
###############################################################################

"""
Module for project-wide utility functions.
"""
import getpass
import logging
import os
import re
import socket
import subprocess
from contextlib import (
    contextmanager,
    suppress,
)
from copy import deepcopy
from types import SimpleNamespace

import numpy as np
import psutil
import yaml


try:
    import cPickle as pickle
except ImportError:
    import pickle


LOG = logging.getLogger(__name__)
ARRAY_FILE_FORMATS = ".npy, .csv, .tab"
DEFAULT_FLUX_VERSION = "0.13"


def get_user_process_info(user=None, attrs=None):
    """
    Return a list of process info for all of the user's running processes.

    :param `user`: user name (default from getpass). Option: 'all_users': get
        all processes
    :param `atts`: the attributes to include
    """
    if attrs is None:
        attrs = ["pid", "name", "username", "cmdline"]

    if "username" not in attrs:
        attrs.extend("username")

    if user is None:
        user = getpass.getuser()

    if user == "all_users":
        return [p.info for p in psutil.process_iter(attrs=attrs)]
    else:
        return [
            p.info
            for p in psutil.process_iter(attrs=attrs)
            if user in p.info["username"]
        ]


def check_pid(pid, user=None):
    """
    Check if pid is in process list.

    :param `pid`: process id
    :param `user`: user name (default from getpass). Option: 'all_users': get
        all processes
    """
    user_processes = get_user_process_info(user=user)
    for p in user_processes:
        if int(p["pid"]) == pid:
            return True
    return False


def get_pid(name, user=None):
    """
    Return pid of process with name.

    :param `name`: process name
    :param `user`: user name (default from getpass). Option: 'all_users': get
        all processes
    """
    user_processes = get_user_process_info(user=user)
    name_list = [p["pid"] for p in user_processes if name in p["name"]]
    if name_list:
        return name_list
    return None


def get_procs(name, user=None):
    """
    Return a list of (pid, cmdline) tuples of process with name.

    :param `name`: process name
    :param `user`: user name (default from getpass). Option: 'all_users': get
        all processes
    """
    user_processes = get_user_process_info(user=user)
    procs = [(p["pid"], p["cmdline"]) for p in user_processes if name in p["name"]]
    return procs


def is_running_psutil(cmd, user=None):
    """
    Determine if process with given command is running.
    Uses psutil command instead of call to 'ps'

    :param `cmd`: process cmd
    :param `user`: user name (default from getpass). Option: 'all_users': get
        all processes
    """
    user_processes = get_user_process_info(user=user)
    return any(cmd in " ".join(p["cmdline"]) for p in user_processes)


def is_running(name, all_users=False):
    """
    Determine if process with name is running.

    :param `name`: process name
    """
    cmd = ["ps", "ux"]

    if all_users:
        cmd[1] = "aux"

    try:
        ps = subprocess.Popen(
            cmd, stdout=subprocess.PIPE, encoding="utf8"
        ).communicate()[0]
    except TypeError:
        ps = subprocess.Popen(cmd, stdout=subprocess.PIPE).communicate()[0]

    if name in ps:
        return True

    return False


def expandvars2(path):
    """
    Replace shell strings from the current environment variables

    :param `path`: a path
    """
    return re.sub(r"(?<!\\)\$[A-Za-z_][A-Za-z0-9_]*", "", os.path.expandvars(path))


def regex_list_filter(regex, list_to_filter):
    """
    Apply a regex filter to a list

    :param `regex`          : the regular expression
    :param `list_to_filter` : the list to filter

    :return `new_list`
    """
    r = re.compile(regex)
    return list(filter(r.match, list_to_filter))


def load_yaml(filepath):
    """
    Safely read a yaml file.

    :param `filepath`: a filepath to a yaml file
    :type filepath: str

    :returns: Python objects holding the contents of the yaml file
    """
    with open(filepath, "r") as _file:
        return yaml.safe_load(_file)


def get_yaml_var(entry, var, default):
    """
    Return entry[var], else return default

    :param `entry`: a yaml dict
    :param `var`: a yaml key
    :param `default`: default value in the absence of data
    """
    ret = default

    if isinstance(entry, dict):
        with suppress(KeyError):
            ret = entry[var]
    else:
        with suppress(AttributeError):
            ret = getattr(entry, var)
    return ret


def load_array_file(filename, ndmin=2):
    """
    Loads up an array stored in filename, based on extension.

    Valid filename extensions:
        '.npy'  :  numpy binary file
        '.csv'  :  comma separated text file
        '.tab'  :  whitespace (or tab) separated text file

    :param `filename` : The file to load
    :param `ndmin`    : The minimum number of dimensions to load
    """

    protocol = determine_protocol(filename)

    # Don't change binary-stored numpy arrays; just check dimensions
    if protocol == "npy":
        array = np.load(filename)
        if array.ndim < ndmin:
            LOG.error(
                f"Array in {filename} has fewer than the required \
                       minimum dimensions ({array.ndim} < {ndmin})!"
            )
    # Make sure text files load as strings with minimum number of dimensions
    elif protocol == "csv":
        array = np.loadtxt(filename, delimiter=",", ndmin=ndmin, dtype=np.str)
    elif protocol == "tab":
        array = np.loadtxt(filename, ndmin=ndmin, dtype=np.str)
    else:
        raise TypeError(
            f"{protocol} is not a valid array file extension.\
                         Choices: {ARRAY_FILE_FORMATS}"
        )

    return array


def determine_protocol(fname):
    """
    Determines a file protocol based on file name extension.
    """
    _, ext = os.path.splitext(fname)
    if ext.startswith("."):
        protocol = ext.lower().strip(".")
    else:
        raise ValueError(f"{fname} needs an ext (eg .hdf5) to determine protocol!")
    # Map .h5 to .hdf5
    if protocol == "h5":
        protocol = "hdf5"
    return protocol


@contextmanager
def cd(path):
    """
    TODO
    """
    old_dir = os.getcwd()
    os.chdir(path)
    try:
        yield
    finally:
        os.chdir(old_dir)


def pickle_data(filepath, content):
    """Dump content to a pickle file"""
    with open(filepath, "w") as f:
        pickle.dump(content, f)


def get_source_root(filepath):
    """Used to find the absolute project path given a sample file path from
    within the project.
    """
    filepath = os.path.abspath(filepath)
    sep = os.path.sep
    if filepath == sep:
        return None

    parent = os.path.dirname(filepath)
    # Walk backwards testing for integers.
    for _, _dir in enumerate(parent.split(sep)[::-1]):
        try:
            int(_dir)
        except ValueError:
            break_point = _dir
            break

    root, _ = parent.split(break_point)
    root = os.path.split(root)[0]
    return root


def ensure_directory_exists(**kwargs):
    """
    TODO
    """
    aggregate_bundle = kwargs["aggregate_file"]
    dirname = os.path.dirname(aggregate_bundle)

    if not os.path.exists(dirname):
        LOG.info(f"making directories to {dirname}.")
        os.makedirs(dirname)
        return False
    return True


def nested_dict_to_namespaces(dic):
    """Code for recursively converting dictionaries of dictionaries
        into SimpleNamespaces instead.
    """

    def recurse(dic):
        if not isinstance(dic, dict):
            return dic
        for key, val in list(dic.items()):
            dic[key] = recurse(val)
        return SimpleNamespace(**dic)

    if not isinstance(dic, dict):
        raise TypeError(f"{dic} is not a dict")

    new_dic = deepcopy(dic)
    return recurse(new_dic)


def nested_namespace_to_dicts(ns):
    """Code for recursively converting namespaces of namespaces
        into dictionaries instead.
    """

    def recurse(ns):
        if not isinstance(ns, SimpleNamespace):
            return ns
        for key, val in list(ns.__dict__.items()):
            setattr(ns, key, recurse(val))
        return ns.__dict__

    if not isinstance(ns, SimpleNamespace):
        raise TypeError(f"{ns} is not a SimpleNamespace")

    new_ns = deepcopy(ns)
    return recurse(new_ns)


<<<<<<< HEAD
def check_machines(machines):
    """
    Return a True if the current machine is in the list of machines.

    :param `machines`: A single machine or list of machines to compare
                       with the current machine.
    """
    local_hostname = socket.gethostname()

    if not isinstance(machines, (list, tuple)):
        machines = [machines]

    for mach in machines:
        if mach in local_hostname:
            return True

    return False
=======
def get_flux_version(flux_path, no_errors=False):
    """
    Return the flux version as a string

    :param `flux_path`: the full path to the flux bin
    :param `no_errors`: a flag to determine if this a test run to ignore errors
    """
    cmd = [flux_path, "version"]

    ps = None

    try:
        ps = subprocess.Popen(
            cmd, stdout=subprocess.PIPE, encoding="utf8"
        ).communicate()
    except FileNotFoundError as e:
        if not no_errors:
            LOG.error(f"The flux path {flux_path} canot be found")
            raise e

    try:
        flux_ver = re.search(r"\s*([\d.]+)", ps[0]).group(1)
    except (ValueError, TypeError) as e:
        if not no_errors:
            LOG.error(f"The flux version canot be determined")
            raise e
        else:
            flux_ver = DEFAULT_FLUX_VERSION
            LOG.warning(f"Using syntax for default version: {flux_ver}")

    return flux_ver


def get_flux_cmd(flux_path, no_errors=False):
    """
    Return the flux command as string

    :param `flux_path`: the full path to the flux bin
    :param `no_errors`: a flag to determine if this a test run to ignore errors
    """
    # The default is for flux version >= 0.13,
    # this may change in the future.
    flux_cmd = "flux mini run"

    flux_ver = get_flux_version(flux_path, no_errors=no_errors)

    vers = [int(n) for n in flux_ver.split(".")]
    if vers[0] == 0 and vers[1] < 13:
        flux_cmd = "flux wreckrun"

    return flux_cmd
>>>>>>> 7b73086b
<|MERGE_RESOLUTION|>--- conflicted
+++ resolved
@@ -367,25 +367,7 @@
     return recurse(new_ns)
 
 
-<<<<<<< HEAD
-def check_machines(machines):
-    """
-    Return a True if the current machine is in the list of machines.
-
-    :param `machines`: A single machine or list of machines to compare
-                       with the current machine.
-    """
-    local_hostname = socket.gethostname()
-
-    if not isinstance(machines, (list, tuple)):
-        machines = [machines]
-
-    for mach in machines:
-        if mach in local_hostname:
-            return True
-
-    return False
-=======
+
 def get_flux_version(flux_path, no_errors=False):
     """
     Return the flux version as a string
@@ -437,4 +419,22 @@
         flux_cmd = "flux wreckrun"
 
     return flux_cmd
->>>>>>> 7b73086b
+
+
+def check_machines(machines):
+    """
+    Return a True if the current machine is in the list of machines.
+
+    :param `machines`: A single machine or list of machines to compare
+                       with the current machine.
+    """
+    local_hostname = socket.gethostname()
+
+    if not isinstance(machines, (list, tuple)):
+        machines = [machines]
+
+    for mach in machines:
+        if mach in local_hostname:
+            return True
+
+    return False