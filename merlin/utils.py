--- conflicted
+++ resolved
@@ -531,7 +531,6 @@
     return False
 
 
-<<<<<<< HEAD
 def needs_merlin_expansion(
     cmd: str, restart_cmd: str, labels: List[str], include_sample_keywords: Optional[bool] = True
 ) -> bool:
@@ -583,7 +582,8 @@
                 raise DeepMergeException(f"Conflict at {'.'.join(path + [str(key)])}")
         else:
             dict_a[key] = dict_b[key]
-=======
+
+
 def find_vlaunch_var(vlaunch_var: str, step_cmd: str, accept_no_matches=False) -> str:
     """
     Given a variable used for VLAUNCHER and the step cmd value, find
@@ -602,7 +602,6 @@
     if accept_no_matches:
         return None
     raise ValueError(f"VLAUNCHER used but could not find MERLIN_{vlaunch_var} in the step.")
->>>>>>> 99d56598
 
 
 # Time utilities
