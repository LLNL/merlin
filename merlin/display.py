--- conflicted
+++ resolved
@@ -44,13 +44,8 @@
 from merlin.config.configfile import default_config_info
 
 
-<<<<<<< HEAD
-def check_server_access(conf, sconf):
-    servers = ["broker", "backend"]
-=======
 def check_server_access(sconf):
     servers = ["broker server", "results server"]
->>>>>>> e4776c84
 
     if sconf.keys():
         print("\nChecking server connections:")
@@ -78,36 +73,22 @@
     conf = default_config_info()
     sconf = {}
     try:
-<<<<<<< HEAD
-        conf["broker"] = broker.get_connection_string(include_password=False)
-        sconf["broker"] = broker.get_connection_string()
-=======
         conf["broker server"] = broker.get_connection_string(include_password=False)
         sconf["broker server"] = broker.get_connection_string()
->>>>>>> e4776c84
     except ValueError:
         conf["broker server"] = "No broker server configured."
 
     try:
-<<<<<<< HEAD
-        conf["backend"] = results_backend.get_connection_string(include_password=False)
-        sconf["backend"] = results_backend.get_connection_string()
-=======
         conf["results server"] = results_backend.get_connection_string(
             include_password=False
         )
         sconf["results server"] = results_backend.get_connection_string()
->>>>>>> e4776c84
     except ValueError:
         conf["results server"] = "No results server configured."
 
     print(tabulate(conf.items(), tablefmt="presto"))
 
-<<<<<<< HEAD
-    check_server_access(conf, sconf)
-=======
     check_server_access(sconf)
->>>>>>> e4776c84
 
 
 def display_multiple_configs(files, configs):
