--- conflicted
+++ resolved
@@ -47,15 +47,8 @@
 from merlin.ascii_art import banner_small
 from merlin.examples.generator import list_examples, setup_example
 from merlin.log_formatter import setup_logging
-<<<<<<< HEAD
-from merlin.spec.expansion import (
-    RESERVED,
-    get_spec_with_expansion,
-)
+from merlin.spec.expansion import RESERVED, get_spec_with_expansion
 from merlin.spec.specification import MerlinSpec
-=======
-from merlin.spec.expansion import RESERVED, get_spec_with_expansion
->>>>>>> 4780f891
 from merlin.study.study import MerlinStudy
 from merlin.utils import ARRAY_FILE_FORMATS
 
