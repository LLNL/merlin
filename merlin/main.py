--- conflicted
+++ resolved
@@ -17,1660 +17,6 @@
 
 
 LOG = logging.getLogger("merlin")
-<<<<<<< HEAD
-DEFAULT_LOG_LEVEL = "INFO"
-
-
-class HelpParser(ArgumentParser):
-    """
-    This class overrides the error message of the argument parser to
-    print the help message when an error happens.
-
-    Methods:
-        error: Override the error message of the `ArgumentParser` class.
-    """
-
-    def error(self, message: str):
-        """
-        Override the error message of the `ArgumentParser` class.
-
-        Args:
-            message: The error message to log.
-        """
-        sys.stderr.write(f"error: {message}\n")
-        self.print_help()
-        sys.exit(2)
-
-
-def parse_override_vars(
-    variables_list: Optional[List[str]],
-) -> Optional[Dict[str, Union[str, int]]]:
-    """
-    Parse a list of command-line variables into a dictionary of key-value pairs.
-
-    This function takes an optional list of strings following the syntax
-    "KEY=val" and converts them into a dictionary. It validates the format
-    of the variables and ensures that keys are valid according to specified rules.
-
-    Args:
-        variables_list: An optional list of strings, where each string should be in the
-            format "KEY=val", e.g., ["KEY1=value1", "KEY2=42"].
-
-    Returns:
-        A dictionary where the keys are variable names (str) and the
-            values are either strings or integers. If `variables_list` is
-            None or empty, returns None.
-
-    Raises:
-        ValueError: If the input format is incorrect, including:\n
-            - Missing '=' operator.
-            - Excess '=' operators in a variable assignment.
-            - Invalid variable names (must be alphanumeric and underscores).
-            - Attempting to override reserved variable names.
-    """
-    if variables_list is None:
-        return None
-    LOG.debug(f"Command line override variables = {variables_list}")
-    result: Dict[str, Union[str, int]] = {}
-    arg: str
-    for arg in variables_list:
-        try:
-            if "=" not in arg:
-                raise ValueError("--vars requires '=' operator. See 'merlin run --help' for an example.")
-            entry: str = arg.split("=")
-            if len(entry) != 2:
-                raise ValueError("--vars requires ONE '=' operator (without spaces) per variable assignment.")
-            key: str = entry[0]
-            if key is None or key == "" or "$" in key:
-                raise ValueError("--vars requires valid variable names comprised of alphanumeric characters and underscores.")
-            if key in RESERVED:
-                raise ValueError(f"Cannot override reserved word '{key}'! Reserved words are: {RESERVED}.")
-
-            val: Union[str, int] = entry[1]
-            with suppress(ValueError):
-                int(val)
-                val = int(val)
-            result[key] = val
-
-        except Exception as excpt:
-            raise ValueError(
-                f"{excpt} Bad '--vars' formatting on command line. See 'merlin run --help' for an example."
-            ) from excpt
-    return result
-
-
-def get_merlin_spec_with_override(args: Namespace) -> Tuple[MerlinSpec, str]:
-    """
-    Shared command to retrieve a [`MerlinSpec`][spec.specification.MerlinSpec] object
-    and an expanded filepath.
-
-    This function processes parsed command-line interface (CLI) arguments to validate
-    and expand the specified filepath and any associated variables. It then constructs
-    and returns a [`MerlinSpec`][spec.specification.MerlinSpec] object based on the
-    provided specification.
-
-    Args:
-        args: Parsed CLI arguments containing:\n
-            - `specification`: the path to the specification file
-            - `variables`: optional variable overrides to customize the spec.
-
-    Returns:
-        spec (spec.specification.MerlinSpec): An instance of the
-            [`MerlinSpec`][spec.specification.MerlinSpec] class with the expanded
-            configuration based on the provided filepath and variables.
-        filepath: The expanded filepath derived from the specification.
-    """
-    filepath = verify_filepath(args.specification)
-    variables_dict = parse_override_vars(args.variables)
-    spec = get_spec_with_expansion(filepath, override_vars=variables_dict)
-    return spec, filepath
-
-
-def process_run(args: Namespace):
-    """
-    CLI command for running a study.
-
-    This function initializes and runs a study using the specified parameters.
-    It handles file verification, variable parsing, and checks for required
-    arguments related to the study configuration and execution.
-
-    Args:
-        args: Parsed CLI arguments containing:\n
-            - `specification`: Path to the specification file for the study.
-            - `variables`: Optional variable overrides for the study.
-            - `samples_file`: Optional path to a samples file.
-            - `dry`: If True, runs the study in dry-run mode (without actual execution).
-            - `no_errors`: If True, suppresses error reporting.
-            - `pgen_file`: Optional path to the pgen file, required if `pargs` is specified.
-            - `pargs`: Additional arguments for parallel processing.
-
-    Raises:
-        ValueError:
-            If the `pargs` parameter is used without specifying a `pgen_file`.
-    """
-    print(banner_small)
-    filepath: str = verify_filepath(args.specification)
-    variables_dict: str = parse_override_vars(args.variables)
-    samples_file: Optional[str] = None
-    if args.samples_file:
-        samples_file = verify_filepath(args.samples_file)
-
-    # pgen checks
-    if args.pargs and not args.pgen_file:
-        raise ValueError("Cannot use the 'pargs' parameter without specifying a 'pgen'!")
-    if args.pgen_file:
-        verify_filepath(args.pgen_file)
-
-    study: MerlinStudy = MerlinStudy(
-        filepath,
-        override_vars=variables_dict,
-        samples_file=samples_file,
-        dry_run=args.dry,
-        no_errors=args.no_errors,
-        pgen_file=args.pgen_file,
-        pargs=args.pargs,
-    )
-
-    if args.run_mode == "local":
-        initialize_config(local_mode=True)
-
-    # Initialize the database
-    merlin_db = MerlinDatabase()
-
-    # Create a run entry
-    run_entity = merlin_db.create(
-        "run",
-        study_name=study.expanded_spec.name,
-        workspace=study.workspace,
-        queues=study.expanded_spec.get_queue_list(["all"]),
-    )
-
-    # Create logical worker entries
-    step_queue_map = study.expanded_spec.get_task_queues()
-    for worker, steps in study.expanded_spec.get_worker_step_map().items():
-        worker_queues = set([step_queue_map[step] for step in steps])
-        logical_worker_entity = merlin_db.create("logical_worker", worker, worker_queues)
-
-        # Add the run id to the worker entry and the worker id to the run entry
-        logical_worker_entity.add_run(run_entity.get_id())
-        run_entity.add_worker(logical_worker_entity.get_id())
-
-    router.run_task_server(study, args.run_mode)
-
-
-def process_restart(args: Namespace):
-    """
-    CLI command for restarting a study.
-
-    This function handles the restart process by verifying the specified restart
-    directory, locating a valid provenance specification file, and initiating
-    the study from that point.
-
-    Args:
-        args: Parsed CLI arguments containing:\n
-            - `restart_dir`: Path to the directory where the restart specifications are located.
-            - `run_mode`: The mode for running the study (e.g., normal, dry-run).
-
-    Raises:
-        ValueError: If the `restart_dir` does not contain a valid provenance spec file or
-            if multiple files match the specified pattern.
-    """
-    print(banner_small)
-    restart_dir: str = verify_dirpath(args.restart_dir)
-    filepath: str = os.path.join(args.restart_dir, "merlin_info", "*.expanded.yaml")
-    possible_specs: Optional[List[str]] = glob.glob(filepath)
-    if not possible_specs:  # len == 0
-        raise ValueError(f"'{filepath}' does not match any provenance spec file to restart from.")
-    if len(possible_specs) > 1:
-        raise ValueError(f"'{filepath}' matches more than one provenance spec file to restart from.")
-    filepath: str = verify_filepath(possible_specs[0])
-    LOG.info(f"Restarting workflow at '{restart_dir}'")
-    study: MerlinStudy = MerlinStudy(filepath, restart_dir=restart_dir)
-
-    if args.run_mode == "local":
-        initialize_config(local_mode=True)
-
-    router.run_task_server(study, args.run_mode)
-
-
-def launch_workers(args: Namespace):
-    """
-    CLI command for launching workers.
-
-    This function initializes worker processes for executing tasks as defined
-    in the Merlin specification.
-
-    Args:
-        args: Parsed CLI arguments containing:\n
-            - `worker_echo_only`: If True, don't start the workers and just echo the launch command
-            - Additional worker-related parameters such as:
-                - `worker_steps`: Only start workers for these steps.
-                - `worker_args`: Arguments to pass to the worker processes.
-                - `disable_logs`: If True, disables logging for the worker processes.
-    """
-    if not args.worker_echo_only:
-        print(banner_small)
-    else:
-        initialize_config(local_mode=True)
-
-    spec, filepath = get_merlin_spec_with_override(args)
-    if not args.worker_echo_only:
-        LOG.info(f"Launching workers from '{filepath}'")
-
-    # Initialize the database
-    merlin_db = MerlinDatabase()
-
-    # Create logical worker entries
-    step_queue_map = spec.get_task_queues()
-    for worker, steps in spec.get_worker_step_map().items():
-        worker_queues = set([step_queue_map[step] for step in steps])
-        merlin_db.create("logical_worker", worker, worker_queues)
-
-    # Launch the workers
-    backend = getattr(args, 'backend', 'celery')  # Default to celery for backward compatibility
-    launch_worker_status = router.launch_workers(
-        spec, args.worker_steps, args.worker_args, args.disable_logs, args.worker_echo_only, backend
-    )
-
-    if args.worker_echo_only:
-        print(launch_worker_status)
-    else:
-        LOG.debug(f"celery command: {launch_worker_status}")
-
-
-def purge_tasks(args: Namespace):
-    """
-    CLI command for purging tasks from the task server.
-
-    This function removes specified tasks from the task server based on the provided
-    Merlin specification. It allows for targeted purging or forced removal of tasks.
-
-    Args:
-        args: Parsed CLI arguments containing:\n
-            - `purge_force`: If True, forces the purge operation without confirmation.
-            - `purge_steps`: Steps or criteria based on which tasks will be purged.
-    """
-    print(banner_small)
-    spec, _ = get_merlin_spec_with_override(args)
-    ret = router.purge_tasks(
-        spec.merlin["resources"]["task_server"],
-        spec,
-        args.purge_force,
-        args.purge_steps,
-    )
-
-    LOG.info(f"Purge return = {ret} .")
-
-
-def query_status(args: Namespace):
-    """
-    CLI command for querying the status of studies.
-
-    This function processes the given command-line arguments to determine the
-    status of a study. It constructs either a [`Status`][study.status.Status] object
-    or a [`DetailedStatus`][study.status.DetailedStatus] object based on the specified
-    command and the arguments provided. The function handles validations for the task
-    server input and the output format specified for status dumping.
-
-    Object mapping:
-        - `merlin status` -> [`Status`][study.status.Status] object
-        - `merlin detailed-status` -> [`DetailedStatus`][study.status.DetailedStatus]
-        object
-
-    Args:
-        args: Parsed CLI arguments containing user inputs for the status query.
-
-    Raises:
-        ValueError:
-            - If the task server specified is not supported (only "celery" is valid).
-            - If the --dump filename provided does not end with ".csv" or ".json".
-    """
-    print(banner_small)
-
-    # Ensure task server is valid
-    if args.task_server != "celery":
-        raise ValueError("Currently the only supported task server is celery.")
-
-    # Make sure dump is valid if provided
-    if args.dump and (not args.dump.endswith(".csv") and not args.dump.endswith(".json")):
-        raise ValueError("The --dump option takes a filename that must end with .csv or .json")
-
-    # Establish whether the argument provided by the user was a spec file or a study directory
-    spec_display = False
-    try:
-        file_or_ws = verify_filepath(args.spec_or_workspace)
-        spec_display = True
-    except ValueError:
-        try:
-            file_or_ws = verify_dirpath(args.spec_or_workspace)
-        except ValueError:
-            LOG.error(f"The file or directory path {args.spec_or_workspace} does not exist.")
-            return None
-
-    # If we're loading status based on a spec, load in the spec provided
-    if spec_display:
-        args.specification = file_or_ws
-        args.spec_provided = get_spec_with_expansion(args.specification)
-
-    # Get either a Status object or DetailedStatus object
-    if args.detailed:
-        status_obj = DetailedStatus(args, spec_display, file_or_ws)
-    else:
-        status_obj = Status(args, spec_display, file_or_ws)
-
-    # Handle output appropriately
-    if args.dump:
-        status_obj.dump()
-    else:
-        status_obj.display()
-
-    return None
-
-
-def query_queues(args: Namespace):
-    """
-    CLI command for finding all workers and their associated queues.
-
-    This function processes the command-line arguments to retrieve and display
-    information about the available workers and their queues within the task server.
-    It validates the necessary parameters, handles potential file dumping, and
-    formats the output for easy readability.
-
-    Args:
-        args: Parsed CLI arguments containing user inputs related to the query.
-
-    Raises:
-        ValueError:
-            - If a specification is not provided when steps are specified and the
-            steps do not include "all".
-            - If variables are included without a corresponding specification.
-            - If the specified dump filename does not end with '.json' or '.csv'.
-    """
-    print(banner_small)
-
-    # Ensure a spec is provided if steps are provided
-    if not args.specification:
-        if "all" not in args.steps:
-            raise ValueError("The --steps argument MUST be used with the --specification argument.")
-        if args.variables:
-            raise ValueError("The --vars argument MUST be used with the --specification argument.")
-
-    # Ensure a supported file type is provided with the dump option
-    if args.dump is not None:
-        if not args.dump.endswith(".json") and not args.dump.endswith(".csv"):
-            raise ValueError("Unsupported file type. Dump files must be either '.json' or '.csv'.")
-
-    spec = None
-    # Load the spec if necessary
-    if args.specification:
-        spec, _ = get_merlin_spec_with_override(args)
-
-    # Obtain the queue information
-    queue_information = router.query_queues(args.task_server, spec, args.steps, args.specific_queues)
-
-    if queue_information:
-        # Format the queue information so we can pass it to the tabulate library
-        formatted_queue_info = [("Queue Name", "Task Count", "Worker Count")]
-        for queue_name, queue_stats in queue_information.items():
-            formatted_queue_info.append((queue_name, queue_stats["jobs"], queue_stats["consumers"]))
-
-        # Print the queue information
-        print()
-        print(tabulate(formatted_queue_info, headers="firstrow"))
-        print()
-
-        # Dump queue information to an output file if necessary
-        if args.dump:
-            router.dump_queue_info(args.task_server, queue_information, args.dump)
-
-
-def query_workers(args: Namespace):
-    """
-    CLI command for finding all workers.
-
-    This function retrieves and queries the names of any active workers.
-    If the `--spec` argument is included, only query the workers defined in the spec file.
-
-    Args:
-        args: Parsed command-line arguments, which may include:\n
-            - `spec`: Path to the specification file.
-            - `task_server`: Address of the task server to query.
-            - `queues`: List of queue names to filter workers.
-            - `workers`: List of specific worker names to query.
-    """
-    print(banner_small)
-
-    # Get the workers from the spec file if --spec provided
-    worker_names = []
-    if args.spec:
-        spec_path = verify_filepath(args.spec)
-        spec = MerlinSpec.load_specification(spec_path)
-        worker_names = spec.get_worker_names()
-        for worker_name in worker_names:
-            if "$" in worker_name:
-                LOG.warning(f"Worker '{worker_name}' is unexpanded. Target provenance spec instead?")
-        LOG.debug(f"Searching for the following workers to stop based on the spec {args.spec}: {worker_names}")
-
-    router.query_workers(args.task_server, worker_names, args.queues, args.workers)
-
-
-def stop_workers(args: Namespace):
-    """
-    CLI command for stopping all workers.
-
-    This function stops any active workers connected to a user's task server.
-    If the `--spec` argument is provided, this function retrieves the names of
-    workers from a the spec file and then issues a command to stop them.
-
-    Args:
-        args: Parsed command-line arguments, which may include:\n
-            - `spec`: Path to the specification file to load worker names.
-            - `task_server`: Address of the task server to send the stop command to.
-            - `queues`: List of queue names to filter the workers.
-            - `workers`: List of specific worker names to stop.
-    """
-    print(banner_small)
-    worker_names = []
-
-    # Load in the spec if one was provided via the CLI
-    if args.spec:
-        spec_path = verify_filepath(args.spec)
-        spec = MerlinSpec.load_specification(spec_path)
-        worker_names = spec.get_worker_names()
-        for worker_name in worker_names:
-            if "$" in worker_name:
-                LOG.warning(f"Worker '{worker_name}' is unexpanded. Target provenance spec instead?")
-
-    # Send stop command to router
-    router.stop_workers(args.task_server, worker_names, args.queues, args.workers)
-
-
-def print_info(args: Namespace):
-    """
-    CLI command to print merlin configuration info.
-
-    Args:
-        args: Parsed CLI arguments.
-    """
-    # if this is moved to the toplevel per standard style, merlin is unable to generate the (needed) default config file
-    from merlin import display  # pylint: disable=import-outside-toplevel
-
-    display.print_info(args)
-
-
-def config_merlin(args: Namespace):
-    """
-    CLI command to manage Merlin configuration files.
-
-    This function handles various configuration-related operations based on
-    the provided subcommand. It ensures that the specified configuration
-    file has a valid YAML extension (i.e., `.yaml` or `.yml`).
-
-    If no output file is explicitly provided, a default path is used.
-
-    Args:
-        args: Parsed command-line arguments.
-    """
-    if args.commands != "create":  # Check that this is a valid yaml file
-        try:
-            with open(args.config_file, "r") as conf_file:
-                yaml.safe_load(conf_file)
-        except FileNotFoundError:
-            raise ArgumentTypeError(f"The file '{args.config_file}' does not exist.")
-        except yaml.YAMLError as e:
-            raise ArgumentTypeError(f"The file '{args.config_file}' is not a valid YAML file: {e}")
-
-    config_manager = MerlinConfigManager(args)
-
-    if args.commands == "create":
-        config_manager.create_template_config()
-        config_manager.save_config_path()
-    elif args.commands == "update-broker":
-        config_manager.update_broker()
-    elif args.commands == "update-backend":
-        config_manager.update_backend()
-    elif args.commands == "use":  # Config file path is updated in constructor of MerlinConfigManager
-        config_manager.config_file = args.config_file
-        config_manager.save_config_path()
-
-
-def process_example(args: Namespace) -> None:
-    """
-    CLI command to set up or list Merlin example workflows.
-
-    This function either lists all available example workflows or sets
-    up a specified example workflow to be run in the root directory. The
-    behavior is determined by the `workflow` argument.
-
-    Args:
-        args: Parsed command-line arguments, which may include:\n
-            - `workflow`: The action to perform; should be "list"
-              to display all examples or the name of a specific example
-              workflow to set up.
-            - `path`: The directory where the example workflow
-              should be set up. Only applicable when `workflow` is not "list".
-    """
-    if args.workflow == "list":
-        print(list_examples())
-    else:
-        print(banner_small)
-        setup_example(args.workflow, args.path)
-
-
-def process_monitor(args: Namespace):
-    """
-    CLI command to monitor Merlin workers and queues to maintain
-    allocation status.
-
-    This function periodically checks the status of Merlin workers and
-    the associated queues to ensure that the allocation remains active.
-    It includes a sleep interval to wait before each check, including
-    the initial one.
-
-    Args:
-        args: Parsed command-line arguments, which may include:\n
-            - `sleep`: The duration (in seconds) to wait before
-              checking the queue status again.
-    """
-    spec, _ = get_merlin_spec_with_override(args)
-
-    # Give the user time to queue up jobs in case they haven't already
-    time.sleep(args.sleep)
-
-    if args.steps != ["all"]:
-        LOG.warning(
-            "The `--steps` argument of the `merlin monitor` command is set to be deprecated in Merlin v1.14 "
-            "For now, using this argument will tell merlin to use the version of the monitor command from Merlin v1.12."
-        )
-        # Check if we still need our allocation
-        while router.check_merlin_status(args, spec):
-            LOG.info("Monitor: found tasks in queues and/or tasks being processed")
-            time.sleep(args.sleep)
-    else:
-        monitor = Monitor(spec, args.sleep, args.task_server)
-        monitor.monitor_all_runs()
-
-    LOG.info("Monitor: ... stop condition met")
-
-
-def process_server(args: Namespace):
-    """
-    Route to the appropriate server function based on the command
-    specified via the CLI.
-
-    This function processes commands related to server management,
-    directing the flow to the corresponding function for actions such
-    as initializing, starting, stopping, checking status, restarting,
-    or configuring the server.
-
-    Args:
-        args: Parsed command-line arguments, which includes:\n
-            - `commands`: The server management command to execute.
-              Possible values are:
-                - `init`: Initialize the server.
-                - `start`: Start the server.
-                - `stop`: Stop the server.
-                - `status`: Check the server status.
-                - `restart`: Restart the server.
-                - `config`: Configure the server.
-    """
-    try:
-        lc_all_val = os.environ["LC_ALL"]
-        if lc_all_val != "C":
-            raise ValueError(f"The 'LC_ALL' environment variable is currently set to {lc_all_val} but it must be set to 'C'.")
-    except KeyError:
-        LOG.debug("The 'LC_ALL' environment variable was not set. Setting this to 'C'.")
-        os.environ["LC_ALL"] = "C"  # Necessary for Redis to configure LOCALE
-
-    if args.commands == "init":
-        init_server()
-    elif args.commands == "start":
-        start_server()
-    elif args.commands == "stop":
-        stop_server()
-    elif args.commands == "status":
-        status_server()
-    elif args.commands == "restart":
-        restart_server()
-    elif args.commands == "config":
-        config_server(args)
-
-
-def process_database(args: Namespace):
-    """
-    Process database commands by routing to the correct function.
-
-    Args:
-        args: An argparse Namespace containing user arguments.
-    """
-    if args.local:
-        initialize_config(local_mode=True)
-
-    if args.commands == "info":
-        database_info()
-    elif args.commands == "get":
-        database_get(args)
-    elif args.commands == "delete":
-        database_delete(args)
-
-
-# Pylint complains that there's too many statements here and wants us
-# to split the function up but that wouldn't make much sense so we ignore it
-def setup_argparse() -> None:  # pylint: disable=R0915
-    """
-    Set up the command-line argument parser for the Merlin package.
-
-    This function configures the ArgumentParser for the Merlin CLI, allowing users
-    to interact with various commands related to workflow management and task handling.
-    It includes options for running a workflow, restarting tasks, purging task queues,
-    generating configuration files, and managing/configuring the server.
-    """
-    parser: HelpParser = HelpParser(
-        prog="merlin",
-        description=banner_small,
-        formatter_class=RawDescriptionHelpFormatter,
-        epilog="See merlin <command> --help for more info",
-    )
-    parser.add_argument("-v", "--version", action="version", version=VERSION)
-    subparsers: ArgumentParser = parser.add_subparsers(dest="subparsers")
-    subparsers.required = True
-
-    # merlin --level
-    parser.add_argument(
-        "-lvl",
-        "--level",
-        action="store",
-        dest="level",
-        type=str,
-        default=DEFAULT_LOG_LEVEL,
-        help="Set the log level. Options: DEBUG, INFO, WARNING, ERROR. [Default: %(default)s]",
-    )
-
-    # merlin run
-    run: ArgumentParser = subparsers.add_parser(
-        "run",
-        help="Run a workflow using a Merlin or Maestro YAML study " "specification.",
-        formatter_class=ArgumentDefaultsHelpFormatter,
-    )
-    run.set_defaults(func=process_run)
-    run.add_argument("specification", type=str, help="Path to a Merlin or Maestro YAML file")
-    run.add_argument(
-        "--local",
-        action="store_const",
-        dest="run_mode",
-        const="local",
-        default="distributed",
-        help="Run locally instead of distributed",
-    )
-    run.add_argument(
-        "--vars",
-        action="store",
-        dest="variables",
-        type=str,
-        nargs="+",
-        default=None,
-        help="Specify desired Merlin variable values to override those found in the specification. Space-delimited. "
-        "Example: '--vars LEARN=path/to/new_learn.py EPOCHS=3'",
-    )
-    # TODO add all supported formats to doc string  # pylint: disable=fixme
-    run.add_argument(
-        "--samplesfile",
-        action="store",
-        dest="samples_file",
-        type=str,
-        default=None,
-        help=f"Specify file containing samples. Valid choices: {ARRAY_FILE_FORMATS}",
-    )
-    run.add_argument(
-        "--dry",
-        action="store_true",
-        dest="dry",
-        default=False,
-        help="Flag to dry-run a workflow, which sets up the workspace but does not launch tasks.",
-    )
-    run.add_argument(
-        "--no-errors",
-        action="store_true",
-        dest="no_errors",
-        default=False,
-        help="Flag to ignore some flux errors for testing (often used with --dry --local).",
-    )
-    run.add_argument(
-        "--pgen",
-        action="store",
-        dest="pgen_file",
-        type=str,
-        default=None,
-        help="Provide a pgen file to override global.parameters.",
-    )
-    run.add_argument(
-        "--pargs",
-        type=str,
-        action="append",
-        default=[],
-        help="A string that represents a single argument to pass "
-        "a custom parameter generation function. Reuse '--parg' "
-        "to pass multiple arguments. [Use with '--pgen']",
-    )
-
-    # merlin restart
-    restart: ArgumentParser = subparsers.add_parser(
-        "restart",
-        help="Restart a workflow using an existing Merlin workspace.",
-        formatter_class=ArgumentDefaultsHelpFormatter,
-    )
-    restart.set_defaults(func=process_restart)
-    restart.add_argument("restart_dir", type=str, help="Path to an existing Merlin workspace directory")
-    restart.add_argument(  # TODO should this just be boolean instead of store_const?
-        "--local",
-        action="store_const",
-        dest="run_mode",
-        const="local",
-        default="distributed",
-        help="Run locally instead of distributed",
-    )
-
-    # merlin purge
-    purge: ArgumentParser = subparsers.add_parser(
-        "purge",
-        help="Remove all tasks from all merlin queues (default).              "
-        "If a user would like to purge only selected queues use:    "
-        "--steps to give a steplist, the queues will be defined from the step list",
-        formatter_class=ArgumentDefaultsHelpFormatter,
-    )
-    purge.set_defaults(func=purge_tasks)
-    purge.add_argument("specification", type=str, help="Path to a Merlin YAML spec file")
-    purge.add_argument(
-        "-f",
-        "--force",
-        action="store_true",
-        dest="purge_force",
-        default=False,
-        help="Purge the tasks without confirmation",
-    )
-    purge.add_argument(
-        "--steps",
-        nargs="+",
-        type=str,
-        dest="purge_steps",
-        default=["all"],
-        help="The specific steps in the YAML file from which you want to purge the queues. \
-        The input is a space separated list.",
-    )
-    purge.add_argument(
-        "--vars",
-        action="store",
-        dest="variables",
-        type=str,
-        nargs="+",
-        default=None,
-        help="Specify desired Merlin variable values to override those found in the specification. Space-delimited. "
-        "Example: '--vars MY_QUEUE=hello'",
-    )
-
-    mconfig: ArgumentParser = subparsers.add_parser(
-        "config",
-        help="Create a default merlin server config file in ~/.merlin",
-        formatter_class=ArgumentDefaultsHelpFormatter,
-    )
-    mconfig.set_defaults(func=config_merlin)
-    # The below option makes it so the `config_path.txt` file is written to the test directory
-    mconfig.add_argument(
-        "-t",
-        "--test",
-        action="store_true",
-        help=SUPPRESS,  # Hides from `--help`
-    )
-    mconfig_subparsers = mconfig.add_subparsers(dest="commands", help="Subcommands for 'config'")
-    default_config_file = os.path.join(os.path.expanduser("~"), ".merlin", "app.yaml")
-
-    # Subcommand: melrin config create
-    config_create_parser = mconfig_subparsers.add_parser("create", help="Create a new configuration file.")
-    config_create_parser.add_argument(
-        "--task-server",
-        type=str,
-        default="celery",
-        help="Task server type for which to create the config. Default: %(default)s",
-    )
-    config_create_parser.add_argument(
-        "-o",
-        "--output-file",
-        dest="config_file",
-        type=str,
-        default=default_config_file,
-        help=f"Optional file name for your configuration. Default: {default_config_file}",
-    )
-    config_create_parser.add_argument(
-        "--broker",
-        type=str,
-        default=None,
-        help="Optional broker type, backend will be redis. Default: rabbitmq",
-    )
-
-    # Subcommand: merlin config update-broker
-    config_broker_parser = mconfig_subparsers.add_parser("update-broker", help="Update broker settings in app.yaml")
-    config_broker_parser.add_argument(
-        "-t",
-        "--type",
-        required=True,
-        choices=["redis", "rabbitmq"],
-        help="Type of broker to configure (redis or rabbitmq).",
-    )
-    config_broker_parser.add_argument(
-        "--cf",
-        "--config-file",
-        dest="config_file",
-        default=default_config_file,
-        help=f"The path to the config file that will be updated. Default: {default_config_file}",
-    )
-    config_broker_parser.add_argument("-u", "--username", help="Broker username (only for rabbitmq)")
-    config_broker_parser.add_argument("--pf", "--password-file", dest="password_file", help="Path to password file")
-    config_broker_parser.add_argument("-s", "--server", help="The URL of the server")
-    config_broker_parser.add_argument("-p", "--port", type=int, help="Broker port")
-    config_broker_parser.add_argument("-v", "--vhost", help="Broker vhost (only for rabbitmq)")
-    config_broker_parser.add_argument("-c", "--cert-reqs", help="Broker cert requirements")
-    config_broker_parser.add_argument("-d", "--db-num", type=int, help="Redis database number (only for redis).")
-
-    # Subcommand: merlin config update-backend
-    config_backend_parser = mconfig_subparsers.add_parser("update-backend", help="Update results backend settings in app.yaml")
-    config_backend_parser.add_argument(
-        "-t",
-        "--type",
-        required=True,
-        choices=["redis"],
-        help="Type of results backend to configure.",
-    )
-    config_backend_parser.add_argument(
-        "--cf",
-        "--config-file",
-        dest="config_file",
-        default=default_config_file,
-        help=f"The path to the config file that will be updated. Default: {default_config_file}",
-    )
-    config_backend_parser.add_argument("-u", "--username", help="Backend username")
-    config_backend_parser.add_argument("--pf", "--password-file", dest="password_file", help="Path to password file")
-    config_backend_parser.add_argument("-s", "--server", help="The URL of the server")
-    config_backend_parser.add_argument("-p", "--port", help="Backend port")
-    config_backend_parser.add_argument("-d", "--db-num", help="Backend database number")
-    config_backend_parser.add_argument("-c", "--cert-reqs", help="Backend cert requirements")
-    config_backend_parser.add_argument("-e", "--encryption-key", help="Path to encryption key file")
-
-    # Subcommand: merlin config use
-    config_use_parser = mconfig_subparsers.add_parser("use", help="Use a different configuration file.")
-    config_use_parser.add_argument("config_file", type=str, help="The path to the new configuration file to use.")
-
-    # merlin example
-    example: ArgumentParser = subparsers.add_parser(
-        "example",
-        help="Generate an example merlin workflow.",
-        formatter_class=RawTextHelpFormatter,
-    )
-    example.add_argument(
-        "workflow",
-        action="store",
-        type=str,
-        help="The name of the example workflow to setup. Use 'merlin example list' to see available options.",
-    )
-    example.add_argument(
-        "-p",
-        "--path",
-        action="store",
-        type=str,
-        default=None,
-        help="Specify a path to write the workflow to. Defaults to current working directory",
-    )
-    example.set_defaults(func=process_example)
-
-    generate_worker_touching_parsers(subparsers)
-
-    generate_diagnostic_parsers(subparsers)
-
-    # merlin server
-    server: ArgumentParser = subparsers.add_parser(
-        "server",
-        help="Manage broker and results server for merlin workflow.",
-        formatter_class=ArgumentDefaultsHelpFormatter,
-    )
-    server.set_defaults(func=process_server)
-
-    server_commands: ArgumentParser = server.add_subparsers(dest="commands")
-
-    server_init: ArgumentParser = server_commands.add_parser(
-        "init",
-        help="Initialize merlin server resources.",
-        description="Initialize merlin server",
-        formatter_class=ArgumentDefaultsHelpFormatter,
-    )
-    server_init.set_defaults(func=process_server)
-
-    server_status: ArgumentParser = server_commands.add_parser(
-        "status",
-        help="View status of the current server containers.",
-        description="View status",
-        formatter_class=ArgumentDefaultsHelpFormatter,
-    )
-    server_status.set_defaults(func=process_server)
-
-    server_start: ArgumentParser = server_commands.add_parser(
-        "start",
-        help="Start a containerized server to be used as an broker and results server.",
-        description="Start server",
-        formatter_class=ArgumentDefaultsHelpFormatter,
-    )
-    server_start.set_defaults(func=process_server)
-
-    server_stop: ArgumentParser = server_commands.add_parser(
-        "stop",
-        help="Stop an instance of redis containers currently running.",
-        description="Stop server.",
-        formatter_class=ArgumentDefaultsHelpFormatter,
-    )
-    server_stop.set_defaults(func=process_server)
-
-    server_stop: ArgumentParser = server_commands.add_parser(
-        "restart",
-        help="Restart merlin server instance",
-        description="Restart server.",
-        formatter_class=ArgumentDefaultsHelpFormatter,
-    )
-    server_stop.set_defaults(func=process_server)
-
-    server_config: ArgumentParser = server_commands.add_parser(
-        "config",
-        help="Making configurations for to the merlin server instance.",
-        description="Config server.",
-        formatter_class=ArgumentDefaultsHelpFormatter,
-    )
-    server_config.add_argument(
-        "-ip",
-        "--ipaddress",
-        action="store",
-        type=str,
-        # default="127.0.0.1",
-        help="Set the binded IP address for the merlin server container.",
-    )
-    server_config.add_argument(
-        "-p",
-        "--port",
-        action="store",
-        type=int,
-        # default=6379,
-        help="Set the binded port for the merlin server container.",
-    )
-    server_config.add_argument(
-        "-pwd",
-        "--password",
-        action="store",
-        type=str,
-        # default="~/.merlin/redis.pass",
-        help="Set the password file to be used for merlin server container.",
-    )
-    server_config.add_argument(
-        "--add-user",
-        action="store",
-        nargs=2,
-        type=str,
-        help="Create a new user for merlin server instance. (Provide both username and password)",
-    )
-    server_config.add_argument("--remove-user", action="store", type=str, help="Remove an exisiting user.")
-    server_config.add_argument(
-        "-d",
-        "--directory",
-        action="store",
-        type=str,
-        # default="./",
-        help="Set the working directory of the merlin server container.",
-    )
-    server_config.add_argument(
-        "-ss",
-        "--snapshot-seconds",
-        action="store",
-        type=int,
-        # default=300,
-        help="Set the number of seconds merlin server waits before checking if a snapshot is needed.",
-    )
-    server_config.add_argument(
-        "-sc",
-        "--snapshot-changes",
-        action="store",
-        type=int,
-        # default=100,
-        help="Set the number of changes that are required to be made to the merlin server before a snapshot is made.",
-    )
-    server_config.add_argument(
-        "-sf",
-        "--snapshot-file",
-        action="store",
-        type=str,
-        # default="dump.db",
-        help="Set the snapshot filename for database dumps.",
-    )
-    server_config.add_argument(
-        "-am",
-        "--append-mode",
-        action="store",
-        type=str,
-        # default="everysec",
-        help="The appendonly mode to be set. The avaiable options are always, everysec, no.",
-    )
-    server_config.add_argument(
-        "-af",
-        "--append-file",
-        action="store",
-        type=str,
-        # default="appendonly.aof",
-        help="Set append only filename for merlin server container.",
-    )
-
-    # merlin database
-    database: ArgumentParser = subparsers.add_parser(
-        "database",
-        help="Interact with Merlin's database.",
-        formatter_class=ArgumentDefaultsHelpFormatter,
-    )
-    database.set_defaults(func=process_database)
-
-    database.add_argument(
-        "-l",
-        "--local",
-        action="store_true",
-        help="Use the local SQLite database for this command.",
-    )
-
-    database_commands: ArgumentParser = database.add_subparsers(dest="commands")
-
-    # Subcommand: database info
-    database_commands.add_parser(
-        "info",
-        help="Print information about the database.",
-        formatter_class=ArgumentDefaultsHelpFormatter,
-    )
-
-    # Subcommand: database delete
-    db_delete: ArgumentParser = database_commands.add_parser(
-        "delete",
-        help="Delete information stored in the database.",
-        formatter_class=ArgumentDefaultsHelpFormatter,
-    )
-
-    # Add subcommands for delete
-    delete_subcommands = db_delete.add_subparsers(dest="delete_type", required=True)
-
-    # TODO enable support for deletion of study by passing in spec file
-    # Subcommand: delete study
-    delete_study = delete_subcommands.add_parser(
-        "study",
-        help="Delete one or more studies by ID or name.",
-        formatter_class=ArgumentDefaultsHelpFormatter,
-    )
-    delete_study.add_argument(
-        "study",
-        type=str,
-        nargs="+",
-        help="A space-delimited list of IDs or names of studies to delete.",
-    )
-    delete_study.add_argument(
-        "-k",
-        "--keep-associated-runs",
-        action="store_true",
-        help="Keep runs associated with the studies.",
-    )
-
-    # Subcommand: delete run
-    delete_run = delete_subcommands.add_parser(
-        "run",
-        help="Delete one or more runs by ID or workspace.",
-        formatter_class=ArgumentDefaultsHelpFormatter,
-    )
-    delete_run.add_argument(
-        "run",
-        type=str,
-        nargs="+",
-        help="A space-delimited list of IDs or workspaces of runs to delete.",
-    )
-    # TODO implement the below option; this removes the output workspace from file system
-    # delete_run.add_argument(
-    #     "--delete-workspace",
-    #     action="store_true",
-    #     help="Delete the output workspace for the run.",
-    # )
-
-    # Subcommand: delete logical-worker
-    delete_logical_worker = delete_subcommands.add_parser(
-        "logical-worker",
-        help="Delete one or more logical workers by ID.",
-        formatter_class=ArgumentDefaultsHelpFormatter,
-    )
-    delete_logical_worker.add_argument(
-        "worker",
-        type=str,
-        nargs="+",
-        help="A space-delimited list of IDs of logical workers to delete.",
-    )
-
-    # Subcommand: delete physical-worker
-    delete_physical_worker = delete_subcommands.add_parser(
-        "physical-worker",
-        help="Delete one or more physical workers by ID or name.",
-        formatter_class=ArgumentDefaultsHelpFormatter,
-    )
-    delete_physical_worker.add_argument(
-        "worker",
-        type=str,
-        nargs="+",
-        help="A space-delimited list of IDs of physical workers to delete.",
-    )
-
-    # Subcommand: delete all-studies
-    delete_all_studies = delete_subcommands.add_parser(
-        "all-studies",
-        help="Delete all studies from the database.",
-        formatter_class=ArgumentDefaultsHelpFormatter,
-    )
-    delete_all_studies.add_argument(
-        "-k",
-        "--keep-associated-runs",
-        action="store_true",
-        help="Keep runs associated with the studies.",
-    )
-
-    # Subcommand: delete all-runs
-    delete_subcommands.add_parser(
-        "all-runs",
-        help="Delete all runs from the database.",
-        formatter_class=ArgumentDefaultsHelpFormatter,
-    )
-
-    # Subcommand: delete all-logical-workers
-    delete_subcommands.add_parser(
-        "all-logical-workers",
-        help="Delete all logical workers from the database.",
-        formatter_class=ArgumentDefaultsHelpFormatter,
-    )
-
-    # Subcommand: delete all-physical-workers
-    delete_subcommands.add_parser(
-        "all-physical-workers",
-        help="Delete all physical workers from the database.",
-        formatter_class=ArgumentDefaultsHelpFormatter,
-    )
-
-    # Subcommand: delete everything
-    delete_everything = delete_subcommands.add_parser(
-        "everything",
-        help="Delete everything from the database.",
-        formatter_class=ArgumentDefaultsHelpFormatter,
-    )
-    delete_everything.add_argument(
-        "-f",
-        "--force",
-        action="store_true",
-        help="Delete everything in the database without confirmation.",
-    )
-
-    # Subcommand: database get
-    db_get: ArgumentParser = database_commands.add_parser(
-        "get",
-        help="Get information stored in the database.",
-        formatter_class=ArgumentDefaultsHelpFormatter,
-    )
-
-    # Add subcommands for get
-    get_subcommands = db_get.add_subparsers(dest="get_type", required=True)
-
-    # TODO enable support for retrieval of study by passing in spec file
-    # Subcommand: get study
-    get_study = get_subcommands.add_parser(
-        "study",
-        help="Get one or more studies by ID or name.",
-        formatter_class=ArgumentDefaultsHelpFormatter,
-    )
-    get_study.add_argument(
-        "study",
-        type=str,
-        nargs="+",
-        help="A space-delimited list of IDs or names of the studies to get.",
-    )
-
-    # Subcommand: get run
-    get_run = get_subcommands.add_parser(
-        "run",
-        help="Get one or more runs by ID or workspace.",
-        formatter_class=ArgumentDefaultsHelpFormatter,
-    )
-    get_run.add_argument(
-        "run",
-        type=str,
-        nargs="+",
-        help="A space-delimited list of IDs or workspaces of the runs to get.",
-    )
-
-    # Subcommand get logical-worker
-    get_logical_worker = get_subcommands.add_parser(
-        "logical-worker",
-        help="Get one or more logical workers by ID.",
-        formatter_class=ArgumentDefaultsHelpFormatter,
-    )
-    get_logical_worker.add_argument(
-        "worker",
-        type=str,
-        nargs="+",
-        help="A space-delimited list of IDs of the logical workers to get.",
-    )
-
-    # Subcommand get physical-worker
-    get_physical_worker = get_subcommands.add_parser(
-        "physical-worker",
-        help="Get one or more physical workers by ID or name.",
-        formatter_class=ArgumentDefaultsHelpFormatter,
-    )
-    get_physical_worker.add_argument(
-        "worker",
-        type=str,
-        nargs="+",
-        help="A space-delimited list of IDs or names of the physical workers to get.",
-    )
-
-    # Subcommand: get all-studies
-    get_subcommands.add_parser(
-        "all-studies",
-        help="Get all studies from the database.",
-        formatter_class=ArgumentDefaultsHelpFormatter,
-    )
-
-    # Subcommand: get all-runs
-    get_subcommands.add_parser(
-        "all-runs",
-        help="Get all runs from the database.",
-        formatter_class=ArgumentDefaultsHelpFormatter,
-    )
-
-    # Subcommand: get all-logical-workers
-    get_subcommands.add_parser(
-        "all-logical-workers",
-        help="Get all logical workers from the database.",
-        formatter_class=ArgumentDefaultsHelpFormatter,
-    )
-
-    # Subcommand: get all-physical-workers
-    get_subcommands.add_parser(
-        "all-physical-workers",
-        help="Get all physical workers from the database.",
-        formatter_class=ArgumentDefaultsHelpFormatter,
-    )
-
-    # Subcommand: get everything
-    get_subcommands.add_parser(
-        "everything",
-        help="Get everything from the database.",
-        formatter_class=ArgumentDefaultsHelpFormatter,
-    )
-
-    return parser
-
-
-def generate_worker_touching_parsers(subparsers: ArgumentParser) -> None:
-    """
-    Generate command-line argument parsers for managing worker operations.
-
-    This function sets up subparsers for CLI commands that directly control or invoke
-    workers in the context of the Merlin framework. It provides options for running,
-    querying, stopping, and monitoring workers associated with a Merlin YAML study
-    specification.
-
-    Args:
-        subparsers: An instance of ArgumentParser for adding command-line subcommands
-            related to worker management.
-    """
-    # merlin run-workers
-    run_workers: ArgumentParser = subparsers.add_parser(
-        "run-workers",
-        help="Run the workers associated with the Merlin YAML study "
-        "specification. Does -not- queue tasks, just workers tied "
-        "to the correct queues.",
-        formatter_class=ArgumentDefaultsHelpFormatter,
-    )
-    run_workers.set_defaults(func=launch_workers)
-    run_workers.add_argument("specification", type=str, help="Path to a Merlin YAML spec file")
-    run_workers.add_argument(
-        "--backend",
-        type=str,
-        choices=["celery", "kafka"],
-        default="celery",
-        help="Task server backend to use (default: celery)"
-    )
-    run_workers.add_argument(
-        "--worker-args",
-        type=str,
-        dest="worker_args",
-        default="",
-        help="celery worker arguments in quotes.",
-    )
-    run_workers.add_argument(
-        "--steps",
-        nargs="+",
-        type=str,
-        dest="worker_steps",
-        default=["all"],
-        help="The specific steps in the YAML file you want workers for",
-    )
-    run_workers.add_argument(
-        "--echo",
-        action="store_true",
-        default=False,
-        dest="worker_echo_only",
-        help="Just echo the command; do not actually run it",
-    )
-    run_workers.add_argument(
-        "--vars",
-        action="store",
-        dest="variables",
-        type=str,
-        nargs="+",
-        default=None,
-        help="Specify desired Merlin variable values to override those found in the specification. Space-delimited. "
-        "Example: '--vars LEARN=path/to/new_learn.py EPOCHS=3'",
-    )
-    run_workers.add_argument(
-        "--disable-logs",
-        action="store_true",
-        help="Turn off the logs for the celery workers. Note: having the -l flag "
-        "in your workers' args section will overwrite this flag for that worker.",
-    )
-
-    # merlin query-workers
-    query: ArgumentParser = subparsers.add_parser("query-workers", help="List connected task server workers.")
-    query.set_defaults(func=query_workers)
-    query.add_argument(
-        "--task_server",
-        type=str,
-        default="celery",
-        help="Task server type from which to query workers.\
-                            Default: %(default)s",
-    )
-    query.add_argument(
-        "--spec",
-        type=str,
-        default=None,
-        help="Path to a Merlin YAML spec file from which to read worker names to query.",
-    )
-    query.add_argument("--queues", type=str, default=None, nargs="+", help="Specific queues to query workers from.")
-    query.add_argument(
-        "--workers",
-        type=str,
-        action="store",
-        nargs="+",
-        default=None,
-        help="Regex match for specific workers to query.",
-    )
-
-    # merlin stop-workers
-    stop: ArgumentParser = subparsers.add_parser("stop-workers", help="Attempt to stop all task server workers.")
-    stop.set_defaults(func=stop_workers)
-    stop.add_argument(
-        "--spec",
-        type=str,
-        default=None,
-        help="Path to a Merlin YAML spec file from which to read worker names to stop.",
-    )
-    stop.add_argument(
-        "--task_server",
-        type=str,
-        default="celery",
-        help="Task server type from which to stop workers.\
-                            Default: %(default)s",
-    )
-    stop.add_argument("--queues", type=str, default=None, nargs="+", help="specific queues to stop")
-    stop.add_argument(
-        "--workers",
-        type=str,
-        action="store",
-        nargs="+",
-        default=None,
-        help="regex match for specific workers to stop",
-    )
-
-    # merlin monitor
-    monitor: ArgumentParser = subparsers.add_parser(
-        "monitor",
-        help="Check for active workers on an allocation.",
-        formatter_class=RawTextHelpFormatter,
-    )
-    monitor.add_argument("specification", type=str, help="Path to a Merlin YAML spec file")
-    monitor.add_argument(
-        "--steps",
-        nargs="+",
-        type=str,
-        dest="steps",
-        default=["all"],
-        help="The specific steps (tasks on the server) in the YAML file defining the queues you want to monitor",
-    )
-    monitor.add_argument(
-        "--vars",
-        action="store",
-        dest="variables",
-        type=str,
-        nargs="+",
-        default=None,
-        help="Specify desired Merlin variable values to override those found in the specification. Space-delimited. "
-        "Example: '--vars LEARN=path/to/new_learn.py EPOCHS=3'",
-    )
-    monitor.add_argument(
-        "--task_server",
-        type=str,
-        default="celery",
-        help="Task server type for which to monitor the workers.\
-                              Default: %(default)s",
-    )
-    monitor.add_argument(
-        "--sleep",
-        type=int,
-        default=60,
-        help="Sleep duration between checking for workers.\
-                                    Default: %(default)s",
-    )
-    monitor.set_defaults(func=process_monitor)
-
-
-def generate_diagnostic_parsers(subparsers: ArgumentParser):
-    """
-    Generate command-line argument parsers for diagnostic operations in the Merlin framework.
-
-    This function sets up subparsers for CLI commands that handle diagnostics related
-    to Merlin jobs. It provides options to check the status of studies, gather queue
-    statistics, and retrieve configuration information, making it easier for users to
-    diagnose issues with their workflows.
-
-    Args:
-        subparsers: An instance of ArgumentParser that will be used to add command-line
-            subcommands for various diagnostic activities.
-    """
-    # merlin status
-    status_cmd: ArgumentParser = subparsers.add_parser(
-        "status",
-        help="Display a summary of the status of a study.",
-    )
-    status_cmd.set_defaults(func=query_status, detailed=False)
-    status_cmd.add_argument("spec_or_workspace", type=str, help="Path to a Merlin YAML spec file or a launched Merlin study")
-    status_cmd.add_argument(
-        "--cb-help", action="store_true", help="Colorblind help; uses different symbols to represent different statuses"
-    )
-    status_cmd.add_argument(
-        "--dump", type=str, help="Dump the status to a file. Provide the filename (must be .csv or .json).", default=None
-    )
-    status_cmd.add_argument(
-        "--no-prompts",
-        action="store_true",
-        help="Ignore any prompts provided. This will default to the latest study \
-            if you provide a spec file rather than a study workspace.",
-    )
-    status_cmd.add_argument(
-        "--task_server",
-        type=str,
-        default="celery",
-        help="Task server type.\
-                            Default: %(default)s",
-    )
-    status_cmd.add_argument(
-        "-o",
-        "--output-path",
-        action="store",
-        type=str,
-        default=None,
-        help="Specify a location to look for output workspaces. Only used when a spec file is passed as the argument "
-        "to 'status'; this will NOT be used if an output workspace is passed as the argument.",
-    )
-
-    # merlin detailed-status
-    detailed_status: ArgumentParser = subparsers.add_parser(
-        "detailed-status",
-        help="Display a task-by-task status of a study.",
-    )
-    detailed_status.set_defaults(func=query_status, detailed=True)
-    detailed_status.add_argument(
-        "spec_or_workspace", type=str, help="Path to a Merlin YAML spec file or a launched Merlin study"
-    )
-    detailed_status.add_argument(
-        "--dump", type=str, help="Dump the status to a file. Provide the filename (must be .csv or .json).", default=None
-    )
-    detailed_status.add_argument(
-        "--task_server",
-        type=str,
-        default="celery",
-        help="Task server type.\
-                            Default: %(default)s",
-    )
-    detailed_status.add_argument(
-        "-o",
-        "--output-path",
-        action="store",
-        type=str,
-        default=None,
-        help="Specify a location to look for output workspaces. Only used when a spec file is passed as the argument "
-        "to 'status'; this will NOT be used if an output workspace is passed as the argument.",
-    )
-    status_filter_group = detailed_status.add_argument_group("filter options")
-    status_filter_group.add_argument(
-        "--max-tasks", action="store", type=int, help="Sets a limit on how many tasks can be displayed"
-    )
-    status_filter_group.add_argument(
-        "--return-code",
-        action="store",
-        nargs="+",
-        type=str,
-        choices=VALID_RETURN_CODES,
-        help="Filter which tasks to display based on their return code",
-    )
-    status_filter_group.add_argument(
-        "--steps",
-        nargs="+",
-        type=str,
-        dest="steps",
-        default=["all"],
-        help="Filter which tasks to display based on the steps they're associated with",
-    )
-    status_filter_group.add_argument(
-        "--task-queues",
-        nargs="+",
-        type=str,
-        help="Filter which tasks to display based on the task queue they're in",
-    )
-    status_filter_group.add_argument(
-        "--task-status",
-        action="store",
-        nargs="+",
-        type=str,
-        choices=VALID_STATUS_FILTERS,
-        help="Filter which tasks to display based on their status",
-    )
-    status_filter_group.add_argument(
-        "--workers",
-        nargs="+",
-        type=str,
-        help="Filter which tasks to display based on which workers are processing them",
-    )
-    status_display_group = detailed_status.add_argument_group("display options")
-    status_display_group.add_argument(
-        "--disable-pager", action="store_true", help="Turn off the pager functionality when viewing the status"
-    )
-    status_display_group.add_argument(
-        "--disable-theme",
-        action="store_true",
-        help="Turn off styling for the status layout (If you want styling but it's not working, try modifying "
-        "the MANPAGER or PAGER environment variables to be 'less -r'; i.e. export MANPAGER='less -r')",
-    )
-    status_display_group.add_argument(
-        "--layout",
-        type=str,
-        choices=status_renderer_factory.get_layouts(),
-        default="default",
-        help="Alternate status layouts [Default: %(default)s]",
-    )
-    status_display_group.add_argument(
-        "--no-prompts",
-        action="store_true",
-        help="Ignore any prompts provided. This will default to the latest study \
-            if you provide a spec file rather than a study workspace.",
-    )
-
-    # merlin queue-info
-    queue_info: ArgumentParser = subparsers.add_parser(
-        "queue-info",
-        help="List queue statistics (queue name, number of tasks in the queue, number of connected workers).",
-    )
-    queue_info.set_defaults(func=query_queues)
-    queue_info.add_argument(
-        "--dump",
-        type=str,
-        help="Dump the queue information to a file. Provide the filename (must be .csv or .json)",
-        default=None,
-    )
-    queue_info.add_argument(
-        "--specific-queues", nargs="+", type=str, help="Display queue stats for specific queues you list here"
-    )
-    queue_info.add_argument(
-        "--task_server",
-        type=str,
-        default="celery",
-        help="Task server type. Default: %(default)s",
-    )
-    spec_group = queue_info.add_argument_group("specification options")
-    spec_group.add_argument(
-        "--spec",
-        dest="specification",
-        type=str,
-        help="Path to a Merlin YAML spec file. \
-                            This will only display information for queues defined in this spec file. \
-                            This is the same behavior as the status command prior to Merlin version 1.11.0.",
-    )
-    spec_group.add_argument(
-        "--steps",
-        nargs="+",
-        type=str,
-        dest="steps",
-        default=["all"],
-        help="The specific steps in the YAML file you want to query the queues of. "
-        "This option MUST be used with the --spec option",
-    )
-    spec_group.add_argument(
-        "--vars",
-        action="store",
-        dest="variables",
-        type=str,
-        nargs="+",
-        default=None,
-        help="Specify desired Merlin variable values to override those found in the specification. Space-delimited. "
-        "This option MUST be used with the --spec option. Example: '--vars LEARN=path/to/new_learn.py EPOCHS=3'",
-    )
-
-    # merlin info
-    info: ArgumentParser = subparsers.add_parser(
-        "info",
-        help="display info about the merlin configuration and the python configuration. Useful for debugging.",
-    )
-    info.set_defaults(func=print_info)
-=======
->>>>>>> 0a4de9c2
 
 
 def main():
