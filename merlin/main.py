###############################################################################
# Copyright (c) 2019, Lawrence Livermore National Security, LLC.
# Produced at the Lawrence Livermore National Laboratory
# Written by the Merlin dev team, listed in the CONTRIBUTORS file.
# <merlin@llnl.gov>
#
# LLNL-CODE-797170
# All rights reserved.
# This file is part of Merlin, Version: 1.3.0.
#
# For details, see https://github.com/LLNL/merlin.
#
# Permission is hereby granted, free of charge, to any person obtaining a copy
# of this software and associated documentation files (the "Software"), to deal
# in the Software without restriction, including without limitation the rights
# to use, copy, modify, merge, publish, distribute, sublicense, and/or sell
# copies of the Software, and to permit persons to whom the Software is
# furnished to do so, subject to the following conditions:
# The above copyright notice and this permission notice shall be included in
# all copies or substantial portions of the Software.
#
# THE SOFTWARE IS PROVIDED "AS IS", WITHOUT WARRANTY OF ANY KIND, EXPRESS OR
# IMPLIED, INCLUDING BUT NOT LIMITED TO THE WARRANTIES OF MERCHANTABILITY,
# FITNESS FOR A PARTICULAR PURPOSE AND NONINFRINGEMENT. IN NO EVENT SHALL THE
# AUTHORS OR COPYRIGHT HOLDERS BE LIABLE FOR ANY CLAIM, DAMAGES OR OTHER
# LIABILITY, WHETHER IN AN ACTION OF CONTRACT, TORT OR OTHERWISE, ARISING FROM,
# OUT OF OR IN CONNECTION WITH THE SOFTWARE OR THE USE OR OTHER DEALINGS IN THE
# SOFTWARE.
###############################################################################

from __future__ import print_function

import glob
import logging
import os
import sys
import traceback
from argparse import (
    ArgumentDefaultsHelpFormatter,
    ArgumentParser,
    RawDescriptionHelpFormatter,
    RawTextHelpFormatter,
)
from contextlib import suppress

from merlin import VERSION, router
from merlin.ascii_art import banner_small
from merlin.examples.generator import list_examples, setup_example
from merlin.log_formatter import setup_logging
<<<<<<< HEAD
from merlin.spec.expansion import (
    RESERVED,
    get_spec_with_expansion,
)
=======
from merlin.spec.expansion import RESERVED, get_spec_with_expansion
>>>>>>> e4776c84
from merlin.spec.specification import MerlinSpec
from merlin.study.study import MerlinStudy
from merlin.utils import ARRAY_FILE_FORMATS


LOG = logging.getLogger("merlin")
DEFAULT_LOG_LEVEL = "INFO"


def verify_filepath(filepath):
    """
    Verify that the filepath argument is a valid
    file.

    :param `filepath`: the path of a file
    """
    filepath = os.path.abspath(os.path.expandvars(os.path.expanduser(filepath)))
    if not os.path.isfile(filepath):
        raise ValueError(f"'{filepath}' is not a valid filepath")
    return filepath


def verify_dirpath(dirpath):
    """
    Verify that the dirpath argument is a valid
    directory.

    :param `dirpath`: the path of a directory
    """
    dirpath = os.path.abspath(os.path.expandvars(os.path.expanduser(dirpath)))
    if not os.path.isdir(dirpath):
        raise ValueError(f"'{dirpath}' is not a valid directory path")
    return dirpath


def parse_override_vars(variables_list):
    """
    Parse a list of variables from command line syntax
    into a valid dictionary of variable keys and values.

    :param `variables_list`: a list of strings, e.g. ["KEY=val",...]
    """
    if variables_list is None:
        return None
    LOG.debug(f"Command line override variables = {variables_list}")
    result = {}
    for arg in variables_list:
        try:
            if "=" not in arg:
                raise ValueError(
                    "--vars requires '=' operator. See 'merlin run --help' for an example."
                )
            entry = arg.split("=")
            if len(entry) != 2:
                raise ValueError(
                    "--vars requires ONE '=' operator (without spaces) per variable assignment."
                )
            key = entry[0]
            if key is None or key == "" or "$" in key:
                raise ValueError("--vars requires valid variable names.")
            if key in RESERVED:
                raise ValueError(
                    f"Cannot override reserved word '{key}'! Reserved words are: {RESERVED}."
                )

            val = entry[1]
            with suppress(ValueError):
                int(val)
                val = int(val)
            result[key] = val

        except BaseException as e:
            raise ValueError(
                f"{e} Bad '--vars' formatting on command line. See 'merlin run --help' for an example."
            )
    return result


def process_run(args):
    """
    CLI command for running a study.

    :param `args`: parsed CLI arguments
    """
    print(banner_small)
    filepath = verify_filepath(args.specification)
    variables_dict = parse_override_vars(args.variables)
    samples_file = None
    if args.samples_file:
        samples_file = verify_filepath(args.samples_file)
    study = MerlinStudy(
        filepath,
        override_vars=variables_dict,
        samples_file=samples_file,
        dry_run=args.dry,
        no_errors=args.no_errors,
    )
    router.run_task_server(study, args.run_mode)


def process_restart(args):
    """
    CLI command for restarting a study.

    :param `args`: parsed CLI arguments
    """
    print(banner_small)
    restart_dir = verify_dirpath(args.restart_dir)
    filepath = os.path.join(args.restart_dir, "merlin_info", "*.yaml")
    possible_specs = glob.glob(filepath)
    if len(possible_specs) == 0:
        raise ValueError(
            f"'{filepath}' does not match any provenance spec file to restart from."
        )
    elif len(possible_specs) > 1:
        raise ValueError(
            f"'{filepath}' matches more than one provenance spec file to restart from."
        )
    filepath = verify_filepath(possible_specs[0])
    LOG.info(f"Restarting workflow at '{restart_dir}'")
    study = MerlinStudy(filepath, restart_dir=restart_dir)
    router.run_task_server(study, args.run_mode)


def launch_workers(args):
    """
    CLI command for launching workers.

    :param `args`: parsed CLI arguments
    """
    if not args.worker_echo_only:
        print(banner_small)
    filepath = verify_filepath(args.specification)
    LOG.info(f"Launching workers from '{filepath}'")
    variables_dict = parse_override_vars(args.variables)
    spec = get_spec_with_expansion(filepath, override_vars=variables_dict)
    status = router.launch_workers(
        spec, args.worker_steps, args.worker_args, args.worker_echo_only
    )
    if args.worker_echo_only:
        print(status)
    else:
        LOG.debug(f"celery command: {status}")


def purge_tasks(args):
    """
    CLI command for purging tasks.

    :param `args`: parsed CLI arguments
    """
    print(banner_small)
    filepath = verify_filepath(args.specification)
    variables_dict = parse_override_vars(args.variables)
    spec = get_spec_with_expansion(filepath, override_vars=variables_dict)
    ret = router.purge_tasks(
        spec.merlin["resources"]["task_server"],
        spec,
        args.purge_force,
        args.purge_steps,
    )

    LOG.info(f"Purge return = {ret} .")


def query_status(args):
    """
    CLI command for querying queue status.

    :param 'args': parsed CLI arguments
    """
    print(banner_small)
    filepath = verify_filepath(args.specification)
    variables_dict = parse_override_vars(args.variables)
    spec = get_spec_with_expansion(filepath, override_vars=variables_dict)
    ret = router.query_status(args.task_server, spec, args.steps)
    for name, jobs, consumers in ret:
        print(f"{name:30} - Workers: {consumers:10} - Queued Tasks: {jobs:10}")
    if args.csv is not None:
        router.dump_status(ret, args.csv)


def query_workers(args):
    """
    CLI command for finding all workers.

    :param `args`: parsed CLI arguments
    """
    print(banner_small)
    router.query_workers(args.task_server)


def stop_workers(args):
    """
    CLI command for stopping all workers.

    :param `args`: parsed CLI arguments
    """
    print(banner_small)
    worker_names = []
    if args.spec:
        spec_path = verify_filepath(args.spec)
        spec = MerlinSpec.load_specification(spec_path)
        worker_names = spec.get_worker_names()
        for worker_name in worker_names:
            if "$" in worker_name:
                LOG.warning(
                    f"Worker '{worker_name}' is unexpanded. Target provenance spec instead?"
                )
    router.stop_workers(args.task_server, worker_names, args.queues, args.workers)


def print_info(args):
    """
    CLI command to print merlin config info.

    :param `args`: parsed CLI arguments
    """
    from merlin import display

    display.print_info(args)


def config_merlin(args):
    """
    CLI command to setup default merlin config.

    :param `args`: parsed CLI arguments
    """
    output_dir = args.output_dir
    if output_dir is None:
        USER_HOME = os.path.expanduser("~")
        output_dir = os.path.join(USER_HOME, ".merlin")
    _ = router.create_config(args.task_server, output_dir, args.broker)


def process_example(args):
    print(banner_small)
    setup_example(args.workflow, args.path)


def setup_argparse():
    """
    Setup argparse and any CLI options we want available via the package.
    """
    parser = ArgumentParser(
        prog="merlin",
        description=banner_small,
        formatter_class=RawDescriptionHelpFormatter,
        epilog="See merlin <command> --help for more info",
    )
    parser.add_argument("-v", "--version", action="version", version=VERSION)
    subparsers = parser.add_subparsers(dest="subparsers")
    subparsers.required = True

    # merlin --level
    parser.add_argument(
        "-lvl",
        "--level",
        action="store",
        dest="level",
        type=str,
        default=DEFAULT_LOG_LEVEL,
        help="Set the log level. Options: DEBUG, INFO, WARNING, ERROR. "
        "[Default: %(default)s]",
    )

    # merlin run
    run = subparsers.add_parser(
        "run",
        help="Run a workflow using a Merlin or Maestro YAML study " "specification.",
        formatter_class=ArgumentDefaultsHelpFormatter,
    )
    run.set_defaults(func=process_run)
    run.add_argument(
        "specification", type=str, help="Path to a Merlin or Maestro YAML file"
    )
    run.add_argument(
        "--local",
        action="store_const",
        dest="run_mode",
        const="local",
        default="distributed",
        help="Run locally instead of distributed",
    )
    run.add_argument(
        "--vars",
        action="store",
        dest="variables",
        type=str,
        nargs="+",
        default=None,
        help="Specify desired Merlin variable values to override those found in the specification. Space-delimited. "
        "Example: '--vars LEARN=path/to/new_learn.py EPOCHS=3'",
    )
    # TODO add all supported formats to doc string
    run.add_argument(
        "--samplesfile",
        action="store",
        dest="samples_file",
        type=str,
        default=None,
        help=f"Specify file containing samples. Valid choices: {ARRAY_FILE_FORMATS}",
    )
    run.add_argument(
        "--dry",
        action="store_true",
        dest="dry",
        default=False,
        help="Flag to dry-run a workflow, which sets up the workspace but does not launch tasks.",
    )
    run.add_argument(
        "--no-errors",
        action="store_true",
        dest="no_errors",
        default=False,
        help="Flag to ignore some errors for testing.",
    )

    # merlin restart
    restart = subparsers.add_parser(
        "restart",
        help="Restart a workflow using an existing Merlin workspace.",
        formatter_class=ArgumentDefaultsHelpFormatter,
    )
    restart.set_defaults(func=process_restart)
    restart.add_argument(
        "restart_dir", type=str, help="Path to an existing Merlin workspace directory"
    )
    restart.add_argument(
        "--local",
        action="store_const",
        dest="run_mode",
        const="local",
        default="distributed",
        help="Run locally instead of distributed",
    )

    # merlin run-workers
    run_workers = subparsers.add_parser(
        "run-workers",
        help="Run the workers associated with the Merlin YAML study "
        "specification. Does -not- queue tasks, just workers tied "
        "to the correct queues.",
        formatter_class=ArgumentDefaultsHelpFormatter,
    )
    run_workers.set_defaults(func=launch_workers)
    run_workers.add_argument(
        "specification", type=str, help="Path to a Merlin YAML spec file"
    )
    run_workers.add_argument(
        "--worker-args",
        type=str,
        dest="worker_args",
        default="",
        help="celery worker arguments in quotes.",
    )
    run_workers.add_argument(
        "--steps",
        nargs="+",
        type=str,
        dest="worker_steps",
        default=["all"],
        help="The specific steps in the YAML file you want workers for",
    )
    run_workers.add_argument(
        "--echo",
        action="store_true",
        default=False,
        dest="worker_echo_only",
        help="Just echo the command; do not actually run it",
    )
    run_workers.add_argument(
        "--vars",
        action="store",
        dest="variables",
        type=str,
        nargs="+",
        default=None,
        help="Specify desired Merlin variable values to override those found in the specification. Space-delimited. "
        "Example: '--vars LEARN=path/to/new_learn.py EPOCHS=3'",
    )

    # merlin purge
    purge = subparsers.add_parser(
        "purge",
        help="Remove all tasks from all merlin queues (default).              "
        "If a user would like to purge only selected queues use:    "
        "--steps to give a steplist, the queues will be defined from the step list",
        formatter_class=ArgumentDefaultsHelpFormatter,
    )
    purge.set_defaults(func=purge_tasks)
    purge.add_argument(
        "specification", type=str, help="Path to a Merlin YAML spec file"
    )
    purge.add_argument(
        "-f",
        "--force",
        action="store_true",
        dest="purge_force",
        default=False,
        help="Purge the tasks without confirmation",
    )
    purge.add_argument(
        "--steps",
        nargs="+",
        type=str,
        dest="purge_steps",
        default=["all"],
        help="The specific steps in the YAML file from which you want to purge the queues. The input is a space separated list.",
    )
    purge.add_argument(
        "--vars",
        action="store",
        dest="variables",
        type=str,
        nargs="+",
        default=None,
        help="Specify desired Merlin variable values to override those found in the specification. Space-delimited. "
        "Example: '--vars MY_QUEUE=hello'",
    )

    # merlin stop-workers
    stop = subparsers.add_parser(
        "stop-workers", help="Attempt to stop all task server workers."
    )
    stop.set_defaults(func=stop_workers)
    stop.add_argument(
        "--spec",
        type=str,
        default=None,
        help="Path to a Merlin YAML spec file from which to read worker names to stop.",
    )
    stop.add_argument(
        "--task_server",
        type=str,
        default="celery",
        help="Task server type from which to stop workers.\
                            Default: %(default)s",
    )
    stop.add_argument(
        "--queues", type=str, default=None, nargs="+", help="specific queues to stop"
    )
    stop.add_argument(
        "--workers",
        type=str,
        default=None,
        help="regex match for specific workers to stop",
    )

    # merlin query-workers
    query = subparsers.add_parser(
        "query-workers", help="List connected task server workers."
    )
    query.set_defaults(func=query_workers)
    query.add_argument(
        "--task_server",
        type=str,
        default="celery",
        help="Task server type from which to query workers.\
                            Default: %(default)s",
    )

    # merlin status
    status = subparsers.add_parser(
        "status",
        help="List server stats (name, number of tasks to do, \
                              number of connected workers) for a workflow spec.",
    )
    status.set_defaults(func=query_status)
    status.add_argument(
        "specification", type=str, help="Path to a Merlin YAML spec file"
    )
    status.add_argument(
        "--steps",
        nargs="+",
        type=str,
        dest="steps",
        default=["all"],
        help="The specific steps in the YAML file you want to query",
    )
    status.add_argument(
        "--task_server",
        type=str,
        default="celery",
        help="Task server type.\
                            Default: %(default)s",
    )
    status.add_argument(
        "--vars",
        action="store",
        dest="variables",
        type=str,
        nargs="+",
        default=None,
        help="Specify desired Merlin variable values to override those found in the specification. Space-delimited. "
        "Example: '--vars LEARN=path/to/new_learn.py EPOCHS=3'",
    )
    status.add_argument(
        "--csv", type=str, help="csv file to dump status report to", default=None
    )

    # merlin info
    info = subparsers.add_parser(
        "info",
        help="display info about the merlin configuration and the python configuration. Useful for debugging.",
    )
    info.set_defaults(func=print_info)

    mconfig = subparsers.add_parser(
        "config",
        help="Create a default merlin server config file in ~/.merlin",
        formatter_class=ArgumentDefaultsHelpFormatter,
    )
    mconfig.set_defaults(func=config_merlin)
    mconfig.add_argument(
        "--task_server",
        type=str,
        default="celery",
        help="Task server type for which to create the config.\
                            Default: %(default)s",
    )
    mconfig.add_argument(
        "-o",
        "--output_dir",
        type=str,
        default=None,
        help="Optional directory to place the default config file.\
                            Default: ~/.merlin",
    )
    mconfig.add_argument(
        "--broker",
        type=str,
        default=None,
        help="Optional broker type, backend will be redis\
                            Default: rabbitmq",
    )

    # merlin example
    example = subparsers.add_parser(
        "example",
        help="Generate an example merlin workflow.",
        formatter_class=RawTextHelpFormatter,
    )
    example.add_argument(
        "workflow",
        action="store",
        type=str,
        help="The name of the example workflow to setup.\n" + list_examples(),
    )
    example.add_argument(
        "-p",
        "--path",
        action="store",
        type=str,
        default=None,
        help="Specify a path to write the workflow to. Defaults to current "
        "working directory",
    )
    example.set_defaults(func=process_example)

    return parser


def main():
    """
    High-level CLI operations.
    """
    parser = setup_argparse()
    if len(sys.argv) == 1:
        parser.print_help(sys.stdout)
        return 1
    args = parser.parse_args()

    setup_logging(logger=LOG, log_level=args.level.upper(), colors=True)

    try:
        args.func(args)
    except Exception as e:
        LOG.debug(traceback.format_exc())
        LOG.error(str(e))
        return 1


if __name__ == "__main__":
    sys.exit(main())<|MERGE_RESOLUTION|>--- conflicted
+++ resolved
@@ -47,14 +47,7 @@
 from merlin.ascii_art import banner_small
 from merlin.examples.generator import list_examples, setup_example
 from merlin.log_formatter import setup_logging
-<<<<<<< HEAD
-from merlin.spec.expansion import (
-    RESERVED,
-    get_spec_with_expansion,
-)
-=======
 from merlin.spec.expansion import RESERVED, get_spec_with_expansion
->>>>>>> e4776c84
 from merlin.spec.specification import MerlinSpec
 from merlin.study.study import MerlinStudy
 from merlin.utils import ARRAY_FILE_FORMATS
