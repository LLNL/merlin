"""The top level main function for invoking Merlin."""

###############################################################################
# Copyright (c) 2023, Lawrence Livermore National Security, LLC.
# Produced at the Lawrence Livermore National Laboratory
# Written by the Merlin dev team, listed in the CONTRIBUTORS file.
# <merlin@llnl.gov>
#
# LLNL-CODE-797170
# All rights reserved.
# This file is part of Merlin, Version: 1.10.0.
#
# For details, see https://github.com/LLNL/merlin.
#
# Permission is hereby granted, free of charge, to any person obtaining a copy
# of this software and associated documentation files (the "Software"), to deal
# in the Software without restriction, including without limitation the rights
# to use, copy, modify, merge, publish, distribute, sublicense, and/or sell
# copies of the Software, and to permit persons to whom the Software is
# furnished to do so, subject to the following conditions:
# The above copyright notice and this permission notice shall be included in
# all copies or substantial portions of the Software.
#
# THE SOFTWARE IS PROVIDED "AS IS", WITHOUT WARRANTY OF ANY KIND, EXPRESS OR
# IMPLIED, INCLUDING BUT NOT LIMITED TO THE WARRANTIES OF MERCHANTABILITY,
# FITNESS FOR A PARTICULAR PURPOSE AND NONINFRINGEMENT. IN NO EVENT SHALL THE
# AUTHORS OR COPYRIGHT HOLDERS BE LIABLE FOR ANY CLAIM, DAMAGES OR OTHER
# LIABILITY, WHETHER IN AN ACTION OF CONTRACT, TORT OR OTHERWISE, ARISING FROM,
# OUT OF OR IN CONNECTION WITH THE SOFTWARE OR THE USE OR OTHER DEALINGS IN THE
# SOFTWARE.
###############################################################################

from __future__ import print_function

import glob
import logging
import os
import sys
import time
import traceback
from argparse import (
    ArgumentDefaultsHelpFormatter,
    ArgumentParser,
    Namespace,
    RawDescriptionHelpFormatter,
    RawTextHelpFormatter,
)
from contextlib import suppress
from typing import Dict, List, Optional, Union

from merlin import display, VERSION, router
from merlin.ascii_art import banner_small
from merlin.examples.generator import list_examples, setup_example
from merlin.log_formatter import setup_logging
from merlin.server.server_commands import config_server, init_server, restart_server, start_server, status_server, stop_server
from merlin.spec.expansion import RESERVED, get_spec_with_expansion
from merlin.spec.specification import MerlinSpec
from merlin.study import status
from merlin.study.study import MerlinStudy
from merlin.utils import ARRAY_FILE_FORMATS


LOG = logging.getLogger("merlin")
DEFAULT_LOG_LEVEL = "INFO"


class HelpParser(ArgumentParser):
    """This class overrides the error message of the argument parser to
    print the help message when an error happens."""

    def error(self, message):
        sys.stderr.write(f"error: {message}\n")
        self.print_help()
        sys.exit(2)


def verify_filepath(filepath: str) -> str:
    """
    Verify that the filepath argument is a valid
    file.

    :param [str] `filepath`: the path of a file

    :return: the verified absolute filepath with expanded environment variables.
    :rtype: str
    """
    filepath = os.path.abspath(os.path.expandvars(os.path.expanduser(filepath)))
    if not os.path.isfile(filepath):
        raise ValueError(f"'{filepath}' is not a valid filepath")
    return filepath


def verify_dirpath(dirpath: str) -> str:
    """
    Verify that the dirpath argument is a valid
    directory.

    :param [str] `dirpath`: the path of a directory

    :return: returns the absolute path with expanded environment vars for a given dirpath.
    :rtype: str
    """
    dirpath: str = os.path.abspath(os.path.expandvars(os.path.expanduser(dirpath)))
    if not os.path.isdir(dirpath):
        raise ValueError(f"'{dirpath}' is not a valid directory path")
    return dirpath


def parse_override_vars(
    variables_list: Optional[List[str]],
) -> Optional[Dict[str, Union[str, int]]]:
    """
    Parse a list of variables from command line syntax
    into a valid dictionary of variable keys and values.

    :param [List[str]] `variables_list`: an optional list of strings, e.g. ["KEY=val",...]

    :return: returns either None or a Dict keyed with strs, linked to strs and ints.
    :rtype: Dict
    """
    if variables_list is None:
        return None
    LOG.debug(f"Command line override variables = {variables_list}")
    result: Dict[str, Union[str, int]] = {}
    arg: str
    for arg in variables_list:
        try:
            if "=" not in arg:
                raise ValueError("--vars requires '=' operator. See 'merlin run --help' for an example.")
            entry: str = arg.split("=")
            if len(entry) != 2:
                raise ValueError("--vars requires ONE '=' operator (without spaces) per variable assignment.")
            key: str = entry[0]
            if key is None or key == "" or "$" in key:
                raise ValueError("--vars requires valid variable names comprised of alphanumeric characters and underscores.")
            if key in RESERVED:
                raise ValueError(f"Cannot override reserved word '{key}'! Reserved words are: {RESERVED}.")

            val: Union[str, int] = entry[1]
            with suppress(ValueError):
                int(val)
                val = int(val)
            result[key] = val

        except Exception as excpt:
            raise ValueError(
                f"{excpt} Bad '--vars' formatting on command line. See 'merlin run --help' for an example."
            ) from excpt
    return result


def get_merlin_spec_with_override(args):
    """
    Shared command to return the spec object.

    :param 'args': parsed CLI arguments
    """
    filepath = verify_filepath(args.specification)
    variables_dict = parse_override_vars(args.variables)
    spec = get_spec_with_expansion(filepath, override_vars=variables_dict)
    return spec, filepath


def process_run(args: Namespace) -> None:
    """
    CLI command for running a study.

    :param [Namespace] `args`: parsed CLI arguments
    """
    print(banner_small)
    filepath: str = verify_filepath(args.specification)
    variables_dict: str = parse_override_vars(args.variables)
    samples_file: Optional[str] = None
    if args.samples_file:
        samples_file = verify_filepath(args.samples_file)

    # pgen checks
    if args.pargs and not args.pgen_file:
        raise ValueError("Cannot use the 'pargs' parameter without specifying a 'pgen'!")
    if args.pgen_file:
        verify_filepath(args.pgen_file)

    study: MerlinStudy = MerlinStudy(
        filepath,
        override_vars=variables_dict,
        samples_file=samples_file,
        dry_run=args.dry,
        no_errors=args.no_errors,
        pgen_file=args.pgen_file,
        pargs=args.pargs,
    )
    router.run_task_server(study, args.run_mode)


def process_restart(args: Namespace) -> None:
    """
    CLI command for restarting a study.

    :param [Namespace] `args`: parsed CLI arguments
    """
    print(banner_small)
    restart_dir: str = verify_dirpath(args.restart_dir)
    filepath: str = os.path.join(args.restart_dir, "merlin_info", "*.expanded.yaml")
    possible_specs: Optional[List[str]] = glob.glob(filepath)
    if not possible_specs:  # len == 0
        raise ValueError(f"'{filepath}' does not match any provenance spec file to restart from.")
    if len(possible_specs) > 1:
        raise ValueError(f"'{filepath}' matches more than one provenance spec file to restart from.")
    filepath: str = verify_filepath(possible_specs[0])
    LOG.info(f"Restarting workflow at '{restart_dir}'")
    study: MerlinStudy = MerlinStudy(filepath, restart_dir=restart_dir)
    router.run_task_server(study, args.run_mode)


def launch_workers(args):
    """
    CLI command for launching workers.

    :param `args`: parsed CLI arguments
    """
    if not args.worker_echo_only:
        print(banner_small)
    spec, filepath = get_merlin_spec_with_override(args)
    if not args.worker_echo_only:
        LOG.info(f"Launching workers from '{filepath}'")
<<<<<<< HEAD
    status = router.launch_workers(
            spec,
            args.worker_steps,
            args.worker_args,
            args.disable_logs,
            args.worker_echo_only
    )
=======
    status = router.launch_workers(spec, args.worker_steps, args.worker_args, args.disable_logs, args.worker_echo_only)
>>>>>>> 3acb30d9
    if args.worker_echo_only:
        print(status)
    else:
        LOG.debug(f"celery command: {status}")


def purge_tasks(args):
    """
    CLI command for purging tasks.

    :param `args`: parsed CLI arguments
    """
    print(banner_small)
    spec, _ = get_merlin_spec_with_override(args)
    ret = router.purge_tasks(
        spec.merlin["resources"]["task_server"],
        spec,
        args.purge_force,
        args.purge_steps,
    )

    LOG.info(f"Purge return = {ret} .")


def query_status(args):
    """
    CLI command for querying status of tasks.

    :param 'args': parsed CLI arguments
    """
    print(banner_small)

    # Establish whether the argument provided by the user was a spec file
    # or a study directory
    spec_display = False
    try:
        filepath = verify_filepath(args.spec_or_workspace)
        spec_display = True
    except ValueError:
        try:
            study_to_check = verify_dirpath(args.spec_or_workspace)
        except ValueError:
            LOG.error(f"The file or directory path {args.spec_or_workspace} does not exist.")
            return

    # Load in the spec file from either the spec provided by the user or the workspace
    if spec_display:
        study_to_check, actual_spec = status.load_from_spec(args, filepath)
    else:
        actual_spec = status.load_from_workspace(study_to_check)

    # The old merlin status command
    if args.queue_info:
        ret = router.query_status("celery", actual_spec, args.steps)
        for name, jobs, consumers in ret:
            print(f"{name:30} - Workers: {consumers:10} - Queued Tasks: {jobs:10}")
        if args.csv is not None:
            router.dump_status(ret, args.csv)
        return

    # Get a dict of started and unstarted tasks to display
    step_tracker = status.get_steps_to_display(study_to_check, actual_spec, args.steps, args.task_queues, args.workers)
    
    # Determine whether to display a low level or high level display
    low_lvl = True if args.task_queues or args.workers or ("all" not in args.steps) else False

    # Display the status
    display.display_status(study_to_check, step_tracker, low_lvl)


def query_workers(args):
    """
    CLI command for finding all workers.

    :param `args`: parsed CLI arguments
    """
    print(banner_small)

    # Get the workers from the spec file if --spec provided
    worker_names = []
    if args.spec:
        spec_path = verify_filepath(args.spec)
        spec = MerlinSpec.load_specification(spec_path)
        worker_names = spec.get_worker_names()
        for worker_name in worker_names:
            if "$" in worker_name:
                LOG.warning(f"Worker '{worker_name}' is unexpanded. Target provenance spec instead?")
        LOG.debug(f"Searching for the following workers to stop based on the spec {args.spec}: {worker_names}")

    router.query_workers(args.task_server, worker_names, args.queues, args.workers)


def stop_workers(args):
    """
    CLI command for stopping all workers.

    :param `args`: parsed CLI arguments
    """
    from merlin.config.configfile import CONFIG
    print(banner_small)
    worker_names = []

    # Load in the spec if one was provided via the CLI
    if args.spec:
        spec_path = verify_filepath(args.spec)
        spec = MerlinSpec.load_specification(spec_path)
        worker_names = spec.get_worker_names()
        for worker_name in worker_names:
            if "$" in worker_name:
                LOG.warning(f"Worker '{worker_name}' is unexpanded. Target provenance spec instead?")
<<<<<<< HEAD
=======

    # Send stop command to router
    router.stop_workers(args.task_server, worker_names, args.queues, args.workers)
>>>>>>> 3acb30d9

    # Celery adds the queue tag in front of each queue so we add that here
    queues = []
    if args.queues:
        for queue in args.queues:
            queues.append(f"{CONFIG.celery.queue_tag}{queue}")

    # Send stop command to router
    router.stop_workers(args.task_server, worker_names, queues, args.workers)
        

def print_info(args):
    """
    CLI command to print merlin config info.

    :param `args`: parsed CLI arguments
    """
    # if this is moved to the toplevel per standard style, merlin is unable to generate the (needed) default config file
    from merlin import display  # pylint: disable=import-outside-toplevel

    if args.active_queues is not None:
        display.print_queue_info(args.active_queues)
    else:
        display.print_info(args)


def config_merlin(args: Namespace) -> None:
    """
    CLI command to setup default merlin config.

    :param [Namespace] `args`: parsed CLI arguments
    """
    output_dir: Optional[str] = args.output_dir
    if output_dir is None:
        user_home: str = os.path.expanduser("~")
        output_dir: str = os.path.join(user_home, ".merlin")

    router.create_config(args.task_server, output_dir, args.broker, args.test)


def process_example(args: Namespace) -> None:
    """Either lists all example workflows, or sets up an example as a workflow to be run at root dir.

    :param [Namespace] `args`: parsed CLI arguments
    """
    if args.workflow == "list":
        print(list_examples())
    else:
        print(banner_small)
        setup_example(args.workflow, args.path)


def process_monitor(args):
    """
    CLI command to monitor merlin workers and queues to keep
    the allocation alive

    :param `args`: parsed CLI arguments
    """
    LOG.info("Monitor: checking queues ...")
    spec, _ = get_merlin_spec_with_override(args)
    while router.check_merlin_status(args, spec):
        LOG.info("Monitor: found tasks in queues")
        time.sleep(args.sleep)
    LOG.info("Monitor: ... stop condition met")


def process_server(args: Namespace):
    """
    Route to the correct function based on the command
    given via the CLI
    """
    if args.commands == "init":
        init_server()
    elif args.commands == "start":
        start_server()
    elif args.commands == "stop":
        stop_server()
    elif args.commands == "status":
        status_server()
    elif args.commands == "restart":
        restart_server()
    elif args.commands == "config":
        config_server(args)


# Pylint complains that there's too many statements here and wants us
# to split the function up but that wouldn't make much sense so we ignore it
def setup_argparse() -> None:  # pylint: disable=R0915
    """
    Setup argparse and any CLI options we want available via the package.
    """
    parser: HelpParser = HelpParser(
        prog="merlin",
        description=banner_small,
        formatter_class=RawDescriptionHelpFormatter,
        epilog="See merlin <command> --help for more info",
    )
    parser.add_argument("-v", "--version", action="version", version=VERSION)
    subparsers: ArgumentParser = parser.add_subparsers(dest="subparsers")
    subparsers.required = True

    # merlin --level
    parser.add_argument(
        "-lvl",
        "--level",
        action="store",
        dest="level",
        type=str,
        default=DEFAULT_LOG_LEVEL,
        help="Set the log level. Options: DEBUG, INFO, WARNING, ERROR. [Default: %(default)s]",
    )

    # merlin run
    run: ArgumentParser = subparsers.add_parser(
        "run",
        help="Run a workflow using a Merlin or Maestro YAML study " "specification.",
        formatter_class=ArgumentDefaultsHelpFormatter,
    )
    run.set_defaults(func=process_run)
    run.add_argument("specification", type=str, help="Path to a Merlin or Maestro YAML file")
    run.add_argument(
        "--local",
        action="store_const",
        dest="run_mode",
        const="local",
        default="distributed",
        help="Run locally instead of distributed",
    )
    run.add_argument(
        "--vars",
        action="store",
        dest="variables",
        type=str,
        nargs="+",
        default=None,
        help="Specify desired Merlin variable values to override those found in the specification. Space-delimited. "
        "Example: '--vars LEARN=path/to/new_learn.py EPOCHS=3'",
    )
    # TODO add all supported formats to doc string  # pylint: disable=fixme
    run.add_argument(
        "--samplesfile",
        action="store",
        dest="samples_file",
        type=str,
        default=None,
        help=f"Specify file containing samples. Valid choices: {ARRAY_FILE_FORMATS}",
    )
    run.add_argument(
        "--dry",
        action="store_true",
        dest="dry",
        default=False,
        help="Flag to dry-run a workflow, which sets up the workspace but does not launch tasks.",
    )
    run.add_argument(
        "--no-errors",
        action="store_true",
        dest="no_errors",
        default=False,
        help="Flag to ignore some flux errors for testing (often used with --dry --local).",
    )
    run.add_argument(
        "--pgen",
        action="store",
        dest="pgen_file",
        type=str,
        default=None,
        help="Provide a pgen file to override global.parameters.",
    )
    run.add_argument(
        "--pargs",
        type=str,
        action="append",
        default=[],
        help="A string that represents a single argument to pass "
        "a custom parameter generation function. Reuse '--parg' "
        "to pass multiple arguments. [Use with '--pgen']",
    )

    # merlin restart
    restart: ArgumentParser = subparsers.add_parser(
        "restart",
        help="Restart a workflow using an existing Merlin workspace.",
        formatter_class=ArgumentDefaultsHelpFormatter,
    )
    restart.set_defaults(func=process_restart)
    restart.add_argument("restart_dir", type=str, help="Path to an existing Merlin workspace directory")
    restart.add_argument(
        "--local",
        action="store_const",
        dest="run_mode",
        const="local",
        default="distributed",
        help="Run locally instead of distributed",
    )

    # merlin purge
    purge: ArgumentParser = subparsers.add_parser(
        "purge",
        help="Remove all tasks from all merlin queues (default).              "
        "If a user would like to purge only selected queues use:    "
        "--steps to give a steplist, the queues will be defined from the step list",
        formatter_class=ArgumentDefaultsHelpFormatter,
    )
    purge.set_defaults(func=purge_tasks)
    purge.add_argument("specification", type=str, help="Path to a Merlin YAML spec file")
    purge.add_argument(
        "-f",
        "--force",
        action="store_true",
        dest="purge_force",
        default=False,
        help="Purge the tasks without confirmation",
    )
    purge.add_argument(
        "--steps",
        nargs="+",
        type=str,
        dest="purge_steps",
        default=["all"],
        help="The specific steps in the YAML file from which you want to purge the queues. \
        The input is a space separated list.",
    )
    purge.add_argument(
        "--vars",
        action="store",
        dest="variables",
        type=str,
        nargs="+",
        default=None,
        help="Specify desired Merlin variable values to override those found in the specification. Space-delimited. "
        "Example: '--vars MY_QUEUE=hello'",
    )

    mconfig: ArgumentParser = subparsers.add_parser(
        "config",
        help="Create a default merlin server config file in ~/.merlin",
        formatter_class=ArgumentDefaultsHelpFormatter,
    )
    mconfig.set_defaults(func=config_merlin)
    mconfig.add_argument(
        "--task_server",
        type=str,
        default="celery",
        help="Task server type for which to create the config.\
                            Default: %(default)s",
    )
    mconfig.add_argument(
        "-o",
        "--output_dir",
        type=str,
        default=None,
        help="Optional directory to place the default config file.\
                            Default: ~/.merlin",
    )
    mconfig.add_argument(
        "--broker",
        type=str,
        default=None,
        help="Optional broker type, backend will be redis\
                            Default: rabbitmq",
    )
    mconfig.add_argument(
        "--test",
        type=str,
        default=None,
        help="A config used in the testing suite (or for exemplative purposes).\
                            Default: rabbitmq",
    )

    # merlin example
    example: ArgumentParser = subparsers.add_parser(
        "example",
        help="Generate an example merlin workflow.",
        formatter_class=RawTextHelpFormatter,
    )
    example.add_argument(
        "workflow",
        action="store",
        type=str,
        help="The name of the example workflow to setup. Use 'merlin example list' to see available options.",
    )
    example.add_argument(
        "-p",
        "--path",
        action="store",
        type=str,
        default=None,
        help="Specify a path to write the workflow to. Defaults to current working directory",
    )
    example.set_defaults(func=process_example)

    generate_worker_touching_parsers(subparsers)

    generate_diagnostic_parsers(subparsers)

    # merlin server
    server: ArgumentParser = subparsers.add_parser(
        "server",
        help="Manage broker and results server for merlin workflow.",
        formatter_class=ArgumentDefaultsHelpFormatter,
    )
    server.set_defaults(func=process_server)

    server_commands: ArgumentParser = server.add_subparsers(dest="commands")

    server_init: ArgumentParser = server_commands.add_parser(
        "init",
        help="Initialize merlin server resources.",
        description="Initialize merlin server",
        formatter_class=ArgumentDefaultsHelpFormatter,
    )
    server_init.set_defaults(func=process_server)

    server_status: ArgumentParser = server_commands.add_parser(
        "status",
        help="View status of the current server containers.",
        description="View status",
        formatter_class=ArgumentDefaultsHelpFormatter,
    )
    server_status.set_defaults(func=process_server)

    server_start: ArgumentParser = server_commands.add_parser(
        "start",
        help="Start a containerized server to be used as an broker and results server.",
        description="Start server",
        formatter_class=ArgumentDefaultsHelpFormatter,
    )
    server_start.set_defaults(func=process_server)

    server_stop: ArgumentParser = server_commands.add_parser(
        "stop",
        help="Stop an instance of redis containers currently running.",
        description="Stop server.",
        formatter_class=ArgumentDefaultsHelpFormatter,
    )
    server_stop.set_defaults(func=process_server)

    server_stop: ArgumentParser = server_commands.add_parser(
        "restart",
        help="Restart merlin server instance",
        description="Restart server.",
        formatter_class=ArgumentDefaultsHelpFormatter,
    )
    server_stop.set_defaults(func=process_server)

    server_config: ArgumentParser = server_commands.add_parser(
        "config",
        help="Making configurations for to the merlin server instance.",
        description="Config server.",
        formatter_class=ArgumentDefaultsHelpFormatter,
    )
    server_config.add_argument(
        "-ip",
        "--ipaddress",
        action="store",
        type=str,
        # default="127.0.0.1",
        help="Set the binded IP address for the merlin server container.",
    )
    server_config.add_argument(
        "-p",
        "--port",
        action="store",
        type=int,
        # default=6379,
        help="Set the binded port for the merlin server container.",
    )
    server_config.add_argument(
        "-pwd",
        "--password",
        action="store",
        type=str,
        # default="~/.merlin/redis.pass",
        help="Set the password file to be used for merlin server container.",
    )
    server_config.add_argument(
        "--add-user",
        action="store",
        nargs=2,
        type=str,
        help="Create a new user for merlin server instance. (Provide both username and password)",
    )
    server_config.add_argument("--remove-user", action="store", type=str, help="Remove an exisiting user.")
    server_config.add_argument(
        "-d",
        "--directory",
        action="store",
        type=str,
        # default="./",
        help="Set the working directory of the merlin server container.",
    )
    server_config.add_argument(
        "-ss",
        "--snapshot-seconds",
        action="store",
        type=int,
        # default=300,
        help="Set the number of seconds merlin server waits before checking if a snapshot is needed.",
    )
    server_config.add_argument(
        "-sc",
        "--snapshot-changes",
        action="store",
        type=int,
        # default=100,
        help="Set the number of changes that are required to be made to the merlin server before a snapshot is made.",
    )
    server_config.add_argument(
        "-sf",
        "--snapshot-file",
        action="store",
        type=str,
        # default="dump.db",
        help="Set the snapshot filename for database dumps.",
    )
    server_config.add_argument(
        "-am",
        "--append-mode",
        action="store",
        type=str,
        # default="everysec",
        help="The appendonly mode to be set. The avaiable options are always, everysec, no.",
    )
    server_config.add_argument(
        "-af",
        "--append-file",
        action="store",
        type=str,
        # default="appendonly.aof",
        help="Set append only filename for merlin server container.",
    )

    return parser


def generate_worker_touching_parsers(subparsers: ArgumentParser) -> None:
    """All CLI arg parsers directly controlling or invoking workers are generated here.

    :param [ArgumentParser] `subparsers`: the subparsers needed for every CLI command that directly controls or invokes
        workers.
    """
    # merlin run-workers
    run_workers: ArgumentParser = subparsers.add_parser(
        "run-workers",
        help="Run the workers associated with the Merlin YAML study "
        "specification. Does -not- queue tasks, just workers tied "
        "to the correct queues.",
        formatter_class=ArgumentDefaultsHelpFormatter,
    )
    run_workers.set_defaults(func=launch_workers)
    run_workers.add_argument("specification", type=str, help="Path to a Merlin YAML spec file")
    run_workers.add_argument(
        "--worker-args",
        type=str,
        dest="worker_args",
        default="",
        help="celery worker arguments in quotes.",
    )
    run_workers.add_argument(
        "--steps",
        nargs="+",
        type=str,
        dest="worker_steps",
        default=["all"],
        help="The specific steps in the YAML file you want workers for.",
    )
    run_workers.add_argument(
        "--echo",
        action="store_true",
        default=False,
        dest="worker_echo_only",
        help="Just echo the command; do not actually run it",
    )
    run_workers.add_argument(
        "--vars",
        action="store",
        dest="variables",
        type=str,
        nargs="+",
        default=None,
        help="Specify desired Merlin variable values to override those found in the specification. Space-delimited. "
        "Example: '--vars LEARN=path/to/new_learn.py EPOCHS=3'",
    )
    run_workers.add_argument(
        "--disable-logs",
        action="store_true",
<<<<<<< HEAD
        default=False,
=======
>>>>>>> 3acb30d9
        help="Turn off the logs for the celery workers. Note: having the -l flag "
        "in your workers' args section will overwrite this flag for that worker.",
    )

    # merlin query-workers
    query: ArgumentParser = subparsers.add_parser("query-workers", help="List connected task server workers.")
    query.set_defaults(func=query_workers)
    query.add_argument(
        "--task_server",
        type=str,
        default="celery",
        help="Task server type from which to query workers.\
                            Default: %(default)s",
    )
    query.add_argument(
        "--spec",
        type=str,
        default=None,
        help="Path to a Merlin YAML spec file from which to read worker names to query.",
    )
    query.add_argument("--queues", type=str, default=None, nargs="+", help="Specific queues to query workers from.")
    query.add_argument(
        "--workers",
        type=str,
        action="store",
        nargs="+",
        default=None,
        help="Regex match for specific workers to query.",
    )

    # merlin stop-workers
    stop: ArgumentParser = subparsers.add_parser("stop-workers", help="Attempt to stop all task server workers.")
    stop.set_defaults(func=stop_workers)
    stop.add_argument(
        "--spec",
        type=str,
        default=None,
        help="Path to a Merlin YAML spec file from which to read worker names to stop.",
    )
    stop.add_argument(
        "--task_server",
        type=str,
        default="celery",
        help="Task server type from which to stop workers.\
                            Default: %(default)s",
    )
    stop.add_argument(
        "--queues",
        type=str,
        default=None,
        nargs="+",
        help="specific queues to stop"
    )
    stop.add_argument(
        "--workers",
        type=str,
        action="store",
        nargs="+",
        default=None,
        help="regex match for specific workers to stop",
    )

    # merlin monitor
    monitor: ArgumentParser = subparsers.add_parser(
        "monitor",
        help="Check for active workers on an allocation.",
        formatter_class=RawTextHelpFormatter,
    )
    monitor.add_argument("specification", type=str, help="Path to a Merlin YAML spec file")
    monitor.add_argument(
        "--steps",
        nargs="+",
        type=str,
        dest="steps",
        default=["all"],
        help="The specific steps (tasks on the server) in the YAML file defining the queues you want to monitor",
    )
    monitor.add_argument(
        "--vars",
        action="store",
        dest="variables",
        type=str,
        nargs="+",
        default=None,
        help="Specify desired Merlin variable values to override those found in the specification. Space-delimited. "
        "Example: '--vars LEARN=path/to/new_learn.py EPOCHS=3'",
    )
    monitor.add_argument(
        "--task_server",
        type=str,
        default="celery",
        help="Task server type for which to monitor the workers.\
                              Default: %(default)s",
    )
    monitor.add_argument(
        "--sleep",
        type=int,
        default=60,
        help="Sleep duration between checking for workers.\
                                    Default: %(default)s",
    )
    monitor.set_defaults(func=process_monitor)


def generate_diagnostic_parsers(subparsers: ArgumentParser) -> None:
    """All CLI arg parsers generally used diagnostically are generated here.

    :param [ArgumentParser] `subparsers`: the subparsers needed for every CLI command that handles diagnostics for a
        Merlin job.
    """
    status: ArgumentParser = subparsers.add_parser(
        "status",
        help="Display the status of tasks in a study.",
    )
    status.set_defaults(func=query_status)
    status.add_argument("spec_or_workspace", type=str, help="Path to a Merlin YAML spec file or a launched Merlin study")
    status.add_argument(
        "--steps",
        nargs="+",
        type=str,
        dest="steps",
        default=["all"],
        help="The specific steps in the YAML file you want to query",
    )
    status.add_argument(
        "--task-queues",
        nargs="+",
        type=str,
        help="The specific task queues to view the status of tasks for",
    )
    status.add_argument(
        "--workers",
        nargs="+",
        type=str,
        help="Display the status of the tasks assigned to these workers",
    )
    status.add_argument(
        "--queue-info",
        action="store_true",
        default=False,
        help="List server stats (name, number of tasks to do, \
            number of connected workers) for a workflow spec. \
            This is the same behavior as the status command before \
            Merlin version 1.9.2 was released.",
    )
    # TODO: do we want to add flags for filtering by status/return code?
    # TODO: add flags to bypass prompts in case user wants automation (--no-prompts?)
    # TODO: add timestamp of when status was called? "Status as of <timestamp>"
    # TODO: figure out how to dump to csv for both high and low level displays
    # TODO: fix issue with incorrect task queue/worker being displayed for steps
    #   - Maybe need to change something in tasks.py
    # TODO: fix issue where default worker isn't spinning up if workers are defined
    # TODO: commit current changes to github (try to do it file-by-file or close to if possible)
    status.add_argument("--csv", type=str, help="csv file to dump status report to", default=None)

    # merlin info
    info: ArgumentParser = subparsers.add_parser(
        "info",
        help="display info about the merlin configuration and the python configuration. Useful for debugging.",
    )
    info.set_defaults(func=print_info)
    info.add_argument(
        "--active-queues",
        nargs="*",
        type=str,
        help="Print the number of tasks and workers attached to the active queues provided. If left blank, "
        "print the number of tasks and workers attached to every existing queue. Note: an active queue is "
        "a queue with workers running for them."
    )


def main():
    """
    High-level CLI operations.
    """
    parser = setup_argparse()
    if len(sys.argv) == 1:
        parser.print_help(sys.stdout)
        return 1
    args = parser.parse_args()

    setup_logging(logger=LOG, log_level=args.level.upper(), colors=True)

    try:
        args.func(args)
        # pylint complains that this exception is too broad - being at the literal top of the program stack,
        # it's ok.
    except Exception as excpt:  # pylint: disable=broad-except
        LOG.debug(traceback.format_exc())
        LOG.error(str(excpt))
        sys.exit(1)
    # All paths in a function ought to return an exit code, or none of them should. Given the
    # distributed nature of Merlin, maybe it doesn't make sense for it to exit 0 until the work is completed, but
    # if the work is dispatched with no errors, that is a 'successful' Merlin run - any other failures are runtime.
    sys.exit()


if __name__ == "__main__":
    main()<|MERGE_RESOLUTION|>--- conflicted
+++ resolved
@@ -223,7 +223,6 @@
     spec, filepath = get_merlin_spec_with_override(args)
     if not args.worker_echo_only:
         LOG.info(f"Launching workers from '{filepath}'")
-<<<<<<< HEAD
     status = router.launch_workers(
             spec,
             args.worker_steps,
@@ -231,9 +230,6 @@
             args.disable_logs,
             args.worker_echo_only
     )
-=======
-    status = router.launch_workers(spec, args.worker_steps, args.worker_args, args.disable_logs, args.worker_echo_only)
->>>>>>> 3acb30d9
     if args.worker_echo_only:
         print(status)
     else:
@@ -344,21 +340,9 @@
         for worker_name in worker_names:
             if "$" in worker_name:
                 LOG.warning(f"Worker '{worker_name}' is unexpanded. Target provenance spec instead?")
-<<<<<<< HEAD
-=======
 
     # Send stop command to router
     router.stop_workers(args.task_server, worker_names, args.queues, args.workers)
->>>>>>> 3acb30d9
-
-    # Celery adds the queue tag in front of each queue so we add that here
-    queues = []
-    if args.queues:
-        for queue in args.queues:
-            queues.append(f"{CONFIG.celery.queue_tag}{queue}")
-
-    # Send stop command to router
-    router.stop_workers(args.task_server, worker_names, queues, args.workers)
         
 
 def print_info(args):
@@ -838,10 +822,6 @@
     run_workers.add_argument(
         "--disable-logs",
         action="store_true",
-<<<<<<< HEAD
-        default=False,
-=======
->>>>>>> 3acb30d9
         help="Turn off the logs for the celery workers. Note: having the -l flag "
         "in your workers' args section will overwrite this flag for that worker.",
     )
