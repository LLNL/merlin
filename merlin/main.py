--- conflicted
+++ resolved
@@ -223,17 +223,7 @@
     spec, filepath = get_merlin_spec_with_override(args)
     if not args.worker_echo_only:
         LOG.info(f"Launching workers from '{filepath}'")
-<<<<<<< HEAD
-    launch_worker_status = router.launch_workers(
-            spec,
-            args.worker_steps,
-            args.worker_args,
-            args.disable_logs,
-            args.worker_echo_only
-    )
-=======
     launch_worker_status = router.launch_workers(spec, args.worker_steps, args.worker_args, args.disable_logs, args.worker_echo_only)
->>>>>>> 284a6220
     if args.worker_echo_only:
         print(launch_worker_status)
     else:
