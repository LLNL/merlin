--- conflicted
+++ resolved
@@ -327,15 +327,9 @@
     """
     output_dir: Optional[str] = args.output_dir
     if output_dir is None:
-<<<<<<< HEAD
-        USER_HOME = os.path.expanduser("~")
-        output_dir = os.path.join(USER_HOME, ".merlin")
-    router.create_config(args.task_server, output_dir, args.broker, args.test)
-=======
         user_home: str = os.path.expanduser("~")
         output_dir: str = os.path.join(user_home, ".merlin")
-    router.create_config(args.task_server, output_dir, args.broker)
->>>>>>> 60598154
+    router.create_config(args.task_server, output_dir, args.broker, args.test)
 
 
 def process_example(args: Namespace) -> None:
