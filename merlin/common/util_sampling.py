###############################################################################
# Copyright (c) 2023, Lawrence Livermore National Security, LLC.
# Produced at the Lawrence Livermore National Laboratory
# Written by the Merlin dev team, listed in the CONTRIBUTORS file.
# <merlin@llnl.gov>
#
# LLNL-CODE-797170
# All rights reserved.
# This file is part of Merlin, Version: 1.12.2.
#
# For details, see https://github.com/LLNL/merlin.
#
# Permission is hereby granted, free of charge, to any person obtaining a copy
# of this software and associated documentation files (the "Software"), to deal
# in the Software without restriction, including without limitation the rights
# to use, copy, modify, merge, publish, distribute, sublicense, and/or sell
# copies of the Software, and to permit persons to whom the Software is
# furnished to do so, subject to the following conditions:
# The above copyright notice and this permission notice shall be included in
# all copies or substantial portions of the Software.
#
# THE SOFTWARE IS PROVIDED "AS IS", WITHOUT WARRANTY OF ANY KIND, EXPRESS OR
# IMPLIED, INCLUDING BUT NOT LIMITED TO THE WARRANTIES OF MERCHANTABILITY,
# FITNESS FOR A PARTICULAR PURPOSE AND NONINFRINGEMENT. IN NO EVENT SHALL THE
# AUTHORS OR COPYRIGHT HOLDERS BE LIABLE FOR ANY CLAIM, DAMAGES OR OTHER
# LIABILITY, WHETHER IN AN ACTION OF CONTRACT, TORT OR OTHERWISE, ARISING FROM,
# OUT OF OR IN CONNECTION WITH THE SOFTWARE OR THE USE OR OTHER DEALINGS IN THE
# SOFTWARE.
###############################################################################

"""
Utility functions for sampling.
"""
from typing import List, Tuple, Union

import numpy as np


<<<<<<< HEAD
def scale_samples(
    samples_norm: np.ndarray,
    limits: List[Tuple[int, int]],
    limits_norm: Tuple[int, int] = (0, 1),
    do_log: Union[bool, List[bool]] = False
) -> np.ndarray:
    """
    Scale samples to new limits, either logarithmically or linearly.

    This function transforms normalized samples to specified limits, 
    allowing for both linear and logarithmic scaling based on the 
    provided parameters.
=======
# TODO should we move this to merlin-spellbook?
def scale_samples(samples_norm, limits, limits_norm=(0, 1), do_log=False):
    """Scale samples to new limits, either log10 or linearly.
>>>>>>> 9f6d2ef5

    Args:
        samples_norm: The normalized samples to scale, with dimensions
            (nsamples, ndims).
        limits: A list of (min, max) tuples for the various dimensions.
            The length of the list must match the number of dimensions (ndims).
        limits_norm: The (min, max) values from which `samples_norm` were
            derived. Defaults to (0, 1).
        do_log: Indicates whether to apply log10 scaling to each dimension.
            This can be a single boolean or a list of length ndims. Defaults 
            to a list of `ndims` containing `False`.

    Returns:
        The scaled samples, with the same shape as `samples_norm`.

    Raises:
        ValueError: If `samples_norm` does not have two dimensions.

    Notes:
        - The function follows the sklearn convention, requiring 
          samples to be provided as an (nsamples, ndims) array.
        - To transform 1-D arrays, reshape them accordingly:
            ```python
            >>> samples = samples.reshape((-1, 1))  # ndims = 1
            >>> samples = samples.reshape((1, -1))  # nsamples = 1
            ```

    Example:
        ```python
        >>> # Turn 0:1 samples into -1:1
        >>> import numpy as np
        >>> norm_values = np.linspace(0,1,5).reshape((-1,1))
        >>> real_values = scale_samples(norm_values, [(-1,1)])
        >>> print(real_values)
        [[-1. ]
         [-0.5]
         [ 0. ]
         [ 0.5]
         [ 1. ]]
        >>> # Logarithmically scale to 1:10000
        >>> real_values = scale_samples(norm_values, [(1,1e4)] do_log=True)
        >>> print(real_values)
        [[  1.00000000e+00]
         [  1.00000000e+01]
         [  1.00000000e+02]
         [  1.00000000e+03]
         [  1.00000000e+04]]
        ```
    """
    norms = np.asarray(samples_norm)
    if len(norms.shape) != 2:
        raise ValueError()
    ndims = norms.shape[1]
    if not hasattr(do_log, "__iter__"):
        do_log = ndims * [do_log]
    logs = np.asarray(do_log)
    lims_norm = np.array([limits_norm] * len(logs))
    _lims = []
    for limit, log in zip(limits, logs):
        if log:
            _lims.append(np.log10(limit))
        else:
            _lims.append(limit)
    lims = np.array(_lims)

    slopes = (lims[:, 1] - lims[:, 0]) / (lims_norm[:, 1] - lims_norm[:, 0])
    samples = slopes * (norms - lims_norm[:, 0]) + lims[:, 0]
    samples[:, logs] = pow(10, samples[:, logs])
    return samples<|MERGE_RESOLUTION|>--- conflicted
+++ resolved
@@ -36,7 +36,7 @@
 import numpy as np
 
 
-<<<<<<< HEAD
+# TODO should we move this to merlin-spellbook?
 def scale_samples(
     samples_norm: np.ndarray,
     limits: List[Tuple[int, int]],
@@ -49,11 +49,6 @@
     This function transforms normalized samples to specified limits, 
     allowing for both linear and logarithmic scaling based on the 
     provided parameters.
-=======
-# TODO should we move this to merlin-spellbook?
-def scale_samples(samples_norm, limits, limits_norm=(0, 1), do_log=False):
-    """Scale samples to new limits, either log10 or linearly.
->>>>>>> 9f6d2ef5
 
     Args:
         samples_norm: The normalized samples to scale, with dimensions
