--- conflicted
+++ resolved
@@ -216,10 +216,7 @@
             step.mstep.mark_end(result)
             LOG.warning(f"*** Step '{step_name}' in '{step_dir}' soft failed. Continuing with workflow.")
         elif result == ReturnCode.HARD_FAIL:
-<<<<<<< HEAD
             step.mstep.mark_end(result)
-=======
->>>>>>> 3acb30d9
             # stop all workers attached to this queue
             step_queue = step.get_task_queue()
             LOG.error(f"*** Step '{step_name}' in '{step_dir}' hard failed. Quitting workflow.")
