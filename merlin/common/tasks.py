--- conflicted
+++ resolved
@@ -432,19 +432,14 @@
     LOG.debug("creating sample_index")
     # Write a hierarchy to get the all paths string
     sample_index = create_hierarchy(
-<<<<<<< HEAD
-        len(samples), bundle_size=1, directory_sizes=directory_sizes, root="",
-        n_digits=len(str(level_max_dirs))
-
-    LOG.debug("creating sample_paths")
-=======
         len(samples),
         bundle_size=1,
         directory_sizes=directory_sizes,
         root="",
         n_digits=len(str(level_max_dirs)),
     )
->>>>>>> c357d713
+    
+    LOG.debug("creating sample_paths")
     sample_paths = sample_index.make_directory_string()
 
     LOG.debug("assembling steps")
