##############################################################################
# Copyright (c) Lawrence Livermore National Security, LLC and other Merlin
# Project developers. See top-level LICENSE and COPYRIGHT files for dates and
# other details. No copyright assignment is required to contribute to Merlin.
##############################################################################

"""
This module contains Celery task definitions.

The purpose of this module is to convert the Directed Acyclic Graph
([`DAG`][study.dag.DAG]) provided by Maestro into smaller tasks that
Celery can manage.
"""
from __future__ import absolute_import, unicode_literals

import json
import logging
import os
from typing import Any, Callable, Dict, List, Optional

# Need to disable an overwrite warning here since celery has an exception that we need that directly
# overwrites a python built-in exception
from celery import Signature, Task, chain, chord, group, shared_task, signature
<<<<<<< HEAD
from celery.exceptions import MaxRetriesExceededError
from celery.exceptions import OperationalError as CeleryOperationalError
from celery.exceptions import TimeoutError as CeleryTimeoutError
=======
from celery.exceptions import TimeoutError  # pylint: disable=redefined-builtin
from celery.exceptions import BackendStoreError, MaxRetriesExceededError, OperationalError
>>>>>>> 9cf6dbbe
from celery.result import AsyncResult
from filelock import FileLock, Timeout
from kombu.exceptions import OperationalError as KombuOperationalError
from redis.exceptions import TimeoutError as RedisTimeoutError

from merlin.common.enums import ReturnCode
from merlin.common.sample_index import SampleIndex, uniform_directories
from merlin.common.sample_index_factory import create_hierarchy
from merlin.config.utils import Priority, get_priority
from merlin.db_scripts.merlin_db import MerlinDatabase
from merlin.exceptions import HardFailException, InvalidChainException, RestartException, RetryException
from merlin.router import stop_workers
from merlin.spec.expansion import parameter_substitutions_for_cmd, parameter_substitutions_for_sample
from merlin.study.dag import DAG
from merlin.study.status import read_status, status_conflict_handler
from merlin.study.step import Step
from merlin.study.study import MerlinStudy
from merlin.utils import dict_deep_merge


retry_exceptions = (
    # Python Built-in Exceptions
    IOError,
    OSError,
    AttributeError,
    TimeoutError,
    FileNotFoundError,
    # Celery Exceptions
    CeleryOperationalError,
    CeleryTimeoutError,
    # Kombu Exceptions
    KombuOperationalError,
    # Redis Exceptions
    RedisTimeoutError,
<<<<<<< HEAD
    # Merlin Exceptions
    RetryException,
    RestartException,
=======
    BackendStoreError,
>>>>>>> 9cf6dbbe
)

LOG = logging.getLogger(__name__)

STOP_COUNTDOWN = 60

# TODO: most of the pylint errors that are disabled in this file are the ones listed below.
# We should refactor this file so that we use more functions to solve all of these errors
# R0912: too many branches
# R0913: too many arguments
# R0914: too many local variables
# R0915: too many statements


@shared_task(  # noqa: C901
    bind=True,
    autoretry_for=retry_exceptions,
    retry_backoff=True,
    priority=get_priority(Priority.HIGH),
)
def merlin_step(self: Task, *args: Any, **kwargs: Any) -> ReturnCode:  # noqa: C901 pylint: disable=R0912,R0915
    """
    Executes a Merlin step.

    This task executes a step in the Merlin workflow, handling various
    outcomes such as success, retries, and failures. It can also manage
    chaining to the next step in the workflow.

    Notes:
        - If the step has already been completed, it will be skipped.

    Args:
        self: The current task instance.
        *args: Positional arguments, one of which should be an instance
            of [`Step`][study.step.Step].
        **kwargs: Optional keyword arguments that include:\n
            - adapter_config (`Dict`): Configuration for the adapter,
              defaulting to `{'type': 'local'}`.
            - next_in_chain ([`Step`][study.step.Step]): The next step in
                the workflow chain, if applicable.\n
            Example kwargs dict where `merlin_step` will be added to the
            current chord with `next_in_chain` as an argument:\n
            ```
            {
                "adapter_config": {
                    'type': 'local'
                },
                "next_in_chain": <Step object>
            }
            ```

    Returns:
        (common.enums.ReturnCode): The result of the step
            execution, which can indicate success, various failure modes,
            or a request to retry.
    """
    step: Optional[Step] = None
    LOG.debug(f"args is {len(args)} long")

    arg: Any
    for arg in args:
        if isinstance(arg, Step):
            step = arg
        else:
            LOG.debug(f"discard argument {arg}, not of type Step.")

    config: Dict[str, str] = kwargs.pop("adapter_config", {"type": "local"})
    next_in_chain: Optional[Step] = kwargs.pop("next_in_chain", None)

    if step:
        self.max_retries = step.max_retries
        step_name: str = step.name()
        step_dir: str = step.get_workspace()
        LOG.debug(f"merlin_step: step_name '{step_name}' step_dir '{step_dir}'")
        finished_filename: str = os.path.join(step_dir, "MERLIN_FINISHED")

        # if we've already finished this task, skip it
        result: ReturnCode
        if os.path.exists(finished_filename):
            LOG.info(f"Skipping step '{step_name}' in '{step_dir}'.")
            result = ReturnCode.OK
        else:
            LOG.info(f"Executing step '{step_name}' in '{step_dir}'...")
            result = step.execute(config)
            step.mstep.mark_end(result)

        if result == ReturnCode.OK:
            LOG.info(f"Step '{step_name}' in '{step_dir}' finished successfully.")
            # touch a file indicating we're done with this step
            with open(finished_filename, "a"):
                pass
        elif result == ReturnCode.DRY_OK:
            LOG.info(f"Dry-ran step '{step_name}' in '{step_dir}'.")
        elif result == ReturnCode.RESTART:
            step.restart = True
            try:
                LOG.info(
                    f"Step '{step_name}' in '{step_dir}' is being restarted ({self.request.retries + 1}/{self.max_retries})..."
                )
                step.mstep.mark_restart()
                self.retry(countdown=step.retry_delay, priority=get_priority(Priority.RETRY))
            except MaxRetriesExceededError:
                LOG.warning(
                    f"""*** Step '{step_name}' in '{step_dir}' exited with a MERLIN_RESTART command,
                    but has already reached its retry limit ({self.max_retries}). Continuing with workflow."""
                )
                result = ReturnCode.SOFT_FAIL
                # Need to call mark_end again since we switched from RESTART to SOFT_FAIL
                step.mstep.mark_end(result, max_retries=True)
        elif result == ReturnCode.RETRY:
            step.restart = False
            try:
                LOG.info(
                    f"Step '{step_name}' in '{step_dir}' is being retried ({self.request.retries + 1}/{self.max_retries})..."
                )
                step.mstep.mark_restart()
                self.retry(countdown=step.retry_delay, priority=get_priority(Priority.RETRY))
            except MaxRetriesExceededError:
                LOG.warning(
                    f"""*** Step '{step_name}' in '{step_dir}' exited with a MERLIN_RETRY command,
                    but has already reached its retry limit ({self.max_retries}). Continuing with workflow."""
                )
                result = ReturnCode.SOFT_FAIL
                # Need to call mark_end again since we switched from RETRY to SOFT_FAIL
                step.mstep.mark_end(result, max_retries=True)
        elif result == ReturnCode.SOFT_FAIL:
            LOG.warning(f"*** Step '{step_name}' in '{step_dir}' soft failed. Continuing with workflow.")
        elif result == ReturnCode.HARD_FAIL:
            # stop all workers attached to this queue
            step_queue = step.get_task_queue()
            LOG.error(f"*** Step '{step_name}' in '{step_dir}' hard failed. Quitting workflow.")
            LOG.error(f"*** Shutting down all workers connected to this queue ({step_queue}) in {STOP_COUNTDOWN} secs!")
            shutdown = shutdown_workers.s([step_queue])
            shutdown.set(queue=step_queue)
            shutdown.apply_async(countdown=STOP_COUNTDOWN)
            raise HardFailException
        elif result == ReturnCode.STOP_WORKERS:
            LOG.warning(f"*** Shutting down all workers in {STOP_COUNTDOWN} secs!")
            shutdown = shutdown_workers.s(None)
            shutdown.set(queue=step.get_task_queue())
            shutdown.apply_async(countdown=STOP_COUNTDOWN)
        elif result == ReturnCode.RAISE_ERROR:
            LOG.warning("*** Raising an error ***")
            raise Exception("Exception raised by request from the user")
        else:
            LOG.warning(f"**** Step '{step_name}' in '{step_dir}' had unhandled exit code {result}. Continuing with workflow.")

        # queue off the next task in a chain while adding it to the current chord so that the chordfinisher actually
        # waits for the next task in the chain
        if next_in_chain is not None:
            if self.request.is_eager:
                LOG.debug(f"calling next_in_chain {signature(next_in_chain)}")
                next_in_chain.delay()
            else:
                LOG.debug(f"adding {next_in_chain} to chord")
                self.add_to_chord(next_in_chain, lazy=False)
        return result

    LOG.error("Failed to find step!")
    return None


def is_chain_expandable(chain_: List[Step], labels: List[str]) -> bool:
    """
    Determine if the steps in the given chain are expandable.

    A chain is considered expandable if all steps within the chain require
    expansion. Conversely, if none of the steps require expansion, the chain
    is not expandable. If there is a mix of steps that require expansion and
    those that do not, an `InvalidChainException` is raised, indicating that
    the chain is incompatible.

    Args:
        chain_ (List[study.step.Step]): A list of [`Step`][study.step.Step]
            objects representing a chain of dependent steps.
        labels: The labels associated with the steps in the chain, used to
            determine if expansion is needed.

    Returns:
        True if all steps in the chain are expandable, False if none are
            expandable.

    Raises:
        InvalidChainException: If there is a mix of steps that require
            expansion and those that do not, indicating an incompatible chain.
    """

    array_of_bools = [step.check_if_expansion_needed(labels) for step in chain_]

    needs_expansion = all(array_of_bools)

    if needs_expansion is False:
        # if we're not expanding, but at least one step needed expansion, then
        # this is an incompatible chain
        incompatible_chain = any(array_of_bools)

        if incompatible_chain is True:
            LOG.error(
                "INCOMPATIBLE CHAIN - all tasks in a chain need to either "
                "be merlin expanded or all need to not be merlin expanded. "
                "Please report this to merlin@llnl.gov"
            )
            raise InvalidChainException

    return needs_expansion


def prepare_chain_workspace(sample_index: SampleIndex, chain_: List[Step]):
    """
    Prepares a user's workspace for each step in the given chain of dependent steps.

    This function iterates through a list of [`Step`][study.step.Step] objects and
    prepares the necessary workspace for each step by creating directories and writing
    sample index files.

    Args:
        sample_index (common.sample_index.SampleIndex): An object that manages sample
            indexing and workspace preparation.
        chain_ (List[study.step.Step]): A list of [`Step`][study.step.Step] objects
            representing a chain of dependent steps. Each step's workspace will be prepared.
    """
    # TODO: figure out faster way to create these directories (probably using
    # yet another task)
    for step in chain_:
        workspace = step.get_workspace()
        LOG.debug(f"Preparing workspace in {workspace}...")

        # If we need to expand it, initialize the workspace for the samples
        sample_index.name = workspace
        sample_index.write_directories()
        sample_index.write_multiple_sample_index_files()
        LOG.debug(f"...workspace {workspace} prepared.")


@shared_task(
    bind=True,
    autoretry_for=retry_exceptions,
    retry_backoff=True,
    priority=get_priority(Priority.LOW),
)
def add_merlin_expanded_chain_to_chord(  # pylint: disable=R0913,R0914
    self: Task,
    task_type: Signature,
    chain_: List[Step],
    samples: List[Any],
    labels: List[str],
    sample_index: SampleIndex,
    adapter_config: Dict,
    min_sample_id: int,
):
    """
    Expand tasks in a chain and add the expanded tasks to the current chord.

    This Celery task recursively expands a chain of tasks based on provided
    sample values and their corresponding labels. The expanded tasks are
    configured with specific parameters and added to the current chord for
    execution. The function handles both the expansion of tasks and the
    management of task dependencies.

    Args:
        self: The current task instance.
        task_type: The Celery task signature type for the new tasks to be
            created.
        chain_ (List[study.step.Step]): A list of tasks to expand into a chain.
        samples: The sample values to use for each new task.
        labels: The sample labels corresponding to the samples.
        sample_index (common.sample_index.SampleIndex): The sample index that
            contains the directory structure for tasks.
        adapter_config: Configuration settings for the adapter used in task
            execution.
        min_sample_id: An offset to use for the sample index.
    """
    num_samples = len(samples)
    # Use the index to get a path to each sample
    LOG.debug(f"recursing with {num_samples} samples {samples}")
    if sample_index.is_grandparent_of_leaf or sample_index.is_parent_of_leaf:
        all_chains = []
        LOG.debug(f"gathering up {num_samples} relative paths")
        relative_paths = [
            os.path.dirname(sample_index.get_path_to_sample(sample_id + min_sample_id)) for sample_id in range(num_samples)
        ]
        top_lvl_workspace = chain_[0].get_workspace()
        LOG.debug(f"recursing grandparent with relative paths {relative_paths}")
        for step in chain_:
            # Make a list of new task objects with modified cmd and workspace
            # based off of the parameter substitutions and relative_path for
            # a given sample.
            workspace = step.get_workspace()
            LOG.debug(f"expanding step {step.name()} in workspace {workspace}")
            new_chain = []
            for sample_id, sample in enumerate(samples):
                new_step = task_type.s(
                    step.clone_changing_workspace_and_cmd(
                        new_workspace=os.path.join(workspace, relative_paths[sample_id]),
                        cmd_replacement_pairs=parameter_substitutions_for_sample(
                            sample,
                            labels,
                            sample_id + min_sample_id,
                            relative_paths[sample_id],
                        ),
                    ),
                    adapter_config=adapter_config,
                    top_lvl_workspace=top_lvl_workspace,
                )
                new_step.set(queue=step.get_task_queue())
                new_step.set(task_id=os.path.join(workspace, relative_paths[sample_id]))
                new_chain.append(new_step)

            all_chains.append(new_chain)

        # Only need to condense status files if there's more than 1 sample
        if num_samples > 1:
            condense_sig = condense_status_files.s(
                sample_index=sample_index,
                workspace=top_lvl_workspace,
                condensed_workspace=chain_[0].mstep.condensed_workspace,
            ).set(
                queue=chain_[0].get_task_queue(),
            )
        else:
            condense_sig = None

        LOG.debug("adding chain to chord")
        chain_1d = get_1d_chain(all_chains)
        launch_chain(self, chain_1d, condense_sig=condense_sig)
        LOG.debug("chain added to chord")
    else:
        # recurse down the sample_index hierarchy
        try:
            LOG.debug("recursing down sample_index hierarchy")
            for next_index in sample_index.children.values():
                next_index_name_before = next_index.name
                next_index.name = os.path.join(sample_index.name, next_index.name)
                LOG.debug("generating next step")
                next_step = add_merlin_expanded_chain_to_chord.s(
                    task_type,
                    chain_,
                    samples[next_index.min - min_sample_id : next_index.max - min_sample_id],
                    labels,
                    next_index,
                    adapter_config,
                    next_index.min,
                )
                next_step.set(queue=chain_[0].get_task_queue())
                LOG.debug(f"recursing with range {next_index.min}:{next_index.max}, {next_index.name} {signature(next_step)}")
                LOG.debug(f"queuing samples[{next_index.min}:{next_index.max}] in for {chain_} in {next_index.name}...")
                if self.request.is_eager:
                    next_step.delay()
                else:
                    self.add_to_chord(next_step, lazy=False)
                LOG.debug(f"queued for samples[{next_index.min}:{next_index.max}] in for {chain_} in {next_index.name}")
        except retry_exceptions as e:
            # Reset the index to what it was before so we don't accidentally create a bunch of extra samples upon restart
            next_index.name = next_index_name_before
            raise e

    return ReturnCode.OK


def add_simple_chain_to_chord(self: Task, task_type: Signature, chain_: List[Step], adapter_config: Dict):
    """
    Add a chain of tasks to the current chord for execution.

    This function takes a list of tasks, modifies their signatures based on
    provided parameters, and adds them to the current chord. Each task in the
    chain is transformed into a new task signature with specific configurations
    such as queue and task ID.

    This function takes a list of steps and creates signatures based on the
    parameters they provide, such as queue and workspace. It then adds these
    signatures to the current chord for later execution.

    Args:
        self: The current task instance invoking this method.
        task_type: The Celery task signature type that the new tasks should be
            based on.
        chain_ (List[study.step.Step]): A list of tasks to expand into a chain.
            Each task should provide necessary parameters for signature creation.
        adapter_config: Configuration settings for the adapter used in task
            execution.
    """
    LOG.debug(f"simple chain with {chain_}")
    all_chains = []
    for step in chain_:
        # Make a list of new task signatures with modified cmd and workspace
        # based off of the parameter substitutions and relative_path for
        # a given sample.

        new_steps = [
            task_type.s(step, adapter_config=adapter_config).set(
                queue=step.get_task_queue(),
                task_id=step.get_workspace(),
            )
        ]
        all_chains.append(new_steps)
    chain_1d = get_1d_chain(all_chains)
    launch_chain(self, chain_1d)


def launch_chain(self: Task, chain_1d: List[Signature], condense_sig: Signature = None):
    """
    Launch a 1D chain of task signatures appropriately based on the execution context.

    This function handles the launching of a list of task signatures in a
    one-dimensional chain. The behavior varies depending on whether the
    execution is local or remote, and whether the tasks involve sample
    processing that requires condensing status files.

    Args:
        self: The current task instance invoking this method.
        chain_1d: A one-dimensional list of task signatures to be launched.
        condense_sig: A signature for condensing the status files after task execution.
            If None, condensing is not required.
    """
    # If there's nothing in the chain then we won't have to launch anything so check that first
    if chain_1d:
        # Case 1: local run; launch signatures instantly
        if self.request.is_eager:
            for sig in chain_1d:
                sig.delay()
        # Case 2: non-local run; signatures need to be added to the current chord
        else:
            # Case a: we're dealing with a sample hierarchy and need to condense status files when we're done executing tasks
            if condense_sig:
                # This chord makes it so we'll process all tasks in chain_1d, then condense the status files when they're done
                sample_chord = chord(chain_1d, condense_sig)
                self.add_to_chord(sample_chord, lazy=False)
            # Case b: no condensing is needed so just add all the signatures to the chord
            else:
                for sig in chain_1d:
                    self.add_to_chord(sig, lazy=False)


def get_1d_chain(all_chains: List[List[Signature]]) -> List[Signature]:
    """
    Convert a 2D list of task chains into a 1D list of task signatures.

    This function takes a two-dimensional list of task signatures, where each
    inner list represents a parallel group of tasks. It transforms this structure
    into a one-dimensional list suitable for creating a linear chain of tasks.
    If there is only one chain, it returns that chain directly. If there are
    multiple chains, it sets up dependencies between tasks to ensure proper
    execution order.

    Notes:
        - The function processes the chains in reverse order to correctly
          set up the dependencies before adding them to the final list.

    Args:
        all_chains: A two-dimensional list of task signatures, where each inner
            list represents a group of tasks that can be executed in parallel.

    Returns:
        A one-dimensional list of task signatures representing a chain of tasks,
            with dependencies set up for proper execution order.
    """
    chain_steps = []
    if len(all_chains) == 1:
        # Steps will be enqueued in a single parallel group
        chain_steps = all_chains[0]

    if len(all_chains) > 1:
        # in this case, we need to make a chain.
        # Celery chains do not natively update any chords they have to be in,
        # which can lead to a chord finishing prematurely,
        # causing future steps to execute before their dependencies are resolved.
        # Celery does provide an API to add a method to a chord dynamically
        # during execution of a task belonging to that chord,
        # so we set up a chain by passing the child member of a chain in as an
        # argument to the signature of the parent member of a chain.
        length = len(all_chains[0])
        for i in range(length):
            # Do the following in reverse order because the replace method
            # generates a new task signature, so we need to make
            # sure we are modifying task signatures before adding them to the
            # kwargs.
            for j in reversed(range(len(all_chains))):
                if j < len(all_chains) - 1:
                    # fmt: off
                    new_kwargs = signature(all_chains[j][i]).kwargs.update(
                        {"next_in_chain": all_chains[j + 1][i]}
                    )
                    # fmt: on
                    all_chains[j][i] = all_chains[j][i].replace(kwargs=new_kwargs)
            chain_steps.append(all_chains[0][i])

    return chain_steps


def gather_statuses(sample_index: SampleIndex, workspace: str, condensed_workspace: str, files_to_remove: List[str]) -> Dict:
    """
    Traverse the sample index and gather all statuses into a single dictionary.

    This function iterates through the provided
    [`SampleIndex`][common.sample_index.SampleIndex] object,
    reading status files from each sample's workspace. It condenses
    the statuses into a single dictionary while tracking which files
    need to be removed after condensing. The function ensures that
    only completed statuses are included in the condensed output.

    Args:
        sample_index (common.sample_index.SampleIndex): A
            [`SampleIndex`][common.sample_index.SampleIndex] object
            representing the specific sample hierarchy to traverse.
        workspace: The full path to the workspace for the step being
            condensed.
        condensed_workspace: A shortened version of the workspace
            path that will be used in the status files.
        files_to_remove: A list that will be populated with file paths
            of status files that need to be removed after condensing.

    Returns:
        A dictionary containing the condensed statuses gathered
            from the status files.

    Raises:
        TimeoutError: If a timeout occurs while reading a status file,
            triggering a restart of the task.
        FileNotFoundError: If a status file is not found during the
            condensing process.
    """
    LOG.info(f"Gathering statuses to condense for '{condensed_workspace}'")
    condensed_statuses = {}
    for path, _ in sample_index.traverse(conditional=lambda c: c.is_parent_of_leaf):
        # Read in the status data
        sample_workspace = f"{workspace}/{path}"
        status_filepath = f"{sample_workspace}/MERLIN_STATUS.json"
        lock_filepath = f"{sample_workspace}/status.lock"
        if os.path.exists(status_filepath):
            try:
                # NOTE: instead of leaving statuses as dicts read in by JSON, maybe they should each be their own object
                status = read_status(status_filepath, lock_filepath, raise_errors=True)

                # This for loop is just to get the step name that we don't have; it's really not even looping
                for step_name in status:
                    try:
                        # Make sure the status for this sample workspace is in a finished state (not initialized or running)
                        if status[step_name][f"{condensed_workspace}/{path}"]["status"] not in ("INITIALIZED", "RUNNING"):
                            # Add the status data to the statuses we'll write to the condensed file and remove this status file
                            dict_deep_merge(condensed_statuses, status, conflict_handler=status_conflict_handler)
                            files_to_remove.append(status_filepath)
                            files_to_remove.append(lock_filepath)  # Remove the lock files as well as the status files
                    except KeyError:
                        LOG.warning(f"Key error when reading from {sample_workspace}")
            except Timeout:
                # Raising this celery timeout instead will trigger a restart for this task
                raise TimeoutError  # pylint: disable=W0707
            except FileNotFoundError:
                LOG.warning(f"Could not find {status_filepath} while trying to condense. Restarting this task...")
                raise FileNotFoundError  # pylint: disable=W0707
        else:
            # Might be missing a status file in the output if we hit this but we don't want that
            # to fully crash the workflow
            LOG.debug(f"Could not find {status_filepath}, skipping this status file.")

    return condensed_statuses


@shared_task(
    bind=True,
    autoretry_for=retry_exceptions,
    retry_backoff=True,
    priority=get_priority(Priority.LOW),
)
def condense_status_files(self: Task, *args: Any, **kwargs: Any) -> ReturnCode:  # pylint: disable=R0914,W0613
    """
    Condenses status files after a section of the sample tree has completed processing.

    This task gathers status information from a specified
    [`SampleIndex`][common.sample_index.SampleIndex] and condenses it into a single
    JSON file. It handles potential race conditions by using a file lock during
    the write operation. If the condensed status file already exists, it merges
    the new statuses with the existing ones.

    Notes:
        - The task will remove the original status files after condensing them
          into the JSON file.

    Args:
        self: The current task instance.
        *args: Additional positional arguments (not used in this task).
        **kwargs: Keyword arguments containing:\n
            - `sample_index` ([`SampleIndex`][common.sample_index.SampleIndex]):
                The [`SampleIndex`][common.sample_index.SampleIndex] object used
                for gathering statuses.
            - `workspace` (str): The workspace path for the step.
            - `condensed_workspace` (str): The workspace path for the
              condensed status.

    Returns:
        (common.enums.ReturnCode): A [`ReturnCode.OK`][common.enums.ReturnCode]
            message if the operation was successful. None, otherwise.

    Raises:
        TimeoutError: If the file lock cannot be acquired within the
            specified timeout period, which triggers a task restart.
    """
    # Get the sample index object that we'll use for condensing
    sample_index = kwargs.pop("sample_index", None)
    if not sample_index:
        LOG.warning("Sample index not found. Cannot condense status files.")
        return None

    # Get the full step (or step/parameter) workspace
    workspace = kwargs.pop("workspace", None)
    if not workspace:
        LOG.warning("Workspace not found. Cannot condense status files.")
        return None

    # Get a condensed version of the workspace
    condensed_workspace = kwargs.pop("condensed_workspace", None)
    if not condensed_workspace:
        LOG.warning("Condensed workspace not provided. Cannot condense status files.")
        return None

    # Read in all the statuses from this sample index
    files_to_remove = []
    condensed_statuses = gather_statuses(sample_index, workspace, condensed_workspace, files_to_remove)

    # If there are statuses to write to the condensed status file then write them
    if condensed_statuses:
        condensed_status_filepath = f"{workspace}/MERLIN_STATUS.json"
        condensed_lock_file = f"{workspace}/status.lock"
        lock = FileLock(condensed_lock_file)  # pylint: disable=E0110
        try:
            # Lock the file to avoid race conditions
            with lock.acquire(timeout=20):
                # If the condensed file already exists, grab the statuses from it
                LOG.info(f"Condensing statuses for '{condensed_workspace}' to '{condensed_status_filepath}'")
                if os.path.exists(condensed_status_filepath):
                    with open(condensed_status_filepath, "r") as condensed_status_file:
                        existing_condensed_statuses = json.load(condensed_status_file)
                    # Merging the statuses we're condensing into the already existing statuses
                    # because it's faster at scale than vice versa
                    dict_deep_merge(existing_condensed_statuses, condensed_statuses, conflict_handler=status_conflict_handler)
                    condensed_statuses = existing_condensed_statuses

                # Write the condensed statuses to the condensed status file
                with open(condensed_status_filepath, "w") as condensed_status_file:
                    json.dump(condensed_statuses, condensed_status_file)

                # Remove the status files we just condensed
                for file_to_remove in files_to_remove:
                    LOG.debug(f"Removing '{file_to_remove}'.")
                    os.remove(file_to_remove)
        except Timeout:
            # Raising this celery timeout instead will trigger a restart for this task
            raise TimeoutError  # pylint: disable=W0707

    return ReturnCode.OK


@shared_task(
    bind=True,
    autoretry_for=retry_exceptions,
    retry_backoff=True,
    priority=get_priority(Priority.LOW),
)
def expand_tasks_with_samples(  # pylint: disable=R0913,R0914
    self: Task,
    dag: DAG,
    chain_: List[str],
    samples: List[List[str]],
    labels: List[str],
    task_type: Callable,
    adapter_config: Dict,
    level_max_dirs: int,
):
    """
    Expands a chain of task names into a group of Celery chains, using samples
    and labels for variable substitution.

    This task determines whether the provided chain of tasks requires
    expansion based on the structure of the Directed Acyclic Graph ([`DAG`][study.dag.DAG]),
    samples, and labels. If expansion is needed, it generates and queues new tasks
    for each range of samples. Otherwise, it queues a simple chain task.

    Args:
        self: The current task instance.
        dag (study.dag.DAG): A Merlin Directed Acyclic Graph
            ([`DAG`][study.dag.DAG]) representing the workflow.
        chain_: A list of task names to be expanded into a
            Celery group of chains.
        samples: A list of lists containing Merlin sample values for
            variable substitution.
        labels: A list of strings representing the labels associated
            with each column in the samples.
        task_type: The Celery task type to create, currently expected
            to be [`merlin_step`][common.tasks.merlin_step].
        adapter_config: A configuration dictionary for Maestro
            script adapters.
        level_max_dirs: The maximum number of directories allowed per
            level in the sample hierarchy.
    """
    LOG.debug(f"expand_tasks_with_samples called with chain,{chain_}\n")
    # Figure out how many directories there are, make a glob string
    directory_sizes = uniform_directories(len(samples), bundle_size=1, level_max_dirs=level_max_dirs)

    glob_path = "*/" * len(directory_sizes)

    LOG.debug("creating sample_index")
    # Write a hierarchy to get the all paths string
    sample_index = create_hierarchy(
        len(samples),
        bundle_size=1,
        directory_sizes=directory_sizes,
        root="",
        n_digits=len(str(level_max_dirs)),
    )

    LOG.debug("creating sample_paths")
    sample_paths = sample_index.make_directory_string()

    LOG.debug("assembling steps")
    # the steps in the chain
    steps = [dag.step(name) for name in chain_]

    # sub in globs prior to expansion
    # sub the glob command
    steps = [
        step.clone_changing_workspace_and_cmd(cmd_replacement_pairs=parameter_substitutions_for_cmd(glob_path, sample_paths))
        for step in steps
    ]

    # workspaces = [step.get_workspace() for step in steps]
    # LOG.debug(f"workspaces : {workspaces}")

    needs_expansion = is_chain_expandable(steps, labels)

    LOG.debug(f"needs_expansion {needs_expansion}")

    if needs_expansion:
        # prepare_chain_workspace(sample_index, steps)
        sample_index.name = ""
        LOG.debug("queuing merlin expansion tasks")
        found_tasks = False
        conditions = [
            lambda c: c.is_great_grandparent_of_leaf,
            lambda c: c.is_grandparent_of_leaf,
            lambda c: c.is_parent_of_leaf,
            lambda c: c.is_leaf,
        ]
        for condition in conditions:
            if not found_tasks:
                for next_index_path, next_index in sample_index.traverse(conditional=condition):
                    LOG.info(
                        f"generating next step for range {next_index.min}:{next_index.max} {next_index.max - next_index.min}"
                    )
                    next_index.name = next_index_path

                    sig = add_merlin_expanded_chain_to_chord.s(
                        task_type,
                        steps,
                        samples[next_index.min : next_index.max],
                        labels,
                        next_index,
                        adapter_config,
                        next_index.min,
                    )
                    sig.set(queue=steps[0].get_task_queue())

                    if self.request.is_eager:
                        sig.delay()
                    else:
                        LOG.info(f"queuing expansion task {next_index.min}:{next_index.max}")
                        self.add_to_chord(sig, lazy=False)
                    LOG.info(f"merlin expansion task {next_index.min}:{next_index.max} queued")
                    found_tasks = True
    else:
        LOG.debug("queuing simple chain task")
        add_simple_chain_to_chord(self, task_type, steps, adapter_config)
        LOG.debug("simple chain task queued")


# Pylint complains that "self" is unused but it's needed behind the scenes with celery
@shared_task(
    bind=True,
    autoretry_for=retry_exceptions,
    retry_backoff=True,
    acks_late=False,
    reject_on_worker_lost=False,
    name="merlin:shutdown_workers",
    priority=get_priority(Priority.HIGH),
)
def shutdown_workers(self: Task, shutdown_queues: List[str]):  # pylint: disable=W0613
    """
    Initiates the shutdown of Celery workers.

    This task wraps the [`stop_celery_workers`][study.celeryadapter.stop_celery_workers]
    function, allowing for the graceful shutdown of specified Celery worker queues. It is
    acknowledged immediately upon execution, ensuring that it will not be requeued, even
    if executed by a worker.

    Args:
        self: The current task instance.
        shutdown_queues: A list of specific queues to shut down. If None, all queues will
            be shut down.
    """
    if shutdown_queues is not None:
        LOG.warning(f"Shutting down workers in queues {shutdown_queues}!")
    else:
        LOG.warning("Shutting down workers in all queues!")
    return stop_workers("celery", None, shutdown_queues, None)


# Pylint complains that these args are unused but celery passes args
# here behind the scenes and won't work if these aren't here
@shared_task(
    autoretry_for=retry_exceptions,
    retry_backoff=True,
    name="merlin:chordfinisher",
    priority=get_priority(Priority.LOW),
)
def chordfinisher(*args: List, **kwargs: Dict) -> str:  # pylint: disable=W0613
    """
    Synchronization callback for Celery chords.

    This function serves as a synchronization point between groups of tasks
    in a Celery workflow. In Celery, using `chain(group, group)` does not
    guarantee that the second group will execute only after the first group
    has completed. Instead, both groups are executed independently.

    To enforce a synchronization point between these groups, this function
    is used as a callback in a chord. It allows for the declaration of chains
    of groups dynamically, ensuring that subsequent tasks wait for the
    completion of all tasks in the preceding groups.

    Args:
        *args: Variable length argument list. Needed by Celery.
        **kwargs: Arbitrary keyword arguments. Needed by Celery.

    Returns:
        A constant string "SYNC" indicating the synchronization point
            has been reached.
    """
    return "SYNC"


@shared_task(
    autoretry_for=retry_exceptions,
    retry_backoff=True,
    name="merlin:mark_run_as_complete",
    priority=get_priority(Priority.LOW),
)
def mark_run_as_complete(study_workspace: str) -> str:
    """
    Mark this run as complete and save that to the database.

    Args:
        study_workspace: The output workspace for this run.

    Returns:
        A string denoting that this run has completed.
    """
    merlin_db = MerlinDatabase()
    run_entity = merlin_db.get("run", study_workspace)
    run_entity.run_complete = True
    run_entity.save()
    return "Run Completed"


@shared_task(
    autoretry_for=retry_exceptions,
    retry_backoff=True,
    name="merlin:queue_merlin_study",
    priority=get_priority(Priority.LOW),
)
def queue_merlin_study(study: MerlinStudy, adapter: Dict) -> AsyncResult:
    """
    Launch a chain of tasks based on a MerlinStudy.

    This Celery task initiates a series of tasks derived from a
    [`MerlinStudy`][study.study.MerlinStudy] object. It processes
    the study's Directed Acyclic Graph ([`DAG`][study.dag.DAG])
    to group tasks and convert them into a chain of Celery tasks
    for execution.

    Args:
        study: The study object containing samples, sample labels,
            and the Directed Acyclic Graph ([`DAG`][study.dag.DAG])
            structure that defines the task dependencies.
        adapter: An adapter object used to facilitate interactions with
            the study's data or processing logic.

    Returns:
        An instance representing the asynchronous result of the task chain,
            allowing for tracking and management of the task's execution.
    """
    samples = study.samples
    sample_labels = study.sample_labels
    egraph = study.dag
    LOG.info("Calculating task groupings from DAG.")
    groups_of_chains = egraph.group_tasks("_source")

    # magic to turn graph into celery tasks
    LOG.info("Converting graph to tasks.")
    celery_dag = chain(
        chord(
            group(
                [
                    expand_tasks_with_samples.si(
                        egraph,
                        gchain,
                        samples,
                        sample_labels,
                        merlin_step,
                        adapter,
                        study.level_max_dirs,
                    ).set(queue=egraph.step(chain_group[0][0]).get_task_queue())
                    for gchain in chain_group
                ]
            ),
            chordfinisher.s().set(queue=egraph.step(chain_group[0][0]).get_task_queue()),
        )
        for chain_group in groups_of_chains[1:]
    )

    # Append the final task that marks the run as complete
    final_task = mark_run_as_complete.si(study.workspace).set(
        queue=egraph.step(
            groups_of_chains[-1][-1][-1]  # Use the task queue from the final step to execute this task
        ).get_task_queue()
    )
    celery_dag = celery_dag | final_task

    LOG.info("Launching tasks.")
    return celery_dag.delay(None)<|MERGE_RESOLUTION|>--- conflicted
+++ resolved
@@ -21,14 +21,9 @@
 # Need to disable an overwrite warning here since celery has an exception that we need that directly
 # overwrites a python built-in exception
 from celery import Signature, Task, chain, chord, group, shared_task, signature
-<<<<<<< HEAD
-from celery.exceptions import MaxRetriesExceededError
+from celery.exceptions import BackendStoreError, MaxRetriesExceededError
 from celery.exceptions import OperationalError as CeleryOperationalError
 from celery.exceptions import TimeoutError as CeleryTimeoutError
-=======
-from celery.exceptions import TimeoutError  # pylint: disable=redefined-builtin
-from celery.exceptions import BackendStoreError, MaxRetriesExceededError, OperationalError
->>>>>>> 9cf6dbbe
 from celery.result import AsyncResult
 from filelock import FileLock, Timeout
 from kombu.exceptions import OperationalError as KombuOperationalError
@@ -57,19 +52,16 @@
     TimeoutError,
     FileNotFoundError,
     # Celery Exceptions
+    BackendStoreError,
     CeleryOperationalError,
     CeleryTimeoutError,
     # Kombu Exceptions
     KombuOperationalError,
     # Redis Exceptions
     RedisTimeoutError,
-<<<<<<< HEAD
     # Merlin Exceptions
     RetryException,
     RestartException,
-=======
-    BackendStoreError,
->>>>>>> 9cf6dbbe
 )
 
 LOG = logging.getLogger(__name__)
