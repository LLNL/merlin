###############################################################################
# Copyright (c) 2019, Lawrence Livermore National Security, LLC.
# Produced at the Lawrence Livermore National Laboratory
# Written by the Merlin dev team, listed in the CONTRIBUTORS file.
# <merlin@llnl.gov>
#
# LLNL-CODE-797170
# All rights reserved.
<<<<<<< HEAD
# This file is part of Merlin, Version: 1.8.1.
=======
# This file is part of Merlin, Version: 1.8.2.
>>>>>>> c4d2524e
#
# For details, see https://github.com/LLNL/merlin.
#
# Permission is hereby granted, free of charge, to any person obtaining a copy
# of this software and associated documentation files (the "Software"), to deal
# in the Software without restriction, including without limitation the rights
# to use, copy, modify, merge, publish, distribute, sublicense, and/or sell
# copies of the Software, and to permit persons to whom the Software is
# furnished to do so, subject to the following conditions:
# The above copyright notice and this permission notice shall be included in
# all copies or substantial portions of the Software.
#
# THE SOFTWARE IS PROVIDED "AS IS", WITHOUT WARRANTY OF ANY KIND, EXPRESS OR
# IMPLIED, INCLUDING BUT NOT LIMITED TO THE WARRANTIES OF MERCHANTABILITY,
# FITNESS FOR A PARTICULAR PURPOSE AND NONINFRINGEMENT. IN NO EVENT SHALL THE
# AUTHORS OR COPYRIGHT HOLDERS BE LIABLE FOR ANY CLAIM, DAMAGES OR OTHER
# LIABILITY, WHETHER IN AN ACTION OF CONTRACT, TORT OR OTHERWISE, ARISING FROM,
# OUT OF OR IN CONNECTION WITH THE SOFTWARE OR THE USE OR OTHER DEALINGS IN THE
# SOFTWARE.
###############################################################################

"""Test tasks."""
from __future__ import absolute_import, unicode_literals

import logging
import os
from typing import Any, Dict, Optional

from celery import chain, chord, group, shared_task, signature
from celery.exceptions import MaxRetriesExceededError, OperationalError, TimeoutError

from merlin.common.abstracts.enums import ReturnCode
from merlin.common.sample_index import uniform_directories
from merlin.common.sample_index_factory import create_hierarchy
from merlin.config.utils import Priority, get_priority
from merlin.exceptions import HardFailException, InvalidChainException, RestartException, RetryException
from merlin.router import stop_workers
from merlin.spec.expansion import parameter_substitutions_for_cmd, parameter_substitutions_for_sample
from merlin.study.step import Step


retry_exceptions = (
    IOError,
    OSError,
    AttributeError,
    TimeoutError,
    OperationalError,
    RetryException,
    RestartException,
)

LOG = logging.getLogger(__name__)

STOP_COUNTDOWN = 60


@shared_task(  # noqa: C901
    bind=True,
    autoretry_for=retry_exceptions,
    retry_backoff=True,
    priority=get_priority(Priority.high),
)
def merlin_step(self, *args: Any, **kwargs: Any) -> Optional[ReturnCode]:  # noqa: C901
    """
    Executes a Merlin Step
    :param args: The arguments, one of which should be an instance of Step
    :param kwargs: The optional keyword arguments that describe adapter_config and
                   the next step in the chain, if there is one.

    Example kwargs dict:
    {"adapter_config": {'type':'local'},
     "next_in_chain": <Step object> } # merlin_step will be added to the current chord
                                      # with next_in_chain as an argument
    """
    step: Optional[Step] = None
    LOG.debug(f"args is {len(args)} long")

    arg: Any
    for arg in args:
        if isinstance(arg, Step):
            step = arg
        else:
            LOG.debug(f"discard argument {arg}, not of type Step.")

    config: Dict[str, str] = kwargs.pop("adapter_config", {"type": "local"})
    next_in_chain: Optional[Step] = kwargs.pop("next_in_chain", None)

    if step:
        self.max_retries = step.max_retries
        step_name: str = step.name()
        step_dir: str = step.get_workspace()
        LOG.debug(f"merlin_step: step_name '{step_name}' step_dir '{step_dir}'")
        finished_filename: str = os.path.join(step_dir, "MERLIN_FINISHED")
        # if we've already finished this task, skip it
        result: ReturnCode
        if os.path.exists(finished_filename):
            LOG.info(f"Skipping step '{step_name}' in '{step_dir}'.")
            result = ReturnCode.OK
        else:
            result = step.execute(config)
        if result == ReturnCode.OK:
            LOG.info(f"Step '{step_name}' in '{step_dir}' finished successfully.")
            # touch a file indicating we're done with this step
            open(finished_filename, "a").close()
        elif result == ReturnCode.DRY_OK:
            LOG.info(f"Dry-ran step '{step_name}' in '{step_dir}'.")
        elif result == ReturnCode.RESTART:
            step.restart = True
            try:
                LOG.info(
                    f"Step '{step_name}' in '{step_dir}' is being restarted ({self.request.retries + 1}/{self.max_retries})..."
                )
                self.retry(countdown=step.retry_delay)
            except MaxRetriesExceededError:
                LOG.warning(
                    f"*** Step '{step_name}' in '{step_dir}' exited with a MERLIN_RESTART command, but has already reached its retry limit ({self.max_retries}). Continuing with workflow."
                )
                result = ReturnCode.SOFT_FAIL
        elif result == ReturnCode.RETRY:
            step.restart = False
            try:
                LOG.info(
                    f"Step '{step_name}' in '{step_dir}' is being retried ({self.request.retries + 1}/{self.max_retries})..."
                )
                self.retry(countdown=step.retry_delay)
            except MaxRetriesExceededError:
                LOG.warning(
                    f"*** Step '{step_name}' in '{step_dir}' exited with a MERLIN_RETRY command, but has already reached its retry limit ({self.max_retries}). Continuing with workflow."
                )
                result = ReturnCode.SOFT_FAIL
        elif result == ReturnCode.SOFT_FAIL:
            LOG.warning(f"*** Step '{step_name}' in '{step_dir}' soft failed. Continuing with workflow.")
        elif result == ReturnCode.HARD_FAIL:

            # stop all workers attached to this queue
            step_queue = step.get_task_queue()
            LOG.error(f"*** Step '{step_name}' in '{step_dir}' hard failed. Quitting workflow.")
            LOG.error(f"*** Shutting down all workers connected to this queue ({step_queue}) in {STOP_COUNTDOWN} secs!")
            shutdown = shutdown_workers.s([step_queue])
            shutdown.set(queue=step_queue)
            shutdown.apply_async(countdown=STOP_COUNTDOWN)

            raise HardFailException
        elif result == ReturnCode.STOP_WORKERS:
            LOG.warning(f"*** Shutting down all workers in {STOP_COUNTDOWN} secs!")
            shutdown = shutdown_workers.s(None)
            shutdown.set(queue=step.get_task_queue())
            shutdown.apply_async(countdown=STOP_COUNTDOWN)
        else:
            LOG.warning(f"**** Step '{step_name}' in '{step_dir}' had unhandled exit code {result}. Continuing with workflow.")
        # queue off the next task in a chain while adding it to the current chord so that the chordfinisher actually
        # waits for the next task in the chain
        if next_in_chain is not None:
            if self.request.is_eager:
                LOG.debug(f"calling next_in_chain {signature(next_in_chain)}")
                next_in_chain.delay()
            else:
                LOG.debug(f"adding {next_in_chain} to chord")
                self.add_to_chord(next_in_chain, lazy=False)
        return result

    LOG.error("Failed to find step!")
    return None


def is_chain_expandable(chain_, labels):
    """
    Returns whether to expand the steps in the given chain.
    A chain_ is expandable if all the steps are expandable.
    It is not expandable if none of the steps are expandable.
    If neither expandable nor not expandable, we raise an InvalidChainException.
    :param chain_: A list of Step objects representing chain of dependent steps.
    :param labels: The labels

    """

    array_of_bools = [step.needs_merlin_expansion(labels) for step in chain_]

    needs_expansion = all(array_of_bools)

    if needs_expansion is False:
        # if we're not expanding, but at least one step needed expansion, then
        # this is an incompatible chain
        incompatible_chain = any(array_of_bools)

        if incompatible_chain is True:
            LOG.error(
                "INCOMPATIBLE CHAIN - all tasks in a chain need to either "
                "be merlin expanded or all need to not be merlin expanded. "
                "Please report this to merlin@llnl.gov"
            )
            raise InvalidChainException

    return needs_expansion


def prepare_chain_workspace(sample_index, chain_):
    """
    Prepares a user's workspace for each step in the given chain.
    :param chain_: A list of Step objects representing chain of dependent steps.
    :param labels: The labels
    """
    # TODO: figure out faster way to create these directories (probably using
    # yet another task)
    for step in chain_:
        workspace = step.get_workspace()
        LOG.debug(f"Preparing workspace in {workspace}...")

        # If we need to expand it, initialize the workspace for the samples
        sample_index.name = workspace
        sample_index.write_directories()
        sample_index.write_multiple_sample_index_files()
        LOG.debug(f"...workspace {workspace} prepared.")


@shared_task(
    bind=True,
    autoretry_for=retry_exceptions,
    retry_backoff=True,
    priority=get_priority(Priority.low),
)
def add_merlin_expanded_chain_to_chord(
    self,
    task_type,
    chain_,
    samples,
    labels,
    sample_index,
    adapter_config,
    min_sample_id,
):
    """
    Expands tasks in a chain, then adds the expanded tasks to the current chord.
    :param self: The current task.
    :param task_type: The celery task signature type the new tasks should be.
    :param chain_: The list of tasks to expand.
    :param samples:  The sample values to use for each new task.
    :param labels: The sample labels.
    :param sample_index: The sample index that contains the directory structure for tasks.
    :param adapter_config: The adapter config.
    :param min_sample_id: offset to use for the sample_index.
    """
    # Use the index to get a path to each sample
    LOG.debug(f"recursing with {len(samples)} samples {samples}")
    if sample_index.is_grandparent_of_leaf or sample_index.is_parent_of_leaf:
        all_chains = []
        LOG.debug(f"gathering up {len(samples)} relative paths")
        relative_paths = [
            os.path.dirname(sample_index.get_path_to_sample(sample_id + min_sample_id)) for sample_id in range(len(samples))
        ]
        LOG.debug(f"recursing grandparent with relative paths {relative_paths}")
        for step in chain_:

            # Make a list of new task objects with modified cmd and workspace
            # based off of the parameter substitutions and relative_path for
            # a given sample.
            workspace = step.get_workspace()
            LOG.debug(f"expanding step {step.name()} in workspace {workspace}")
            new_chain = []
            for sample_id, sample in enumerate(samples):
                new_step = task_type.s(
                    step.clone_changing_workspace_and_cmd(
                        new_workspace=os.path.join(workspace, relative_paths[sample_id]),
                        cmd_replacement_pairs=parameter_substitutions_for_sample(
                            sample,
                            labels,
                            sample_id + min_sample_id,
                            relative_paths[sample_id],
                        ),
                    ),
                    adapter_config=adapter_config,
                )
                new_step.set(queue=step.get_task_queue())
                new_chain.append(new_step)

            all_chains.append(new_chain)
        LOG.debug("adding chain to chord")
        add_chains_to_chord(self, all_chains)
        LOG.debug("chain added to chord")
    else:
        # recurse down the sample_index hierarchy
        LOG.debug("recursing down sample_index hierarchy")
        for next_index in sample_index.children.values():
            next_index.name = os.path.join(sample_index.name, next_index.name)
            LOG.debug("generating next step")
            next_step = add_merlin_expanded_chain_to_chord.s(
                task_type,
                chain_,
                samples[next_index.min - min_sample_id : next_index.max - min_sample_id],
                labels,
                next_index,
                adapter_config,
                next_index.min,
            )
            next_step.set(queue=chain_[0].get_task_queue())
            LOG.debug(f"recursing with range {next_index.min}:{next_index.max}, {next_index.name} {signature(next_step)}")
            LOG.debug(f"queuing samples[{next_index.min}:{next_index.max}] in for {chain_} in {next_index.name}...")
            if self.request.is_eager:
                next_step.delay()
            else:
                self.add_to_chord(next_step, lazy=False)
            LOG.debug(f"queued for samples[{next_index.min}:{next_index.max}] in for {chain_} in {next_index.name}")

    return ReturnCode.OK


def add_simple_chain_to_chord(self, task_type, chain_, adapter_config):
    """
    Adds a chain of tasks to the current chord.
    :param self: The current task.
    :param task_type: The celery task signature type the new tasks should be.
    :param chain_: The list of tasks to expand.
    :param adapter_config: The adapter config.
    """
    LOG.debug(f"simple chain with {chain_}")
    all_chains = []
    for step in chain_:

        # Make a list of new task signatures with modified cmd and workspace
        # based off of the parameter substitutions and relative_path for
        # a given sample.

        new_steps = [task_type.s(step, adapter_config=adapter_config).set(queue=step.get_task_queue())]
        all_chains.append(new_steps)
    add_chains_to_chord(self, all_chains)


def add_chains_to_chord(self, all_chains):
    """
    Adds chains to the current chord.
    :param self: The current task whose chord we will add the chains' tasks to.
    :param all_chains: Two-dimensional list of chains [chain_length][number_of_chains]
    """

    if len(all_chains) == 1:
        # enqueue the steps as a single parallel group
        LOG.debug(f"launching group with {signature(all_chains[0][0])}")
        for sig in all_chains[0]:
            if self.request.is_eager:
                sig.delay()
            else:
                self.add_to_chord(sig, lazy=False)

    if len(all_chains) > 1:
        # in this case, we need to make a chain.
        # Celery chains do not natively update any chords they have to be in,
        # which can lead to a chord finishing prematurely,
        # causing future steps to execute before their dependencies are resolved.
        # Celery does provide an API to add a method to a chord dynamically
        # during execution of a task belonging to that chord,
        # so we set up a chain by passing the child member of a chain in as an
        # argument to the signature of the parent member of a chain.
        chain_steps = []
        length = len(all_chains[0])
        for i in range(length):
            # Do the following in reverse order because the replace method
            # generates a new task signature, so we need to make
            # sure we are modifying task signatures before adding them to the
            # kwargs.
            for g in reversed(range(len(all_chains))):
                if g < len(all_chains) - 1:
                    # fmt: off
                    new_kwargs = signature(all_chains[g][i]).kwargs.update(
                        {"next_in_chain": all_chains[g + 1][i]}
                    )
                    # fmt: on
                    all_chains[g][i] = all_chains[g][i].replace(kwargs=new_kwargs)
            chain_steps.append(all_chains[0][i])

        for sig in chain_steps:
            LOG.debug(f"launching chain {signature(sig)}")
            if self.request.is_eager:
                sig.delay()
            else:
                self.add_to_chord(sig, lazy=False)
    return ReturnCode.OK


@shared_task(
    bind=True,
    autoretry_for=retry_exceptions,
    retry_backoff=True,
    priority=get_priority(Priority.low),
)
def expand_tasks_with_samples(
    self,
    dag,
    chain_,
    samples,
    labels,
    task_type,
    adapter_config,
    level_max_dirs,
    **kwargs,
):
    """
    Generate a group of celery chains of tasks from a chain of task names, using merlin
    samples and labels to do variable substitution.

    :param dag : A Merlin DAG.
    :param chain_ : The list of task names to expand into a celery group of celery chains.
    :param samples : The list of lists of merlin sample values to do substitution for.
    :labels : A list of strings containing the label associated with each column in the samples.
    :task_type : The celery task type to create. Currently always merlin_step.
    :adapter_config : A dictionary used for configuring maestro script adapters.
    :level_max_dirs : The max number of directories per level in the sample hierarchy.
    """
    LOG.debug(f"expand_tasks_with_samples called with chain,{chain_}\n")
    # Figure out how many directories there are, make a glob string
    directory_sizes = uniform_directories(len(samples), bundle_size=1, level_max_dirs=level_max_dirs)

    glob_path = "*/" * len(directory_sizes)

    LOG.debug("creating sample_index")
    # Write a hierarchy to get the all paths string
    sample_index = create_hierarchy(
        len(samples),
        bundle_size=1,
        directory_sizes=directory_sizes,
        root="",
        n_digits=len(str(level_max_dirs)),
    )

    LOG.debug("creating sample_paths")
    sample_paths = sample_index.make_directory_string()

    LOG.debug("assembling steps")
    # the steps in the chain
    steps = [dag.step(name) for name in chain_]

    # sub in globs prior to expansion
    # sub the glob command
    steps = [
        step.clone_changing_workspace_and_cmd(cmd_replacement_pairs=parameter_substitutions_for_cmd(glob_path, sample_paths))
        for step in steps
    ]

    # workspaces = [step.get_workspace() for step in steps]
    # LOG.debug(f"workspaces : {workspaces}")

    needs_expansion = is_chain_expandable(steps, labels)

    LOG.debug(f"needs_expansion {needs_expansion}")

    if needs_expansion:
        # prepare_chain_workspace(sample_index, steps)
        sample_index.name = ""
        LOG.debug("queuing merlin expansion tasks")
        found_tasks = False
        conditions = [
            lambda c: c.is_great_grandparent_of_leaf,
            lambda c: c.is_grandparent_of_leaf,
            lambda c: c.is_parent_of_leaf,
            lambda c: c.is_leaf,
        ]
        for condition in conditions:
            if not found_tasks:
                for next_index_path, next_index in sample_index.traverse(conditional=condition):
                    LOG.info(
                        f"generating next step for range {next_index.min}:{next_index.max} {next_index.max-next_index.min}"
                    )
                    next_index.name = next_index_path

                    sig = add_merlin_expanded_chain_to_chord.s(
                        task_type,
                        steps,
                        samples[next_index.min : next_index.max],
                        labels,
                        next_index,
                        adapter_config,
                        next_index.min,
                    )
                    sig.set(queue=steps[0].get_task_queue())

                    if self.request.is_eager:
                        sig.delay()
                    else:
                        LOG.info(f"queuing expansion task {next_index.min}:{next_index.max}")
                        self.add_to_chord(sig, lazy=False)
                    LOG.info(f"merlin expansion task {next_index.min}:{next_index.max} queued")
                    found_tasks = True
    else:
        LOG.debug("queuing simple chain task")
        add_simple_chain_to_chord(self, task_type, steps, adapter_config)
        LOG.debug("simple chain task queued")


@shared_task(
    bind=True,
    autoretry_for=retry_exceptions,
    retry_backoff=True,
    acks_late=False,
    reject_on_worker_lost=False,
    name="merlin:shutdown_workers",
    priority=get_priority(Priority.high),
)
def shutdown_workers(self, shutdown_queues):
    """
    This task issues a call to shutdown workers.

    It wraps the stop_celery_workers call as a task.
    It is acknolwedged right away, so that it will not be requeued when
    executed by a worker.

    :param: shutdown_queues: The specific queues to shutdown (list)
    """
    if shutdown_queues is not None:
        LOG.warning(f"Shutting down workers in queues {shutdown_queues}!")
    else:
        LOG.warning("Shutting down workers in all queues!")
    return stop_workers("celery", None, shutdown_queues, None)


@shared_task(
    autoretry_for=retry_exceptions,
    retry_backoff=True,
    name="merlin:chordfinisher",
    priority=get_priority(Priority.low),
)
def chordfinisher(*args, **kwargs):
    """.
    It turns out that chain(group,group) in celery does not execute one group
    after another, but executes the groups as if they were independent from
    one another. To get a sync point between groups, we use this method as a
    callback to enforce sync points for chords so we can declare chains of groups
    dynamically.
    """
    return "SYNC"


@shared_task(
    autoretry_for=retry_exceptions,
    retry_backoff=True,
    name="merlin:queue_merlin_study",
    priority=get_priority(Priority.low),
)
def queue_merlin_study(study, adapter):
    """
    Launch a chain of tasks based off of a MerlinStudy.
    """
    samples = study.samples
    sample_labels = study.sample_labels
    egraph = study.dag
    LOG.info("Calculating task groupings from DAG.")
    groups_of_chains = egraph.group_tasks("_source")

    # magic to turn graph into celery tasks
    LOG.info("Converting graph to tasks.")
    celery_dag = chain(
        chord(
            group(
                [
                    expand_tasks_with_samples.si(
                        egraph,
                        gchain,
                        samples,
                        sample_labels,
                        merlin_step,
                        adapter,
                        study.level_max_dirs,
                    ).set(queue=egraph.step(chain_group[0][0]).get_task_queue())
                    for gchain in chain_group
                ]
            ),
            chordfinisher.s().set(queue=egraph.step(chain_group[0][0]).get_task_queue()),
        )
        for chain_group in groups_of_chains[1:]
    )
    LOG.info("Launching tasks.")
    return celery_dag.delay(None)<|MERGE_RESOLUTION|>--- conflicted
+++ resolved
@@ -6,11 +6,7 @@
 #
 # LLNL-CODE-797170
 # All rights reserved.
-<<<<<<< HEAD
-# This file is part of Merlin, Version: 1.8.1.
-=======
 # This file is part of Merlin, Version: 1.8.2.
->>>>>>> c4d2524e
 #
 # For details, see https://github.com/LLNL/merlin.
 #
