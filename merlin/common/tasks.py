###############################################################################
# Copyright (c) 2023, Lawrence Livermore National Security, LLC.
# Produced at the Lawrence Livermore National Laboratory
# Written by the Merlin dev team, listed in the CONTRIBUTORS file.
# <merlin@llnl.gov>
#
# LLNL-CODE-797170
# All rights reserved.
# This file is part of Merlin, Version: 1.12.2.
#
# For details, see https://github.com/LLNL/merlin.
#
# Permission is hereby granted, free of charge, to any person obtaining a copy
# of this software and associated documentation files (the "Software"), to deal
# in the Software without restriction, including without limitation the rights
# to use, copy, modify, merge, publish, distribute, sublicense, and/or sell
# copies of the Software, and to permit persons to whom the Software is
# furnished to do so, subject to the following conditions:
# The above copyright notice and this permission notice shall be included in
# all copies or substantial portions of the Software.
#
# THE SOFTWARE IS PROVIDED "AS IS", WITHOUT WARRANTY OF ANY KIND, EXPRESS OR
# IMPLIED, INCLUDING BUT NOT LIMITED TO THE WARRANTIES OF MERCHANTABILITY,
# FITNESS FOR A PARTICULAR PURPOSE AND NONINFRINGEMENT. IN NO EVENT SHALL THE
# AUTHORS OR COPYRIGHT HOLDERS BE LIABLE FOR ANY CLAIM, DAMAGES OR OTHER
# LIABILITY, WHETHER IN AN ACTION OF CONTRACT, TORT OR OTHERWISE, ARISING FROM,
# OUT OF OR IN CONNECTION WITH THE SOFTWARE OR THE USE OR OTHER DEALINGS IN THE
# SOFTWARE.
###############################################################################

"""
This module contains Celery task definitions.

The purpose of this module is to convert the Directed Acyclic Graph
([`DAG`][study.dag.DAG]) provided by Maestro into smaller tasks that
Celery can manage.
"""
from __future__ import absolute_import, unicode_literals

import json
import logging
import os
from typing import Any, Callable, Dict, List, Optional

# Need to disable an overwrite warning here since celery has an exception that we need that directly
# overwrites a python built-in exception
<<<<<<< HEAD
from celery import chain, chord, group, shared_task, signature
from celery.exceptions import MaxRetriesExceededError
from celery.exceptions import OperationalError as CeleryOperationalError
from celery.exceptions import TimeoutError as CeleryTimeoutError
=======
from celery import Signature, Task, chain, chord, group, shared_task, signature
from celery.exceptions import MaxRetriesExceededError, OperationalError, TimeoutError  # pylint: disable=W0622
from celery.result import AsyncResult
>>>>>>> 9134ea18
from filelock import FileLock, Timeout
from kombu.exceptions import OperationalError as KombuOperationalError
from redis.exceptions import TimeoutError as RedisTimeoutError

from merlin.common.enums import ReturnCode
from merlin.common.sample_index import SampleIndex, uniform_directories
from merlin.common.sample_index_factory import create_hierarchy
from merlin.config.utils import Priority, get_priority
from merlin.db_scripts.merlin_db import MerlinDatabase
from merlin.exceptions import HardFailException, InvalidChainException, RestartException, RetryException
from merlin.router import stop_workers
from merlin.spec.expansion import parameter_substitutions_for_cmd, parameter_substitutions_for_sample
from merlin.study.dag import DAG
from merlin.study.status import read_status, status_conflict_handler
from merlin.study.step import Step
from merlin.study.study import MerlinStudy
from merlin.utils import dict_deep_merge


retry_exceptions = (
    # Python Built-in Exceptions
    IOError,
    OSError,
    AttributeError,
    TimeoutError,
    FileNotFoundError,
    # Celery Exceptions
    CeleryOperationalError,
    CeleryTimeoutError,
    # Kombu Exceptions
    KombuOperationalError,
    # Redis Exceptions
    RedisTimeoutError,
    # Merlin Exceptions
    RetryException,
    RestartException,
)

LOG = logging.getLogger(__name__)

STOP_COUNTDOWN = 60

# TODO: most of the pylint errors that are disabled in this file are the ones listed below.
# We should refactor this file so that we use more functions to solve all of these errors
# R0912: too many branches
# R0913: too many arguments
# R0914: too many local variables
# R0915: too many statements


@shared_task(  # noqa: C901
    bind=True,
    autoretry_for=retry_exceptions,
    retry_backoff=True,
    priority=get_priority(Priority.HIGH),
)
def merlin_step(self: Task, *args: Any, **kwargs: Any) -> ReturnCode:  # noqa: C901 pylint: disable=R0912,R0915
    """
    Executes a Merlin step.

    This task executes a step in the Merlin workflow, handling various
    outcomes such as success, retries, and failures. It can also manage
    chaining to the next step in the workflow.

    Notes:
        - If the step has already been completed, it will be skipped.

    Args:
        self: The current task instance.
        *args: Positional arguments, one of which should be an instance
            of [`Step`][study.step.Step].
        **kwargs: Optional keyword arguments that include:\n
            - adapter_config (`Dict`): Configuration for the adapter,
              defaulting to `{'type': 'local'}`.
            - next_in_chain ([`Step`][study.step.Step]): The next step in
                the workflow chain, if applicable.\n
            Example kwargs dict where `merlin_step` will be added to the
            current chord with `next_in_chain` as an argument:\n
            ```
            {
                "adapter_config": {
                    'type': 'local'
                },
                "next_in_chain": <Step object>
            }
            ```

    Returns:
        (common.enums.ReturnCode): The result of the step
            execution, which can indicate success, various failure modes,
            or a request to retry.
    """
    step: Optional[Step] = None
    LOG.debug(f"args is {len(args)} long")

    arg: Any
    for arg in args:
        if isinstance(arg, Step):
            step = arg
        else:
            LOG.debug(f"discard argument {arg}, not of type Step.")

    config: Dict[str, str] = kwargs.pop("adapter_config", {"type": "local"})
    next_in_chain: Optional[Step] = kwargs.pop("next_in_chain", None)

    if step:
        self.max_retries = step.max_retries
        step_name: str = step.name()
        step_dir: str = step.get_workspace()
        LOG.debug(f"merlin_step: step_name '{step_name}' step_dir '{step_dir}'")
        finished_filename: str = os.path.join(step_dir, "MERLIN_FINISHED")

        # if we've already finished this task, skip it
        result: ReturnCode
        if os.path.exists(finished_filename):
            LOG.info(f"Skipping step '{step_name}' in '{step_dir}'.")
            result = ReturnCode.OK
        else:
            LOG.info(f"Executing step '{step_name}' in '{step_dir}'...")
            result = step.execute(config)
            step.mstep.mark_end(result)

        if result == ReturnCode.OK:
            LOG.info(f"Step '{step_name}' in '{step_dir}' finished successfully.")
            # touch a file indicating we're done with this step
            with open(finished_filename, "a"):
                pass
        elif result == ReturnCode.DRY_OK:
            LOG.info(f"Dry-ran step '{step_name}' in '{step_dir}'.")
        elif result == ReturnCode.RESTART:
            step.restart = True
            try:
                LOG.info(
                    f"Step '{step_name}' in '{step_dir}' is being restarted ({self.request.retries + 1}/{self.max_retries})..."
                )
                step.mstep.mark_restart()
                self.retry(countdown=step.retry_delay, priority=get_priority(Priority.RETRY))
            except MaxRetriesExceededError:
                LOG.warning(
                    f"""*** Step '{step_name}' in '{step_dir}' exited with a MERLIN_RESTART command,
                    but has already reached its retry limit ({self.max_retries}). Continuing with workflow."""
                )
                result = ReturnCode.SOFT_FAIL
                # Need to call mark_end again since we switched from RESTART to SOFT_FAIL
                step.mstep.mark_end(result, max_retries=True)
        elif result == ReturnCode.RETRY:
            step.restart = False
            try:
                LOG.info(
                    f"Step '{step_name}' in '{step_dir}' is being retried ({self.request.retries + 1}/{self.max_retries})..."
                )
                step.mstep.mark_restart()
                self.retry(countdown=step.retry_delay, priority=get_priority(Priority.RETRY))
            except MaxRetriesExceededError:
                LOG.warning(
                    f"""*** Step '{step_name}' in '{step_dir}' exited with a MERLIN_RETRY command,
                    but has already reached its retry limit ({self.max_retries}). Continuing with workflow."""
                )
                result = ReturnCode.SOFT_FAIL
                # Need to call mark_end again since we switched from RETRY to SOFT_FAIL
                step.mstep.mark_end(result, max_retries=True)
        elif result == ReturnCode.SOFT_FAIL:
            LOG.warning(f"*** Step '{step_name}' in '{step_dir}' soft failed. Continuing with workflow.")
        elif result == ReturnCode.HARD_FAIL:
            # stop all workers attached to this queue
            step_queue = step.get_task_queue()
            LOG.error(f"*** Step '{step_name}' in '{step_dir}' hard failed. Quitting workflow.")
            LOG.error(f"*** Shutting down all workers connected to this queue ({step_queue}) in {STOP_COUNTDOWN} secs!")
            shutdown = shutdown_workers.s([step_queue])
            shutdown.set(queue=step_queue)
            shutdown.apply_async(countdown=STOP_COUNTDOWN)
            raise HardFailException
        elif result == ReturnCode.STOP_WORKERS:
            LOG.warning(f"*** Shutting down all workers in {STOP_COUNTDOWN} secs!")
            shutdown = shutdown_workers.s(None)
            shutdown.set(queue=step.get_task_queue())
            shutdown.apply_async(countdown=STOP_COUNTDOWN)
        elif result == ReturnCode.RAISE_ERROR:
            LOG.warning("*** Raising an error ***")
            raise Exception("Exception raised by request from the user")
        else:
            LOG.warning(f"**** Step '{step_name}' in '{step_dir}' had unhandled exit code {result}. Continuing with workflow.")

        # queue off the next task in a chain while adding it to the current chord so that the chordfinisher actually
        # waits for the next task in the chain
        if next_in_chain is not None:
            if self.request.is_eager:
                LOG.debug(f"calling next_in_chain {signature(next_in_chain)}")
                next_in_chain.delay()
            else:
                LOG.debug(f"adding {next_in_chain} to chord")
                self.add_to_chord(next_in_chain, lazy=False)
        return result

    LOG.error("Failed to find step!")
    return None


def is_chain_expandable(chain_: List[Step], labels: List[str]) -> bool:
    """
    Determine if the steps in the given chain are expandable.

    A chain is considered expandable if all steps within the chain require
    expansion. Conversely, if none of the steps require expansion, the chain
    is not expandable. If there is a mix of steps that require expansion and
    those that do not, an `InvalidChainException` is raised, indicating that
    the chain is incompatible.

    Args:
        chain_ (List[study.step.Step]): A list of [`Step`][study.step.Step]
            objects representing a chain of dependent steps.
        labels: The labels associated with the steps in the chain, used to
            determine if expansion is needed.

    Returns:
        True if all steps in the chain are expandable, False if none are
            expandable.

    Raises:
        InvalidChainException: If there is a mix of steps that require
            expansion and those that do not, indicating an incompatible chain.
    """

    array_of_bools = [step.check_if_expansion_needed(labels) for step in chain_]

    needs_expansion = all(array_of_bools)

    if needs_expansion is False:
        # if we're not expanding, but at least one step needed expansion, then
        # this is an incompatible chain
        incompatible_chain = any(array_of_bools)

        if incompatible_chain is True:
            LOG.error(
                "INCOMPATIBLE CHAIN - all tasks in a chain need to either "
                "be merlin expanded or all need to not be merlin expanded. "
                "Please report this to merlin@llnl.gov"
            )
            raise InvalidChainException

    return needs_expansion


def prepare_chain_workspace(sample_index: SampleIndex, chain_: List[Step]):
    """
    Prepares a user's workspace for each step in the given chain of dependent steps.

    This function iterates through a list of [`Step`][study.step.Step] objects and
    prepares the necessary workspace for each step by creating directories and writing
    sample index files.

    Args:
        sample_index (common.sample_index.SampleIndex): An object that manages sample
            indexing and workspace preparation.
        chain_ (List[study.step.Step]): A list of [`Step`][study.step.Step] objects
            representing a chain of dependent steps. Each step's workspace will be prepared.
    """
    # TODO: figure out faster way to create these directories (probably using
    # yet another task)
    for step in chain_:
        workspace = step.get_workspace()
        LOG.debug(f"Preparing workspace in {workspace}...")

        # If we need to expand it, initialize the workspace for the samples
        sample_index.name = workspace
        sample_index.write_directories()
        sample_index.write_multiple_sample_index_files()
        LOG.debug(f"...workspace {workspace} prepared.")


@shared_task(
    bind=True,
    autoretry_for=retry_exceptions,
    retry_backoff=True,
    priority=get_priority(Priority.LOW),
)
def add_merlin_expanded_chain_to_chord(  # pylint: disable=R0913,R0914
    self: Task,
    task_type: Signature,
    chain_: List[Step],
    samples: List[Any],
    labels: List[str],
    sample_index: SampleIndex,
    adapter_config: Dict,
    min_sample_id: int,
):
    """
    Expand tasks in a chain and add the expanded tasks to the current chord.

    This Celery task recursively expands a chain of tasks based on provided
    sample values and their corresponding labels. The expanded tasks are
    configured with specific parameters and added to the current chord for
    execution. The function handles both the expansion of tasks and the
    management of task dependencies.

    Args:
        self: The current task instance.
        task_type: The Celery task signature type for the new tasks to be
            created.
        chain_ (List[study.step.Step]): A list of tasks to expand into a chain.
        samples: The sample values to use for each new task.
        labels: The sample labels corresponding to the samples.
        sample_index (common.sample_index.SampleIndex): The sample index that
            contains the directory structure for tasks.
        adapter_config: Configuration settings for the adapter used in task
            execution.
        min_sample_id: An offset to use for the sample index.
    """
    num_samples = len(samples)
    # Use the index to get a path to each sample
    LOG.debug(f"recursing with {num_samples} samples {samples}")
    if sample_index.is_grandparent_of_leaf or sample_index.is_parent_of_leaf:
        all_chains = []
        LOG.debug(f"gathering up {num_samples} relative paths")
        relative_paths = [
            os.path.dirname(sample_index.get_path_to_sample(sample_id + min_sample_id)) for sample_id in range(num_samples)
        ]
        top_lvl_workspace = chain_[0].get_workspace()
        LOG.debug(f"recursing grandparent with relative paths {relative_paths}")
        for step in chain_:
            # Make a list of new task objects with modified cmd and workspace
            # based off of the parameter substitutions and relative_path for
            # a given sample.
            workspace = step.get_workspace()
            LOG.debug(f"expanding step {step.name()} in workspace {workspace}")
            new_chain = []
            for sample_id, sample in enumerate(samples):
                new_step = task_type.s(
                    step.clone_changing_workspace_and_cmd(
                        new_workspace=os.path.join(workspace, relative_paths[sample_id]),
                        cmd_replacement_pairs=parameter_substitutions_for_sample(
                            sample,
                            labels,
                            sample_id + min_sample_id,
                            relative_paths[sample_id],
                        ),
                    ),
                    adapter_config=adapter_config,
                    top_lvl_workspace=top_lvl_workspace,
                )
                new_step.set(queue=step.get_task_queue())
                new_step.set(task_id=os.path.join(workspace, relative_paths[sample_id]))
                new_chain.append(new_step)

            all_chains.append(new_chain)

        # Only need to condense status files if there's more than 1 sample
        if num_samples > 1:
            condense_sig = condense_status_files.s(
                sample_index=sample_index,
                workspace=top_lvl_workspace,
                condensed_workspace=chain_[0].mstep.condensed_workspace,
            ).set(
                queue=chain_[0].get_task_queue(),
            )
        else:
            condense_sig = None

        LOG.debug("adding chain to chord")
        chain_1d = get_1d_chain(all_chains)
        launch_chain(self, chain_1d, condense_sig=condense_sig)
        LOG.debug("chain added to chord")
    else:
        # recurse down the sample_index hierarchy
        try:
            LOG.debug("recursing down sample_index hierarchy")
            for next_index in sample_index.children.values():
                next_index_name_before = next_index.name
                next_index.name = os.path.join(sample_index.name, next_index.name)
                LOG.debug("generating next step")
                next_step = add_merlin_expanded_chain_to_chord.s(
                    task_type,
                    chain_,
                    samples[next_index.min - min_sample_id : next_index.max - min_sample_id],
                    labels,
                    next_index,
                    adapter_config,
                    next_index.min,
                )
                next_step.set(queue=chain_[0].get_task_queue())
                LOG.debug(f"recursing with range {next_index.min}:{next_index.max}, {next_index.name} {signature(next_step)}")
                LOG.debug(f"queuing samples[{next_index.min}:{next_index.max}] in for {chain_} in {next_index.name}...")
                if self.request.is_eager:
                    next_step.delay()
                else:
                    self.add_to_chord(next_step, lazy=False)
                LOG.debug(f"queued for samples[{next_index.min}:{next_index.max}] in for {chain_} in {next_index.name}")
        except retry_exceptions as e:
            # Reset the index to what it was before so we don't accidentally create a bunch of extra samples upon restart
            next_index.name = next_index_name_before
            raise e

    return ReturnCode.OK


def add_simple_chain_to_chord(self: Task, task_type: Signature, chain_: List[Step], adapter_config: Dict):
    """
    Add a chain of tasks to the current chord for execution.

    This function takes a list of tasks, modifies their signatures based on
    provided parameters, and adds them to the current chord. Each task in the
    chain is transformed into a new task signature with specific configurations
    such as queue and task ID.

    This function takes a list of steps and creates signatures based on the
    parameters they provide, such as queue and workspace. It then adds these
    signatures to the current chord for later execution.

    Args:
        self: The current task instance invoking this method.
        task_type: The Celery task signature type that the new tasks should be
            based on.
        chain_ (List[study.step.Step]): A list of tasks to expand into a chain.
            Each task should provide necessary parameters for signature creation.
        adapter_config: Configuration settings for the adapter used in task
            execution.
    """
    LOG.debug(f"simple chain with {chain_}")
    all_chains = []
    for step in chain_:
        # Make a list of new task signatures with modified cmd and workspace
        # based off of the parameter substitutions and relative_path for
        # a given sample.

        new_steps = [
            task_type.s(step, adapter_config=adapter_config).set(
                queue=step.get_task_queue(),
                task_id=step.get_workspace(),
            )
        ]
        all_chains.append(new_steps)
    chain_1d = get_1d_chain(all_chains)
    launch_chain(self, chain_1d)


def launch_chain(self: Task, chain_1d: List[Signature], condense_sig: Signature = None):
    """
    Launch a 1D chain of task signatures appropriately based on the execution context.

    This function handles the launching of a list of task signatures in a
    one-dimensional chain. The behavior varies depending on whether the
    execution is local or remote, and whether the tasks involve sample
    processing that requires condensing status files.

    Args:
        self: The current task instance invoking this method.
        chain_1d: A one-dimensional list of task signatures to be launched.
        condense_sig: A signature for condensing the status files after task execution.
            If None, condensing is not required.
    """
    # If there's nothing in the chain then we won't have to launch anything so check that first
    if chain_1d:
        # Case 1: local run; launch signatures instantly
        if self.request.is_eager:
            for sig in chain_1d:
                sig.delay()
        # Case 2: non-local run; signatures need to be added to the current chord
        else:
            # Case a: we're dealing with a sample hierarchy and need to condense status files when we're done executing tasks
            if condense_sig:
                # This chord makes it so we'll process all tasks in chain_1d, then condense the status files when they're done
                sample_chord = chord(chain_1d, condense_sig)
                self.add_to_chord(sample_chord, lazy=False)
            # Case b: no condensing is needed so just add all the signatures to the chord
            else:
                for sig in chain_1d:
                    self.add_to_chord(sig, lazy=False)


def get_1d_chain(all_chains: List[List[Signature]]) -> List[Signature]:
    """
    Convert a 2D list of task chains into a 1D list of task signatures.

    This function takes a two-dimensional list of task signatures, where each
    inner list represents a parallel group of tasks. It transforms this structure
    into a one-dimensional list suitable for creating a linear chain of tasks.
    If there is only one chain, it returns that chain directly. If there are
    multiple chains, it sets up dependencies between tasks to ensure proper
    execution order.

    Notes:
        - The function processes the chains in reverse order to correctly
          set up the dependencies before adding them to the final list.

    Args:
        all_chains: A two-dimensional list of task signatures, where each inner
            list represents a group of tasks that can be executed in parallel.

    Returns:
        A one-dimensional list of task signatures representing a chain of tasks,
            with dependencies set up for proper execution order.
    """
    chain_steps = []
    if len(all_chains) == 1:
        # Steps will be enqueued in a single parallel group
        chain_steps = all_chains[0]

    if len(all_chains) > 1:
        # in this case, we need to make a chain.
        # Celery chains do not natively update any chords they have to be in,
        # which can lead to a chord finishing prematurely,
        # causing future steps to execute before their dependencies are resolved.
        # Celery does provide an API to add a method to a chord dynamically
        # during execution of a task belonging to that chord,
        # so we set up a chain by passing the child member of a chain in as an
        # argument to the signature of the parent member of a chain.
        length = len(all_chains[0])
        for i in range(length):
            # Do the following in reverse order because the replace method
            # generates a new task signature, so we need to make
            # sure we are modifying task signatures before adding them to the
            # kwargs.
            for j in reversed(range(len(all_chains))):
                if j < len(all_chains) - 1:
                    # fmt: off
                    new_kwargs = signature(all_chains[j][i]).kwargs.update(
                        {"next_in_chain": all_chains[j + 1][i]}
                    )
                    # fmt: on
                    all_chains[j][i] = all_chains[j][i].replace(kwargs=new_kwargs)
            chain_steps.append(all_chains[0][i])

    return chain_steps


def gather_statuses(sample_index: SampleIndex, workspace: str, condensed_workspace: str, files_to_remove: List[str]) -> Dict:
    """
    Traverse the sample index and gather all statuses into a single dictionary.

    This function iterates through the provided
    [`SampleIndex`][common.sample_index.SampleIndex] object,
    reading status files from each sample's workspace. It condenses
    the statuses into a single dictionary while tracking which files
    need to be removed after condensing. The function ensures that
    only completed statuses are included in the condensed output.

    Args:
        sample_index (common.sample_index.SampleIndex): A
            [`SampleIndex`][common.sample_index.SampleIndex] object
            representing the specific sample hierarchy to traverse.
        workspace: The full path to the workspace for the step being
            condensed.
        condensed_workspace: A shortened version of the workspace
            path that will be used in the status files.
        files_to_remove: A list that will be populated with file paths
            of status files that need to be removed after condensing.

    Returns:
        A dictionary containing the condensed statuses gathered
            from the status files.

    Raises:
        TimeoutError: If a timeout occurs while reading a status file,
            triggering a restart of the task.
        FileNotFoundError: If a status file is not found during the
            condensing process.
    """
    LOG.info(f"Gathering statuses to condense for '{condensed_workspace}'")
    condensed_statuses = {}
    for path, _ in sample_index.traverse(conditional=lambda c: c.is_parent_of_leaf):
        # Read in the status data
        sample_workspace = f"{workspace}/{path}"
        status_filepath = f"{sample_workspace}/MERLIN_STATUS.json"
        lock_filepath = f"{sample_workspace}/status.lock"
        if os.path.exists(status_filepath):
            try:
                # NOTE: instead of leaving statuses as dicts read in by JSON, maybe they should each be their own object
                status = read_status(status_filepath, lock_filepath, raise_errors=True)

                # This for loop is just to get the step name that we don't have; it's really not even looping
                for step_name in status:
                    try:
                        # Make sure the status for this sample workspace is in a finished state (not initialized or running)
                        if status[step_name][f"{condensed_workspace}/{path}"]["status"] not in ("INITIALIZED", "RUNNING"):
                            # Add the status data to the statuses we'll write to the condensed file and remove this status file
                            dict_deep_merge(condensed_statuses, status, conflict_handler=status_conflict_handler)
                            files_to_remove.append(status_filepath)
                            files_to_remove.append(lock_filepath)  # Remove the lock files as well as the status files
                    except KeyError:
                        LOG.warning(f"Key error when reading from {sample_workspace}")
            except Timeout:
                # Raising this celery timeout instead will trigger a restart for this task
                raise TimeoutError  # pylint: disable=W0707
            except FileNotFoundError:
                LOG.warning(f"Could not find {status_filepath} while trying to condense. Restarting this task...")
                raise FileNotFoundError  # pylint: disable=W0707
        else:
            # Might be missing a status file in the output if we hit this but we don't want that
            # to fully crash the workflow
            LOG.debug(f"Could not find {status_filepath}, skipping this status file.")

    return condensed_statuses


@shared_task(
    bind=True,
    autoretry_for=retry_exceptions,
    retry_backoff=True,
    priority=get_priority(Priority.LOW),
)
def condense_status_files(self: Task, *args: Any, **kwargs: Any) -> ReturnCode:  # pylint: disable=R0914,W0613
    """
    Condenses status files after a section of the sample tree has completed processing.

    This task gathers status information from a specified
    [`SampleIndex`][common.sample_index.SampleIndex] and condenses it into a single
    JSON file. It handles potential race conditions by using a file lock during
    the write operation. If the condensed status file already exists, it merges
    the new statuses with the existing ones.

    Notes:
        - The task will remove the original status files after condensing them
          into the JSON file.

    Args:
        self: The current task instance.
        *args: Additional positional arguments (not used in this task).
        **kwargs: Keyword arguments containing:\n
            - `sample_index` ([`SampleIndex`][common.sample_index.SampleIndex]):
                The [`SampleIndex`][common.sample_index.SampleIndex] object used
                for gathering statuses.
            - `workspace` (str): The workspace path for the step.
            - `condensed_workspace` (str): The workspace path for the
              condensed status.

    Returns:
        (common.enums.ReturnCode): A [`ReturnCode.OK`][common.enums.ReturnCode]
            message if the operation was successful. None, otherwise.

    Raises:
        TimeoutError: If the file lock cannot be acquired within the
            specified timeout period, which triggers a task restart.
    """
    # Get the sample index object that we'll use for condensing
    sample_index = kwargs.pop("sample_index", None)
    if not sample_index:
        LOG.warning("Sample index not found. Cannot condense status files.")
        return None

    # Get the full step (or step/parameter) workspace
    workspace = kwargs.pop("workspace", None)
    if not workspace:
        LOG.warning("Workspace not found. Cannot condense status files.")
        return None

    # Get a condensed version of the workspace
    condensed_workspace = kwargs.pop("condensed_workspace", None)
    if not condensed_workspace:
        LOG.warning("Condensed workspace not provided. Cannot condense status files.")
        return None

    # Read in all the statuses from this sample index
    files_to_remove = []
    condensed_statuses = gather_statuses(sample_index, workspace, condensed_workspace, files_to_remove)

    # If there are statuses to write to the condensed status file then write them
    if condensed_statuses:
        condensed_status_filepath = f"{workspace}/MERLIN_STATUS.json"
        condensed_lock_file = f"{workspace}/status.lock"
        lock = FileLock(condensed_lock_file)  # pylint: disable=E0110
        try:
            # Lock the file to avoid race conditions
            with lock.acquire(timeout=20):
                # If the condensed file already exists, grab the statuses from it
                LOG.info(f"Condensing statuses for '{condensed_workspace}' to '{condensed_status_filepath}'")
                if os.path.exists(condensed_status_filepath):
                    with open(condensed_status_filepath, "r") as condensed_status_file:
                        existing_condensed_statuses = json.load(condensed_status_file)
                    # Merging the statuses we're condensing into the already existing statuses
                    # because it's faster at scale than vice versa
                    dict_deep_merge(existing_condensed_statuses, condensed_statuses, conflict_handler=status_conflict_handler)
                    condensed_statuses = existing_condensed_statuses

                # Write the condensed statuses to the condensed status file
                with open(condensed_status_filepath, "w") as condensed_status_file:
                    json.dump(condensed_statuses, condensed_status_file)

                # Remove the status files we just condensed
                for file_to_remove in files_to_remove:
                    LOG.debug(f"Removing '{file_to_remove}'.")
                    os.remove(file_to_remove)
        except Timeout:
            # Raising this celery timeout instead will trigger a restart for this task
            raise TimeoutError  # pylint: disable=W0707

    return ReturnCode.OK


@shared_task(
    bind=True,
    autoretry_for=retry_exceptions,
    retry_backoff=True,
    priority=get_priority(Priority.LOW),
)
def expand_tasks_with_samples(  # pylint: disable=R0913,R0914
    self: Task,
    dag: DAG,
    chain_: List[str],
    samples: List[List[str]],
    labels: List[str],
    task_type: Callable,
    adapter_config: Dict,
    level_max_dirs: int,
):
    """
    Expands a chain of task names into a group of Celery chains, using samples
    and labels for variable substitution.

    This task determines whether the provided chain of tasks requires
    expansion based on the structure of the Directed Acyclic Graph ([`DAG`][study.dag.DAG]),
    samples, and labels. If expansion is needed, it generates and queues new tasks
    for each range of samples. Otherwise, it queues a simple chain task.

    Args:
        self: The current task instance.
        dag (study.dag.DAG): A Merlin Directed Acyclic Graph
            ([`DAG`][study.dag.DAG]) representing the workflow.
        chain_: A list of task names to be expanded into a
            Celery group of chains.
        samples: A list of lists containing Merlin sample values for
            variable substitution.
        labels: A list of strings representing the labels associated
            with each column in the samples.
        task_type: The Celery task type to create, currently expected
            to be [`merlin_step`][common.tasks.merlin_step].
        adapter_config: A configuration dictionary for Maestro
            script adapters.
        level_max_dirs: The maximum number of directories allowed per
            level in the sample hierarchy.
    """
    LOG.debug(f"expand_tasks_with_samples called with chain,{chain_}\n")
    # Figure out how many directories there are, make a glob string
    directory_sizes = uniform_directories(len(samples), bundle_size=1, level_max_dirs=level_max_dirs)

    glob_path = "*/" * len(directory_sizes)

    LOG.debug("creating sample_index")
    # Write a hierarchy to get the all paths string
    sample_index = create_hierarchy(
        len(samples),
        bundle_size=1,
        directory_sizes=directory_sizes,
        root="",
        n_digits=len(str(level_max_dirs)),
    )

    LOG.debug("creating sample_paths")
    sample_paths = sample_index.make_directory_string()

    LOG.debug("assembling steps")
    # the steps in the chain
    steps = [dag.step(name) for name in chain_]

    # sub in globs prior to expansion
    # sub the glob command
    steps = [
        step.clone_changing_workspace_and_cmd(cmd_replacement_pairs=parameter_substitutions_for_cmd(glob_path, sample_paths))
        for step in steps
    ]

    # workspaces = [step.get_workspace() for step in steps]
    # LOG.debug(f"workspaces : {workspaces}")

    needs_expansion = is_chain_expandable(steps, labels)

    LOG.debug(f"needs_expansion {needs_expansion}")

    if needs_expansion:
        # prepare_chain_workspace(sample_index, steps)
        sample_index.name = ""
        LOG.debug("queuing merlin expansion tasks")
        found_tasks = False
        conditions = [
            lambda c: c.is_great_grandparent_of_leaf,
            lambda c: c.is_grandparent_of_leaf,
            lambda c: c.is_parent_of_leaf,
            lambda c: c.is_leaf,
        ]
        for condition in conditions:
            if not found_tasks:
                for next_index_path, next_index in sample_index.traverse(conditional=condition):
                    LOG.info(
                        f"generating next step for range {next_index.min}:{next_index.max} {next_index.max - next_index.min}"
                    )
                    next_index.name = next_index_path

                    sig = add_merlin_expanded_chain_to_chord.s(
                        task_type,
                        steps,
                        samples[next_index.min : next_index.max],
                        labels,
                        next_index,
                        adapter_config,
                        next_index.min,
                    )
                    sig.set(queue=steps[0].get_task_queue())

                    if self.request.is_eager:
                        sig.delay()
                    else:
                        LOG.info(f"queuing expansion task {next_index.min}:{next_index.max}")
                        self.add_to_chord(sig, lazy=False)
                    LOG.info(f"merlin expansion task {next_index.min}:{next_index.max} queued")
                    found_tasks = True
    else:
        LOG.debug("queuing simple chain task")
        add_simple_chain_to_chord(self, task_type, steps, adapter_config)
        LOG.debug("simple chain task queued")


# Pylint complains that "self" is unused but it's needed behind the scenes with celery
@shared_task(
    bind=True,
    autoretry_for=retry_exceptions,
    retry_backoff=True,
    acks_late=False,
    reject_on_worker_lost=False,
    name="merlin:shutdown_workers",
    priority=get_priority(Priority.HIGH),
)
def shutdown_workers(self: Task, shutdown_queues: List[str]):  # pylint: disable=W0613
    """
    Initiates the shutdown of Celery workers.

    This task wraps the [`stop_celery_workers`][study.celeryadapter.stop_celery_workers]
    function, allowing for the graceful shutdown of specified Celery worker queues. It is
    acknowledged immediately upon execution, ensuring that it will not be requeued, even
    if executed by a worker.

    Args:
        self: The current task instance.
        shutdown_queues: A list of specific queues to shut down. If None, all queues will
            be shut down.
    """
    if shutdown_queues is not None:
        LOG.warning(f"Shutting down workers in queues {shutdown_queues}!")
    else:
        LOG.warning("Shutting down workers in all queues!")
    return stop_workers("celery", None, shutdown_queues, None)


# Pylint complains that these args are unused but celery passes args
# here behind the scenes and won't work if these aren't here
@shared_task(
    autoretry_for=retry_exceptions,
    retry_backoff=True,
    name="merlin:chordfinisher",
    priority=get_priority(Priority.LOW),
)
def chordfinisher(*args: List, **kwargs: Dict) -> str:  # pylint: disable=W0613
    """
    Synchronization callback for Celery chords.

    This function serves as a synchronization point between groups of tasks
    in a Celery workflow. In Celery, using `chain(group, group)` does not
    guarantee that the second group will execute only after the first group
    has completed. Instead, both groups are executed independently.

    To enforce a synchronization point between these groups, this function
    is used as a callback in a chord. It allows for the declaration of chains
    of groups dynamically, ensuring that subsequent tasks wait for the
    completion of all tasks in the preceding groups.

    Args:
        *args: Variable length argument list. Needed by Celery.
        **kwargs: Arbitrary keyword arguments. Needed by Celery.

    Returns:
        A constant string "SYNC" indicating the synchronization point
            has been reached.
    """
    return "SYNC"


@shared_task(
    autoretry_for=retry_exceptions,
    retry_backoff=True,
    name="merlin:mark_run_as_complete",
    priority=get_priority(Priority.LOW),
)
def mark_run_as_complete(study_workspace: str) -> str:
    """
    Mark this run as complete and save that to the database.

    Args:
        study_workspace: The output workspace for this run.

    Returns:
        A string denoting that this run has completed.
    """
    merlin_db = MerlinDatabase()
    run_entity = merlin_db.get_run(study_workspace)
    run_entity.run_complete = True
    run_entity.save()
    return "Run Completed"


@shared_task(
    autoretry_for=retry_exceptions,
    retry_backoff=True,
    name="merlin:queue_merlin_study",
    priority=get_priority(Priority.LOW),
)
def queue_merlin_study(study: MerlinStudy, adapter: Dict) -> AsyncResult:
    """
    Launch a chain of tasks based on a MerlinStudy.

    This Celery task initiates a series of tasks derived from a
    [`MerlinStudy`][study.study.MerlinStudy] object. It processes
    the study's Directed Acyclic Graph ([`DAG`][study.dag.DAG])
    to group tasks and convert them into a chain of Celery tasks
    for execution.

    Args:
        study: The study object containing samples, sample labels,
            and the Directed Acyclic Graph ([`DAG`][study.dag.DAG])
            structure that defines the task dependencies.
        adapter: An adapter object used to facilitate interactions with
            the study's data or processing logic.

    Returns:
        An instance representing the asynchronous result of the task chain,
            allowing for tracking and management of the task's execution.
    """
    samples = study.samples
    sample_labels = study.sample_labels
    egraph = study.dag
    LOG.info("Calculating task groupings from DAG.")
    groups_of_chains = egraph.group_tasks("_source")

    # magic to turn graph into celery tasks
    LOG.info("Converting graph to tasks.")
    celery_dag = chain(
        chord(
            group(
                [
                    expand_tasks_with_samples.si(
                        egraph,
                        gchain,
                        samples,
                        sample_labels,
                        merlin_step,
                        adapter,
                        study.level_max_dirs,
                    ).set(queue=egraph.step(chain_group[0][0]).get_task_queue())
                    for gchain in chain_group
                ]
            ),
            chordfinisher.s().set(queue=egraph.step(chain_group[0][0]).get_task_queue()),
        )
        for chain_group in groups_of_chains[1:]
    )

    # Append the final task that marks the run as complete
    final_task = mark_run_as_complete.si(study.workspace).set(
        queue=egraph.step(
            groups_of_chains[-1][-1][-1]  # Use the task queue from the final step to execute this task
        ).get_task_queue()
    )
    celery_dag = celery_dag | final_task

    LOG.info("Launching tasks.")
    return celery_dag.delay(None)<|MERGE_RESOLUTION|>--- conflicted
+++ resolved
@@ -44,16 +44,10 @@
 
 # Need to disable an overwrite warning here since celery has an exception that we need that directly
 # overwrites a python built-in exception
-<<<<<<< HEAD
 from celery import chain, chord, group, shared_task, signature
 from celery.exceptions import MaxRetriesExceededError
 from celery.exceptions import OperationalError as CeleryOperationalError
 from celery.exceptions import TimeoutError as CeleryTimeoutError
-=======
-from celery import Signature, Task, chain, chord, group, shared_task, signature
-from celery.exceptions import MaxRetriesExceededError, OperationalError, TimeoutError  # pylint: disable=W0622
-from celery.result import AsyncResult
->>>>>>> 9134ea18
 from filelock import FileLock, Timeout
 from kombu.exceptions import OperationalError as KombuOperationalError
 from redis.exceptions import TimeoutError as RedisTimeoutError
