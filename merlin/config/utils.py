import enum
from typing import List

from merlin.config.configfile import CONFIG


class Priority(enum.Enum):
    high = 1
    mid = 2
    low = 3


def is_rabbit_broker(broker: str) -> bool:
    return broker in ["rabbitmq", "amqps", "amqp"]


def is_redis_broker(broker: str) -> bool:
    return broker in ["redis", "rediss", "redis+socket"]


def get_priority(priority: Priority) -> int:
    broker: str = CONFIG.broker.name.lower()
    priorities: List[Priority] = [Priority.high, Priority.mid, Priority.low]
    if not isinstance(priority, Priority):
<<<<<<< HEAD
        raise TypeError(
            f"Unrecognized priority '{priority}'! Priority enum options: {[x.name for x in priorities]}"
        )
=======
        raise TypeError(f"Unrecognized priority '{priority}'! Priority enum options: {[x.name for x in priorities]}")
>>>>>>> c4d2524e
    if priority == Priority.mid:
        return 5
    if is_rabbit_broker(broker):
        if priority == Priority.low:
            return 1
        if priority == Priority.high:
            return 10
    if is_redis_broker(broker):
        if priority == Priority.low:
            return 10
        if priority == Priority.high:
            return 1
<<<<<<< HEAD
    raise ValueError(
        f"Function get_priority has reached unknown state! Maybe unsupported broker {broker}?"
    )
=======
    raise ValueError(f"Function get_priority has reached unknown state! Maybe unsupported broker {broker}?")
>>>>>>> c4d2524e
<|MERGE_RESOLUTION|>--- conflicted
+++ resolved
@@ -22,13 +22,7 @@
     broker: str = CONFIG.broker.name.lower()
     priorities: List[Priority] = [Priority.high, Priority.mid, Priority.low]
     if not isinstance(priority, Priority):
-<<<<<<< HEAD
-        raise TypeError(
-            f"Unrecognized priority '{priority}'! Priority enum options: {[x.name for x in priorities]}"
-        )
-=======
         raise TypeError(f"Unrecognized priority '{priority}'! Priority enum options: {[x.name for x in priorities]}")
->>>>>>> c4d2524e
     if priority == Priority.mid:
         return 5
     if is_rabbit_broker(broker):
@@ -41,10 +35,4 @@
             return 10
         if priority == Priority.high:
             return 1
-<<<<<<< HEAD
-    raise ValueError(
-        f"Function get_priority has reached unknown state! Maybe unsupported broker {broker}?"
-    )
-=======
-    raise ValueError(f"Function get_priority has reached unknown state! Maybe unsupported broker {broker}?")
->>>>>>> c4d2524e
+    raise ValueError(f"Function get_priority has reached unknown state! Maybe unsupported broker {broker}?")