--- conflicted
+++ resolved
@@ -219,12 +219,7 @@
         raise ValueError(f"Error: {broker} is not a supported broker.")
     else:
         return _sort_valid_broker(broker, config_path, include_password)
-
-<<<<<<< HEAD
-=======
     return None
-
->>>>>>> c0a19f7d
 
 def _sort_valid_broker(broker, config_path, include_password):
     if broker == "rabbitmq" or broker == "amqps":
