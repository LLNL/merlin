--- conflicted
+++ resolved
@@ -6,11 +6,7 @@
 #
 # LLNL-CODE-797170
 # All rights reserved.
-<<<<<<< HEAD
-# This file is part of Merlin, Version: 1.10.1.
-=======
 # This file is part of Merlin, Version: 1.10.3.
->>>>>>> faf71edb
 #
 # For details, see https://github.com/LLNL/merlin.
 #
