--- conflicted
+++ resolved
@@ -22,10 +22,7 @@
 from urllib.parse import quote
 
 from merlin.config.configfile import CONFIG, get_ssl_entries
-<<<<<<< HEAD
-=======
 from merlin.config.utils import resolve_password
->>>>>>> 7eccd9df
 
 
 LOG: logging.Logger = logging.getLogger(__name__)
@@ -37,40 +34,14 @@
 USER = getpass.getuser()
 
 
-<<<<<<< HEAD
-def read_file(filepath: str) -> str:
-    """
-    Safely reads the first line from a file and returns it with special characters URL-encoded.
-
-    Args:
-        filepath (str): The path to the file to be read.
-
-    Returns:
-        The first line of the file, stripped of leading and trailing whitespace,
-            with special characters URL-encoded.
-    """
-    with open(filepath, "r") as f:  # pylint: disable=C0103
-        line = f.readline().strip()
-        return quote(line, safe="")
-=======
 def get_rabbit_connection(include_password: bool, conn: str = "amqps") -> str:
     """
     Constructs and returns a RabbitMQ connection string based on broker configurations.
->>>>>>> 7eccd9df
 
     This function reads broker configurations (such as server, port, username, password, and vhost)
     and formats them into a RabbitMQ connection string. Optionally, the password can be included
     in the connection string if `include_password` is set to `True`.
 
-<<<<<<< HEAD
-def get_rabbit_connection(include_password: bool, conn: str = "amqps") -> str:
-    """
-    Constructs and returns a RabbitMQ connection string based on broker configurations.
-
-    This function reads broker configurations (such as server, port, username, password, and vhost)
-    and formats them into a RabbitMQ connection string. Optionally, the password can be included
-    in the connection string if `include_password` is set to `True`.
-
     Args:
         include_password (bool): Whether to include the password in the connection string.
         conn (str, optional): The connection protocol to use. Defaults to "amqps".
@@ -79,16 +50,6 @@
     Returns:
         A formatted RabbitMQ connection string.
 
-=======
-    Args:
-        include_password (bool): Whether to include the password in the connection string.
-        conn (str, optional): The connection protocol to use. Defaults to "amqps".
-            Supported values are "amqp" and "amqps".
-
-    Returns:
-        A formatted RabbitMQ connection string.
-
->>>>>>> 7eccd9df
     Raises:
         ValueError: If the password file path is not provided in the broker configuration, or if
             the password file does not exist or cannot be read.
@@ -105,13 +66,7 @@
     LOG.debug(f"Broker: server = {server}")
 
     try:
-<<<<<<< HEAD
-        password_filepath = CONFIG.broker.password
-        LOG.debug("Broker: password file path has been configured.")
-        password_filepath = os.path.abspath(expanduser(password_filepath))
-=======
         password = resolve_password(CONFIG.broker.password, "Broker")
->>>>>>> 7eccd9df
     except (AttributeError, KeyError) as exc:
         raise ValueError("Broker: No password provided for RabbitMQ") from exc
 
@@ -169,7 +124,6 @@
 def get_redis_connection(include_password: bool, use_ssl: bool = False) -> str:  # noqa C901
     """
     Constructs and returns a Redis connection string, optionally using SSL and including a password.
-<<<<<<< HEAD
 
     This function retrieves broker configurations (such as server, port, username, password, and database number)
     and formats them into a Redis connection string. The connection can be configured to use SSL (`rediss` protocol)
@@ -179,17 +133,6 @@
         include_password (bool): Whether to include the password in the connection string.
         use_ssl (bool, optional): Whether to use the `rediss` protocol (SSL).
 
-=======
-
-    This function retrieves broker configurations (such as server, port, username, password, and database number)
-    and formats them into a Redis connection string. The connection can be configured to use SSL (`rediss` protocol)
-    and optionally include the password in the connection string.
-
-    Args:
-        include_password (bool): Whether to include the password in the connection string.
-        use_ssl (bool, optional): Whether to use the `rediss` protocol (SSL).
-
->>>>>>> 7eccd9df
     Returns:
         A formatted Redis connection string.
     """
@@ -232,7 +175,6 @@
 def get_connection_string(include_password: bool = True) -> str:
     """
     Constructs and returns a connection string based on the broker configuration.
-<<<<<<< HEAD
 
     This function retrieves the connection string from the `CONFIG.broker.url` if available.
     Otherwise, it determines the connection string based on the broker name specified in the
@@ -241,16 +183,6 @@
     Args:
         include_password (bool): Whether to include the password in the connection string.
 
-=======
-
-    This function retrieves the connection string from the `CONFIG.broker.url` if available.
-    Otherwise, it determines the connection string based on the broker name specified in the
-    configuration file (`app.yaml`). If the broker name is not supported, a `ValueError` is raised.
-
-    Args:
-        include_password (bool): Whether to include the password in the connection string.
-
->>>>>>> 7eccd9df
     Returns:
         A formatted connection string based on the broker configuration.
 
