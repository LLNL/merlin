--- conflicted
+++ resolved
@@ -38,11 +38,8 @@
 
 import logging
 import os
-<<<<<<< HEAD
 from typing import Dict
-=======
 from urllib.parse import quote
->>>>>>> e54227f0
 
 from merlin.config.configfile import CONFIG, get_ssl_entries
 
