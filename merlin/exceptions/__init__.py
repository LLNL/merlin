##############################################################################
# Copyright (c) Lawrence Livermore National Security, LLC and other Merlin
# Project developers. See top-level LICENSE and COPYRIGHT files for dates and
# other details. No copyright assignment is required to contribute to Merlin.
##############################################################################

"""
Module of all Merlin-specific exception types.
"""

# Pylint complains that these exceptions are no different from Exception
# but we don't care, we just need new names for exceptions here
# pylint: disable=W0235

__all__ = (
    "RetryException",
    "SoftFailException",
    "HardFailException",
    "InvalidChainException",
    "RestartException",
    "NoWorkersException",
)


class RetryException(Exception):
    """
    Exception to signal that a step needs to be
    retried.
    """

    def __init__(self):
        super().__init__()


class SoftFailException(Exception):
    """
    Exception for non-fatal Merlin errors. Workflow
    should continue.
    """

    def __init__(self):
        super().__init__()


class HardFailException(Exception):
    """
    Exception for fatal Merlin errors. Should cause
    workflow to terminate.
    """

    def __init__(self):
        super().__init__()


class InvalidChainException(Exception):
    """
    Exception for invalid Merlin step Directed Acyclic Graphs (DAGs).
    """

    def __init__(self):
        super().__init__()


class RestartException(Exception):
    """
    Exception to signal that a step needs to call
    the restart command if present , else retry.
    """

    def __init__(self, message):
        super().__init__(message)


class NoWorkersException(Exception):
    """
    Exception to signal that no workers were started
    to process a non-empty queue(s).
    """

    def __init__(self, message):
        super().__init__(message)


class MerlinInvalidTaskServerError(Exception):
    """
    Exception to signal that an invalid task server was provided.
    """

    def __init__(self, message):
        super().__init__(message)


class BackendNotSupportedError(Exception):
    """
    Exception to signal that the provided backend is not supported by Merlin.
    """

    def __init__(self, message):
        super().__init__(message)


class MerlinInvalidStatusRendererError(Exception):
    """
    Exception to signal that an invalid status renderer was provided.
    """

    def __init__(self, message):
        super().__init__(message)


class MerlinWorkerHandlerNotSupportedError(Exception):
    """
    Exception to signal that the provided worker handler is not supported by Merlin.
    """

<<<<<<< HEAD
    def __init__(self, message):
        super().__init__(message)

=======
>>>>>>> 0a4de9c2

class MerlinWorkerNotSupportedError(Exception):
    """
    Exception to signal that the provided worker is not supported by Merlin.
    """

<<<<<<< HEAD
    def __init__(self, message):
        super().__init__(message)

=======
>>>>>>> 0a4de9c2

class MerlinWorkerLaunchError(Exception):
    """
    Exception to signal that an there was a problem when launching workers.
    """

<<<<<<< HEAD
    def __init__(self, message):
        super().__init__(message)

=======
>>>>>>> 0a4de9c2

###############################
# Database-Related Exceptions #
###############################


class EntityNotFoundError(Exception):
    """
    Fallback error for entities that can't be found.
    """


class StudyNotFoundError(EntityNotFoundError):
    """
    Exception to signal that the study you were looking for cannot be found in
    Merlin's database.
    """


class RunNotFoundError(EntityNotFoundError):
    """
    Exception to signal that the run you were looking for cannot be found in
    Merlin's database.
    """


class WorkerNotFoundError(EntityNotFoundError):
    """
    Exception to signal that the worker you were looking for cannot be found in
    Merlin's database.
    """


class UnsupportedDataModelError(Exception):
    """
    Exception to signal that the data model you're trying to use is not supported.
    """


class EntityManagerNotSupportedError(Exception):
    """
    Exception to signal that the provided entity manager is not supported by Merlin.
    """<|MERGE_RESOLUTION|>--- conflicted
+++ resolved
@@ -113,36 +113,18 @@
     Exception to signal that the provided worker handler is not supported by Merlin.
     """
 
-<<<<<<< HEAD
-    def __init__(self, message):
-        super().__init__(message)
-
-=======
->>>>>>> 0a4de9c2
 
 class MerlinWorkerNotSupportedError(Exception):
     """
     Exception to signal that the provided worker is not supported by Merlin.
     """
 
-<<<<<<< HEAD
-    def __init__(self, message):
-        super().__init__(message)
-
-=======
->>>>>>> 0a4de9c2
 
 class MerlinWorkerLaunchError(Exception):
     """
     Exception to signal that an there was a problem when launching workers.
     """
 
-<<<<<<< HEAD
-    def __init__(self, message):
-        super().__init__(message)
-
-=======
->>>>>>> 0a4de9c2
 
 ###############################
 # Database-Related Exceptions #
