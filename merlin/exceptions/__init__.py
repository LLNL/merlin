###############################################################################
# Copyright (c) 2023, Lawrence Livermore National Security, LLC.
# Produced at the Lawrence Livermore National Laboratory
# Written by the Merlin dev team, listed in the CONTRIBUTORS file.
# <merlin@llnl.gov>
#
# LLNL-CODE-797170
# All rights reserved.
# This file is part of Merlin, Version: 1.11.1.
#
# For details, see https://github.com/LLNL/merlin.
#
# Permission is hereby granted, free of charge, to any person obtaining a copy
# of this software and associated documentation files (the "Software"), to deal
# in the Software without restriction, including without limitation the rights
# to use, copy, modify, merge, publish, distribute, sublicense, and/or sell
# copies of the Software, and to permit persons to whom the Software is
# furnished to do so, subject to the following conditions:
# The above copyright notice and this permission notice shall be included in
# all copies or substantial portions of the Software.
#
# THE SOFTWARE IS PROVIDED "AS IS", WITHOUT WARRANTY OF ANY KIND, EXPRESS OR
# IMPLIED, INCLUDING BUT NOT LIMITED TO THE WARRANTIES OF MERCHANTABILITY,
# FITNESS FOR A PARTICULAR PURPOSE AND NONINFRINGEMENT. IN NO EVENT SHALL THE
# AUTHORS OR COPYRIGHT HOLDERS BE LIABLE FOR ANY CLAIM, DAMAGES OR OTHER
# LIABILITY, WHETHER IN AN ACTION OF CONTRACT, TORT OR OTHERWISE, ARISING FROM,
# OUT OF OR IN CONNECTION WITH THE SOFTWARE OR THE USE OR OTHER DEALINGS IN THE
# SOFTWARE.
###############################################################################

"""
Module of all Merlin-specific exception types.
"""

# Pylint complains that these exceptions are no different from Exception
# but we don't care, we just need new names for exceptions here
# pylint: disable=W0235

__all__ = (
    "RetryException",
    "SoftFailException",
    "HardFailException",
    "InvalidChainException",
    "RestartException",
<<<<<<< HEAD
=======
    "DeepMergeException",
>>>>>>> fe7dd0b6
    "NoWorkersException",
)


class RetryException(Exception):
    """
    Exception to signal that a step needs to be
    retried.
    """

    def __init__(self):
        super().__init__()


class SoftFailException(Exception):
    """
    Exception for non-fatal Merlin errors. Workflow
    should continue.
    """

    def __init__(self):
        super().__init__()


class HardFailException(Exception):
    """
    Exception for fatal Merlin errors. Should cause
    workflow to terminate.
    """

    def __init__(self):
        super().__init__()


class InvalidChainException(Exception):
    """
    Exception for invalid Merlin step DAGs.
    """

    def __init__(self):
        super().__init__()


class RestartException(Exception):
    """
    Exception to signal that a step needs to call
    the restart command if present , else retry.
    """

    def __init__(self):
        super().__init__()


<<<<<<< HEAD
=======
class DeepMergeException(Exception):
    """
    Exception to signal that there's a conflict when trying
    to merge two dicts together
    """

    def __init__(self, message):
        super().__init__(message)


>>>>>>> fe7dd0b6
class NoWorkersException(Exception):
    """
    Exception to signal that no workers were started
    to process a non-empty queue(s).
    """

    def __init__(self, message):
        super().__init__(message)<|MERGE_RESOLUTION|>--- conflicted
+++ resolved
@@ -42,10 +42,7 @@
     "HardFailException",
     "InvalidChainException",
     "RestartException",
-<<<<<<< HEAD
-=======
     "DeepMergeException",
->>>>>>> fe7dd0b6
     "NoWorkersException",
 )
 
@@ -99,8 +96,6 @@
         super().__init__()
 
 
-<<<<<<< HEAD
-=======
 class DeepMergeException(Exception):
     """
     Exception to signal that there's a conflict when trying
@@ -111,7 +106,6 @@
         super().__init__(message)
 
 
->>>>>>> fe7dd0b6
 class NoWorkersException(Exception):
     """
     Exception to signal that no workers were started
