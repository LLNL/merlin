###############################################################################
# Copyright (c) 2023, Lawrence Livermore National Security, LLC.
# Produced at the Lawrence Livermore National Laboratory
# Written by the Merlin dev team, listed in the CONTRIBUTORS file.
# <merlin@llnl.gov>
#
# LLNL-CODE-797170
# All rights reserved.
# This file is part of Merlin, Version: 1.12.2.
#
# For details, see https://github.com/LLNL/merlin.
#
# Permission is hereby granted, free of charge, to any person obtaining a copy
# of this software and associated documentation files (the "Software"), to deal
# in the Software without restriction, including without limitation the rights
# to use, copy, modify, merge, publish, distribute, sublicense, and/or sell
# copies of the Software, and to permit persons to whom the Software is
# furnished to do so, subject to the following conditions:
# The above copyright notice and this permission notice shall be included in
# all copies or substantial portions of the Software.
#
# THE SOFTWARE IS PROVIDED "AS IS", WITHOUT WARRANTY OF ANY KIND, EXPRESS OR
# IMPLIED, INCLUDING BUT NOT LIMITED TO THE WARRANTIES OF MERCHANTABILITY,
# FITNESS FOR A PARTICULAR PURPOSE AND NONINFRINGEMENT. IN NO EVENT SHALL THE
# AUTHORS OR COPYRIGHT HOLDERS BE LIABLE FOR ANY CLAIM, DAMAGES OR OTHER
# LIABILITY, WHETHER IN AN ACTION OF CONTRACT, TORT OR OTHERWISE, ARISING FROM,
# OUT OF OR IN CONNECTION WITH THE SOFTWARE OR THE USE OR OTHER DEALINGS IN THE
# SOFTWARE.
###############################################################################

"""
Module of all Merlin-specific exception types.
"""

# Pylint complains that these exceptions are no different from Exception
# but we don't care, we just need new names for exceptions here
# pylint: disable=W0235

__all__ = (
    "RetryException",
    "SoftFailException",
    "HardFailException",
    "InvalidChainException",
    "RestartException",
    "NoWorkersException",
)


class RetryException(Exception):
    """
    Exception to signal that a step needs to be
    retried.
    """

    def __init__(self):
        super().__init__()


class SoftFailException(Exception):
    """
    Exception for non-fatal Merlin errors. Workflow
    should continue.
    """

    def __init__(self):
        super().__init__()


class HardFailException(Exception):
    """
    Exception for fatal Merlin errors. Should cause
    workflow to terminate.
    """

    def __init__(self):
        super().__init__()


class InvalidChainException(Exception):
    """
    Exception for invalid Merlin step Directed Acyclic Graphs (DAGs).
    """

    def __init__(self):
        super().__init__()


class RestartException(Exception):
    """
    Exception to signal that a step needs to call
    the restart command if present , else retry.
    """

    def __init__(self, message):
        super().__init__(message)


class NoWorkersException(Exception):
    """
    Exception to signal that no workers were started
    to process a non-empty queue(s).
    """

    def __init__(self, message):
        super().__init__(message)


<<<<<<< HEAD
class InvalidTaskServerError(Exception):
    """
    Exception to signal that the task server the user provided is not supported by Merlin.
    """

    def __init__(self, message):
        super().__init__(message)


class BackendNotSupportedError(Exception):
    """
    Exception to signal that the provided backend is not supported by Merlin.
    """

    def __init__(self, message):
        super().__init__(message)


###############################
# Database-Related Exceptions #
###############################


class EntityNotFoundError(Exception):
    """
    Fallback error for entities that can't be found.
    """


class StudyNotFoundError(EntityNotFoundError):
    """
    Exception to signal that the study you were looking for cannot be found in
    Merlin's database.
    """


class RunNotFoundError(EntityNotFoundError):
    """
    Exception to signal that the run you were looking for cannot be found in
    Merlin's database.
    """


class WorkerNotFoundError(EntityNotFoundError):
    """
    Exception to signal that the worker you were looking for cannot be found in
    Merlin's database.
    """


class UnsupportedDataModelError(Exception):
    """
    Exception to signal that the data model you're trying to use is not supported.
    """


class EntityManagerNotSupportedError(Exception):
    """
    Exception to signal that the provided entity manager is not supported by Merlin.
=======
class MerlinInvalidTaskServerError(Exception):
    """
    Exception to signal that an invalid task server was provided.
>>>>>>> 0eccc86a
    """<|MERGE_RESOLUTION|>--- conflicted
+++ resolved
@@ -105,10 +105,9 @@
         super().__init__(message)
 
 
-<<<<<<< HEAD
-class InvalidTaskServerError(Exception):
+class MerlinInvalidTaskServerError(Exception):
     """
-    Exception to signal that the task server the user provided is not supported by Merlin.
+    Exception to signal that an invalid task server was provided.
     """
 
     def __init__(self, message):
@@ -165,9 +164,4 @@
 class EntityManagerNotSupportedError(Exception):
     """
     Exception to signal that the provided entity manager is not supported by Merlin.
-=======
-class MerlinInvalidTaskServerError(Exception):
-    """
-    Exception to signal that an invalid task server was provided.
->>>>>>> 0eccc86a
     """