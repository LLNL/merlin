##############################################################################
# Copyright (c) Lawrence Livermore National Security, LLC and other Merlin
# Project developers. See top-level LICENSE and COPYRIGHT files for dates and
# other details. No copyright assignment is required to contribute to Merlin.
##############################################################################

"""
Backend factory for selecting and instantiating results backends in Merlin.

This module defines the `MerlinBackendFactory` class, which serves as an abstraction
layer for managing available backend implementations. It supports dynamic selection
and instantiation of backend handlers such as Redis or SQLite, based on user input
or system configuration.

The factory maintains mappings of backend names and aliases, and raises a clear error
if an unsupported backend is requested.
"""

from typing import Any, Type

from merlin.abstracts import MerlinBaseFactory
from merlin.backends.redis.redis_backend import RedisBackend
from merlin.backends.results_backend import ResultsBackend
from merlin.backends.sqlite.sqlite_backend import SQLiteBackend
from merlin.exceptions import BackendNotSupportedError


# TODO could this factory replace the functions in config/results_backend.py?
# - Perhaps it should be a class outside of this?
class MerlinBackendFactory(MerlinBaseFactory):
    """
    Factory class for managing and instantiating supported Merlin backends.

    This subclass of `MerlinBaseFactory` handles registration, validation,
    and instantiation of results backends (e.g., Redis, SQLite).

    Attributes:
        _registry (Dict[str, ResultsBackend]): Maps canonical backend names to backend classes.
        _aliases (Dict[str, str]): Maps legacy or alternate names to canonical backend names.

    Methods:
        register: Register a new backend class and optional aliases.
        list_available: Return a list of supported backend names.
        create: Instantiate a backend class by name or alias.
        get_component_info: Return metadata about a registered backend.
    """

    def _register_builtins(self):
        """
        Register built-in backend implementations.
        """
        self.register("redis", RedisBackend, aliases=["rediss"])
        self.register("sqlite", SQLiteBackend)

    def _validate_component(self, component_class: Any):
        """
        Ensure registered component is a subclass of ResultsBackend.

        Args:
            component_class: The class to validate.
<<<<<<< HEAD

        Raises:
            TypeError: If the component does not subclass ResultsBackend.
        """
        if not issubclass(component_class, ResultsBackend):
            raise TypeError(f"{component_class} must inherit from ResultsBackend")

    def _entry_point_group(self) -> str:
        """
        Entry point group used for discovering backend plugins.

        Returns:
            The entry point namespace for Merlin backend plugins.
        """
        return "merlin.backends"

    def _get_component_error_class(self) -> Type[Exception]:
        """
        Return the exception type to raise for unsupported components.

        This method is used by the base factory logic to determine which
        exception to raise when a requested component is not found or fails
        to initialize.
=======

        Raises:
            TypeError: If the component does not subclass ResultsBackend.
        """
        if not issubclass(component_class, ResultsBackend):
            raise TypeError(f"{component_class} must inherit from ResultsBackend")

    def _entry_point_group(self) -> str:
        """
        Entry point group used for discovering backend plugins.

        Returns:
            The entry point namespace for Merlin backend plugins.
        """
        return "merlin.backends"

    def _raise_component_error_class(self, msg: str) -> Type[Exception]:
        """
        Raise an appropriate exception for unsupported components.

        This method is used by the base factory logic to determine which
        exception to raise when a requested component is not found or fails
        to initialize.

        Args:
            msg: The message to add to the error being raised.
>>>>>>> 0a4de9c2

        Returns:
            The exception class to raise.
        """
<<<<<<< HEAD
        return BackendNotSupportedError
=======
        raise BackendNotSupportedError(msg)
>>>>>>> 0a4de9c2


backend_factory = MerlinBackendFactory()<|MERGE_RESOLUTION|>--- conflicted
+++ resolved
@@ -58,31 +58,6 @@
 
         Args:
             component_class: The class to validate.
-<<<<<<< HEAD
-
-        Raises:
-            TypeError: If the component does not subclass ResultsBackend.
-        """
-        if not issubclass(component_class, ResultsBackend):
-            raise TypeError(f"{component_class} must inherit from ResultsBackend")
-
-    def _entry_point_group(self) -> str:
-        """
-        Entry point group used for discovering backend plugins.
-
-        Returns:
-            The entry point namespace for Merlin backend plugins.
-        """
-        return "merlin.backends"
-
-    def _get_component_error_class(self) -> Type[Exception]:
-        """
-        Return the exception type to raise for unsupported components.
-
-        This method is used by the base factory logic to determine which
-        exception to raise when a requested component is not found or fails
-        to initialize.
-=======
 
         Raises:
             TypeError: If the component does not subclass ResultsBackend.
@@ -109,16 +84,11 @@
 
         Args:
             msg: The message to add to the error being raised.
->>>>>>> 0a4de9c2
 
         Returns:
             The exception class to raise.
         """
-<<<<<<< HEAD
-        return BackendNotSupportedError
-=======
         raise BackendNotSupportedError(msg)
->>>>>>> 0a4de9c2
 
 
 backend_factory = MerlinBackendFactory()