###############################################################################
# Copyright (c) 2019, Lawrence Livermore National Security, LLC.
# Produced at the Lawrence Livermore National Laboratory
# Written by the Merlin dev team, listed in the CONTRIBUTORS file.
# <merlin@llnl.gov>
#
# LLNL-CODE-797170
# All rights reserved.
# This file is part of Merlin, Version: 1.6.0.
#
# For details, see https://github.com/LLNL/merlin.
#
# Permission is hereby granted, free of charge, to any person obtaining a copy
# of this software and associated documentation files (the "Software"), to deal
# in the Software without restriction, including without limitation the rights
# to use, copy, modify, merge, publish, distribute, sublicense, and/or sell
# copies of the Software, and to permit persons to whom the Software is
# furnished to do so, subject to the following conditions:
# The above copyright notice and this permission notice shall be included in
# all copies or substantial portions of the Software.
#
# THE SOFTWARE IS PROVIDED "AS IS", WITHOUT WARRANTY OF ANY KIND, EXPRESS OR
# IMPLIED, INCLUDING BUT NOT LIMITED TO THE WARRANTIES OF MERCHANTABILITY,
# FITNESS FOR A PARTICULAR PURPOSE AND NONINFRINGEMENT. IN NO EVENT SHALL THE
# AUTHORS OR COPYRIGHT HOLDERS BE LIABLE FOR ANY CLAIM, DAMAGES OR OTHER
# LIABILITY, WHETHER IN AN ACTION OF CONTRACT, TORT OR OTHERWISE, ARISING FROM,
# OUT OF OR IN CONNECTION WITH THE SOFTWARE OR THE USE OR OTHER DEALINGS IN THE
# SOFTWARE.
###############################################################################

"""
Merlin: Machine Learning for HPC Workflows.

This module contains the source code for Merlin.
"""

import os
import sys


<<<<<<< HEAD
__version__ = "1.5.4"
=======
__version__ = "1.6.0"
>>>>>>> 7c214240
VERSION = __version__
PATH_TO_PROJ = os.path.join(os.path.dirname(__file__), "")

CLI_MOD = "merlin.main"


def is_using_cli():
    """
    Checks whether the merlin module is currently using the CLI.
    """
    return CLI_MOD in sys.modules<|MERGE_RESOLUTION|>--- conflicted
+++ resolved
@@ -38,11 +38,7 @@
 import sys
 
 
-<<<<<<< HEAD
-__version__ = "1.5.4"
-=======
 __version__ = "1.6.0"
->>>>>>> 7c214240
 VERSION = __version__
 PATH_TO_PROJ = os.path.join(os.path.dirname(__file__), "")
 
