--- conflicted
+++ resolved
@@ -38,10 +38,6 @@
 import sys
 
 
-<<<<<<< HEAD
-
-=======
->>>>>>> 1977f1b9
 __version__ = "1.10.3"
 VERSION = __version__
 PATH_TO_PROJ = os.path.join(os.path.dirname(__file__), "")
