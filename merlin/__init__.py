###############################################################################
# Copyright (c) 2023, Lawrence Livermore National Security, LLC.
# Produced at the Lawrence Livermore National Laboratory
# Written by the Merlin dev team, listed in the CONTRIBUTORS file.
# <merlin@llnl.gov>
#
# LLNL-CODE-797170
# All rights reserved.
# This file is part of Merlin, Version: 1.11.1.
#
# For details, see https://github.com/LLNL/merlin.
#
# Permission is hereby granted, free of charge, to any person obtaining a copy
# of this software and associated documentation files (the "Software"), to deal
# in the Software without restriction, including without limitation the rights
# to use, copy, modify, merge, publish, distribute, sublicense, and/or sell
# copies of the Software, and to permit persons to whom the Software is
# furnished to do so, subject to the following conditions:
# The above copyright notice and this permission notice shall be included in
# all copies or substantial portions of the Software.
#
# THE SOFTWARE IS PROVIDED "AS IS", WITHOUT WARRANTY OF ANY KIND, EXPRESS OR
# IMPLIED, INCLUDING BUT NOT LIMITED TO THE WARRANTIES OF MERCHANTABILITY,
# FITNESS FOR A PARTICULAR PURPOSE AND NONINFRINGEMENT. IN NO EVENT SHALL THE
# AUTHORS OR COPYRIGHT HOLDERS BE LIABLE FOR ANY CLAIM, DAMAGES OR OTHER
# LIABILITY, WHETHER IN AN ACTION OF CONTRACT, TORT OR OTHERWISE, ARISING FROM,
# OUT OF OR IN CONNECTION WITH THE SOFTWARE OR THE USE OR OTHER DEALINGS IN THE
# SOFTWARE.
###############################################################################

"""
Merlin: Machine Learning for HPC Workflows.

This module contains the source code for Merlin.
"""

import os
import sys


<<<<<<< HEAD
__version__ = "1.10.3"

=======
__version__ = "1.11.1"
>>>>>>> e7314201
VERSION = __version__
PATH_TO_PROJ = os.path.join(os.path.dirname(__file__), "")

CLI_MOD = "merlin.main"


def is_using_cli():
    """
    Checks whether the merlin module is currently using the CLI.
    """
    return CLI_MOD in sys.modules<|MERGE_RESOLUTION|>--- conflicted
+++ resolved
@@ -38,12 +38,7 @@
 import sys
 
 
-<<<<<<< HEAD
-__version__ = "1.10.3"
-
-=======
 __version__ = "1.11.1"
->>>>>>> e7314201
 VERSION = __version__
 PATH_TO_PROJ = os.path.join(os.path.dirname(__file__), "")
 
