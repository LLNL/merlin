--- conflicted
+++ resolved
@@ -14,11 +14,7 @@
 import sys
 
 
-<<<<<<< HEAD
-__version__ = "1.13.0b2"
-=======
-__version__ = "1.13.0"
->>>>>>> 7eccd9df
+__version__ = "2.0.0b1"
 VERSION = __version__
 PATH_TO_PROJ = os.path.join(os.path.dirname(__file__), "")
 
