###############################################################################
# Copyright (c) 2019, Lawrence Livermore National Security, LLC.
# Produced at the Lawrence Livermore National Laboratory
# Written by the Merlin dev team, listed in the CONTRIBUTORS file.
# <merlin@llnl.gov>
#
# LLNL-CODE-797170
# All rights reserved.
<<<<<<< HEAD
# This file is part of Merlin, Version: 1.7.9.
=======
# This file is part of Merlin, Version: 1.8.0.
>>>>>>> b798b080
#
# For details, see https://github.com/LLNL/merlin.
#
# Permission is hereby granted, free of charge, to any person obtaining a copy
# of this software and associated documentation files (the "Software"), to deal
# in the Software without restriction, including without limitation the rights
# to use, copy, modify, merge, publish, distribute, sublicense, and/or sell
# copies of the Software, and to permit persons to whom the Software is
# furnished to do so, subject to the following conditions:
# The above copyright notice and this permission notice shall be included in
# all copies or substantial portions of the Software.
#
# THE SOFTWARE IS PROVIDED "AS IS", WITHOUT WARRANTY OF ANY KIND, EXPRESS OR
# IMPLIED, INCLUDING BUT NOT LIMITED TO THE WARRANTIES OF MERCHANTABILITY,
# FITNESS FOR A PARTICULAR PURPOSE AND NONINFRINGEMENT. IN NO EVENT SHALL THE
# AUTHORS OR COPYRIGHT HOLDERS BE LIABLE FOR ANY CLAIM, DAMAGES OR OTHER
# LIABILITY, WHETHER IN AN ACTION OF CONTRACT, TORT OR OTHERWISE, ARISING FROM,
# OUT OF OR IN CONNECTION WITH THE SOFTWARE OR THE USE OR OTHER DEALINGS IN THE
# SOFTWARE.
###############################################################################

"""
Merlin: Machine Learning for HPC Workflows.

This module contains the source code for Merlin.
"""

import os
import sys


<<<<<<< HEAD
__version__ = "1.7.9"
=======
__version__ = "1.8.0"
>>>>>>> b798b080
VERSION = __version__
PATH_TO_PROJ = os.path.join(os.path.dirname(__file__), "")

CLI_MOD = "merlin.main"


def is_using_cli():
    """
    Checks whether the merlin module is currently using the CLI.
    """
    return CLI_MOD in sys.modules<|MERGE_RESOLUTION|>--- conflicted
+++ resolved
@@ -6,11 +6,7 @@
 #
 # LLNL-CODE-797170
 # All rights reserved.
-<<<<<<< HEAD
-# This file is part of Merlin, Version: 1.7.9.
-=======
 # This file is part of Merlin, Version: 1.8.0.
->>>>>>> b798b080
 #
 # For details, see https://github.com/LLNL/merlin.
 #
@@ -42,11 +38,7 @@
 import sys
 
 
-<<<<<<< HEAD
-__version__ = "1.7.9"
-=======
 __version__ = "1.8.0"
->>>>>>> b798b080
 VERSION = __version__
 PATH_TO_PROJ = os.path.join(os.path.dirname(__file__), "")
 
