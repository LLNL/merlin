##############################################################################
# Copyright (c) Lawrence Livermore National Security, LLC and other Merlin
# Project developers. See top-level LICENSE and COPYRIGHT files for dates and
# other details. No copyright assignment is required to contribute to Merlin.
##############################################################################

"""
This module provides a factory class to manage and retrieve task server monitors
for supported task servers in Merlin.
"""

from typing import Any, Type

from merlin.abstracts import MerlinBaseFactory
from merlin.exceptions import MerlinInvalidTaskServerError
from merlin.monitor.celery_monitor import CeleryMonitor
from merlin.monitor.task_server_monitor import TaskServerMonitor


class MonitorFactory(MerlinBaseFactory):
    """
    Factory class for managing and instantiating Merlin task server monitors.

    This subclass of `MerlinBaseFactory` is responsible for registering,
    validating, and creating instances of supported `TaskServerMonitor`
    implementations (e.g., `CeleryMonitor`). It also supports plugin-based
    extension via Python entry points.

    Responsibilities:
        - Register built-in task server monitors.
        - Validate that components conform to the `TaskServerMonitor` interface.
        - Support creation and introspection of registered monitor types.
        - Optionally discover external monitor plugins.

    Attributes:
        _registry (Dict[str, TaskServerMonitor]): Maps canonical task server names to monitor classes.
        _aliases (Dict[str, str]): Maps aliases to canonical monitor names.

    Methods:
        register: Register a new monitor class and optional aliases.
        list_available: Return a list of supported monitor names.
        create: Instantiate a monitor class by name or alias.
        get_component_info: Return metadata about a registered monitor.
    """

    def _register_builtins(self):
        """
        Register built-in monitor implementations.
        """
        self.register("celery", CeleryMonitor)

    def _validate_component(self, component_class: Any):
        """
        Ensure registered component is a subclass of TaskServerMonitor.

        Args:
            component_class: The class to validate.

        Raises:
            TypeError: If the component does not subclass TaskServerMonitor.
        """
        if not issubclass(component_class, TaskServerMonitor):
            raise TypeError(f"{component_class} must inherit from TaskServerMonitor")

    def _entry_point_group(self) -> str:
        """
        Entry point group used for discovering monitor plugins.

        Returns:
            The entry point namespace for Merlin monitor plugins.
        """
        return "merlin.monitor"

<<<<<<< HEAD
    def _get_component_error_class(self) -> Type[Exception]:
        """
        Return the exception type to raise for unsupported components.
=======
    def _raise_component_error_class(self, msg: str) -> Type[Exception]:
        """
        Raise an appropriate exception for unsupported components.
>>>>>>> 0a4de9c2

        This method is used by the base factory logic to determine which
        exception to raise when a requested component is not found or fails
        to initialize.

<<<<<<< HEAD
        Returns:
            The exception class to raise.
        """
        return MerlinInvalidTaskServerError
=======
        Args:
            msg: The message to add to the error being raised.

        Returns:
            The exception class to raise.
        """
        raise MerlinInvalidTaskServerError(msg)
>>>>>>> 0a4de9c2


monitor_factory = MonitorFactory()<|MERGE_RESOLUTION|>--- conflicted
+++ resolved
@@ -71,26 +71,14 @@
         """
         return "merlin.monitor"
 
-<<<<<<< HEAD
-    def _get_component_error_class(self) -> Type[Exception]:
-        """
-        Return the exception type to raise for unsupported components.
-=======
     def _raise_component_error_class(self, msg: str) -> Type[Exception]:
         """
         Raise an appropriate exception for unsupported components.
->>>>>>> 0a4de9c2
 
         This method is used by the base factory logic to determine which
         exception to raise when a requested component is not found or fails
         to initialize.
 
-<<<<<<< HEAD
-        Returns:
-            The exception class to raise.
-        """
-        return MerlinInvalidTaskServerError
-=======
         Args:
             msg: The message to add to the error being raised.
 
@@ -98,7 +86,6 @@
             The exception class to raise.
         """
         raise MerlinInvalidTaskServerError(msg)
->>>>>>> 0a4de9c2
 
 
 monitor_factory = MonitorFactory()