###############################################################################
# Copyright (c) 2019, Lawrence Livermore National Security, LLC.
# Produced at the Lawrence Livermore National Laboratory
# Written by the Merlin dev team, listed in the CONTRIBUTORS file.
# <merlin@llnl.gov>
#
# LLNL-CODE-797170
# All rights reserved.
# This file is part of Merlin, Version: 1.3.0.
#
# For details, see https://github.com/LLNL/merlin.
#
# Permission is hereby granted, free of charge, to any person obtaining a copy
# of this software and associated documentation files (the "Software"), to deal
# in the Software without restriction, including without limitation the rights
# to use, copy, modify, merge, publish, distribute, sublicense, and/or sell
# copies of the Software, and to permit persons to whom the Software is
# furnished to do so, subject to the following conditions:
# The above copyright notice and this permission notice shall be included in
# all copies or substantial portions of the Software.
#
# THE SOFTWARE IS PROVIDED "AS IS", WITHOUT WARRANTY OF ANY KIND, EXPRESS OR
# IMPLIED, INCLUDING BUT NOT LIMITED TO THE WARRANTIES OF MERCHANTABILITY,
# FITNESS FOR A PARTICULAR PURPOSE AND NONINFRINGEMENT. IN NO EVENT SHALL THE
# AUTHORS OR COPYRIGHT HOLDERS BE LIABLE FOR ANY CLAIM, DAMAGES OR OTHER
# LIABILITY, WHETHER IN AN ACTION OF CONTRACT, TORT OR OTHERWISE, ARISING FROM,
# OUT OF OR IN CONNECTION WITH THE SOFTWARE OR THE USE OR OTHER DEALINGS IN THE
# SOFTWARE.
###############################################################################

import os

from setuptools import find_packages, setup


version = __import__("merlin").VERSION

extras = ["mysql", "dev"]


def readme():
    with open("README.md") as f:
        return f.read()


# The reqs code from celery setup.py
def _strip_comments(l):
    return l.split("#", 1)[0].strip()


def _pip_requirement(req):
    if req.startswith("-r "):
        _, path = req.split()
        return reqs(*path.split(os.path.sep))
    return [req]


def _reqs(*f):
    return [
        _pip_requirement(r)
        for r in (
            _strip_comments(l)
            for l in open(os.path.join(os.getcwd(), "requirements", *f)).readlines()
        )
        if r
    ]


def reqs(*f):
    """Parse requirement file.
    Example:
        reqs('default.txt')          # requirements/default.txt
        reqs('extras', 'redis.txt')  # requirements/extras/redis.txt
    Returns:
        List[str]: list of requirements specified in the file.
    """
    trl = [req for subreq in _reqs(*f) for req in subreq]
    rl = [r for r in trl if "-e" not in r]
    return rl


def install_requires():
    """Get list of requirements required for installation."""
    return reqs("release.txt")


def extras_require():
    """Get map of all extra requirements."""
    return {x: reqs(x + ".txt") for x in extras}


setup(
    name="merlinwf",
    author="Merlin Dev team",
<<<<<<< HEAD
    author_email="merlin-dev@llnl.gov",
=======
    author_email="merlin@llnl.gov",
>>>>>>> e4776c84
    version=version,
    description="The building blocks of workflows!",
    long_description=readme(),
    long_description_content_type="text/markdown",
    classifiers=[
        "Programming Language :: Python :: 3.6",
        "Programming Language :: Python :: 3.7",
        "Programming Language :: Python :: 3.8",
        "Programming Language :: Python :: 3.9",
    ],
    keywords="machine learning workflow",
    url="https://github.com/LLNL/merlin",
    license="MIT",
    packages=find_packages(exclude=["tests.*", "tests"]),
    install_requires=install_requires(),
    extras_require=extras_require(),
    entry_points={
        "console_scripts": [
            "merlin=merlin.main:main",
            "merlin-templates=merlin.merlin_templates:main",
        ]
    },
    include_package_data=True,
    zip_safe=False,
)<|MERGE_RESOLUTION|>--- conflicted
+++ resolved
@@ -92,11 +92,7 @@
 setup(
     name="merlinwf",
     author="Merlin Dev team",
-<<<<<<< HEAD
-    author_email="merlin-dev@llnl.gov",
-=======
     author_email="merlin@llnl.gov",
->>>>>>> e4776c84
     version=version,
     description="The building blocks of workflows!",
     long_description=readme(),
