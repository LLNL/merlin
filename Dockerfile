--- conflicted
+++ resolved
@@ -8,28 +8,18 @@
 RUN \
   apt-get update && \
   apt-get install -y python python-pip python3.8 python3-pip python3.8-venv python3.8-distutils python3.8-dev git redis nano vim emacs libyaml-dev && \
-<<<<<<< HEAD
-  cd /merlin && \
-=======
->>>>>>> 8e1aee5f
   python3.8 -m pip install setuptools -U && \
   python3.8 -m pip install pip -U && \
   python3.8 -m pip install cffi -U && \
   groupadd -g $UID $USER && \
   useradd -g $USER -u $UID -d /home/$USER -m $USER && \
   sh -c "printf \"$USER ALL= NOPASSWD: ALL\\n\" >> /etc/sudoers" && \
-<<<<<<< HEAD
-  adduser $USER sudo  && \
-  rm /usr/bin/python3 && \
-  ln -s `which python3.8` /usr/bin/python3
-=======
   adduser $USER sudo && \
   cd /merlin && \
   python3.8 setup.py install && \
   python3.8 -m pip install -r requirements/dev.txt  && \
   python3.8 -m pip install -r merlin/examples/workflows/feature_demo/requirements.txt && \
-  rm /usr/bin/python3 && ln -s /usr/bin/python3.8 /usr/bin/python3 && \
->>>>>>> 8e1aee5f
+  rm /usr/bin/python3 && ln -s /usr/bin/python3.8 /usr/bin/python3
 
 USER $USER
 WORKDIR /home/$USER
