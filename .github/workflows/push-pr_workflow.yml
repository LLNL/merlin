--- conflicted
+++ resolved
@@ -82,22 +82,13 @@
         python3 -m pylint merlin --rcfile=setup.cfg --exit-zero
         python3 -m pylint tests --rcfile=setup.cfg --exit-zero
 
-<<<<<<< HEAD
-  Local-test-suite:
+  Unit-tests:
     runs-on: ubuntu-latest
     env: 
       GO_VERSION: 1.18.1
       SINGULARITY_VERSION: 3.9.9
       OS: linux
       ARCH: amd64
-      MERLIN_RABBITMQ_USER: ${{ secrets.MERLIN_RABBITMQ_USER }}
-      MERLIN_RABBITMQ_PASSWORD_FILE: "/tmp/rabbit.pass"
-      MERLIN_RABBITMQ_SERVER: ${{ secrets.MERLIN_RABBITMQ_SERVER }}
-      MERLIN_RABBITMQ_PORT: ${{ secrets.MERLIN_RABBITMQ_PORT }}
-      MERLIN_RABBITMQ_VHOST: ${{ secrets.MERLIN_RABBITMQ_VHOST }}
-      MERLIN_REDIS_PASSWORD_FILE: "/tmp/redis.pass"
-      MERLIN_REDIS_SERVER: ${{ secrets.MERLIN_REDIS_SERVER }}
-      MERLIN_REDIS_PORT: ${{ secrets.MERLIN_REDIS_PORT }}
 
     strategy:
       matrix:
@@ -143,63 +134,21 @@
           make -C ./builddir && \
           sudo make -C ./builddir install
 
-    - name: Create password files for merlin config
-      run: |
-        echo ${{ secrets.MERLIN_RABBITMQ_PASSWORD }} > $MERLIN_RABBITMQ_PASSWORD_FILE
-        echo ${{ secrets.MERLIN_REDIS_PASSWORD }} > $MERLIN_REDIS_PASSWORD_FILE
-
-    - name: Debug server env vars
-      run: |
-        # List of environment variables to check
-        env_vars=(
-          "MERLIN_RABBITMQ_USER"
-          "MERLIN_RABBITMQ_PASSWORD_FILE"
-          "MERLIN_RABBITMQ_SERVER"
-          "MERLIN_RABBITMQ_PORT"
-          "MERLIN_RABBITMQ_VHOST"
-          "MERLIN_REDIS_PASSWORD_FILE"
-          "MERLIN_REDIS_SERVER"
-          "MERLIN_REDIS_PORT"
-        )
-
-        # Check each variable
-        for var in "${env_vars[@]}"; do
-          if [ -z "${!var}" ]; then
-            echo "Environment variable $var is not set or is empty."
-          else
-            echo "Environment variable $var is set."
-          fi
-        done
-
     - name: Install merlin to run unit tests
       run: |
         pip3 install -e .
         merlin config
 
-        merlin config broker -t rabbitmq \
-                             -u "$MERLIN_RABBITMQ_USER" \
-                             -pf "$MERLIN_RABBITMQ_PASSWORD_FILE" \
-                             -s "$MERLIN_RABBITMQ_SERVER" \
-                             -p "$MERLIN_RABBITMQ_PORT" \
-                             -v "$MERLIN_RABBITMQ_VHOST"
-
-        merlin config backend -t redis \
-                              -pf "$MERLIN_REDIS_PASSWORD_FILE" \
-                              -s "$MERLIN_REDIS_SERVER" \
-                              -p "$MERLIN_REDIS_PORT"
-
     - name: Install CLI task dependencies generated from the 'feature demo' workflow
       run: |
         merlin example feature_demo
         pip3 install -r feature_demo/requirements.txt
 
-    - name: Run integration test suite for local tests
-      run: |
-        python3 tests/integration/run_tests.py --verbose --local
-
-=======
->>>>>>> 4595c955
-  Unit-tests:
+    - name: Run pytest over unit test suite
+      run: |
+        python3 -m pytest -v --order-scope=module tests/unit/
+
+  Integration-tests:
     runs-on: ubuntu-latest
     env: 
       GO_VERSION: 1.18.1
@@ -229,6 +178,11 @@
         python3 -m pip install --upgrade pip
         if [ -f requirements.txt ]; then pip install -r requirements.txt; fi
         pip3 install -r requirements/dev.txt
+
+    - name: Install merlin
+      run: |
+        pip3 install -e .
+        merlin config
 
     - name: Install singularity
       run: |
@@ -251,82 +205,11 @@
           make -C ./builddir && \
           sudo make -C ./builddir install
 
-    - name: Install merlin to run unit tests
-      run: |
-        pip3 install -e .
-        merlin config
-
     - name: Install CLI task dependencies generated from the 'feature demo' workflow
       run: |
         merlin example feature_demo
         pip3 install -r feature_demo/requirements.txt
 
-    - name: Run pytest over unit test suite
-      run: |
-        python3 -m pytest -v --order-scope=module tests/unit/
-
-  Integration-tests:
-    runs-on: ubuntu-latest
-    env: 
-      GO_VERSION: 1.18.1
-      SINGULARITY_VERSION: 3.9.9
-      OS: linux
-      ARCH: amd64
-
-    strategy:
-      matrix:
-        python-version: ['3.8', '3.9', '3.10', '3.11', '3.12', '3.13']
-
-    steps:
-    - uses: actions/checkout@v4
-    - name: Set up Python ${{ matrix.python-version }}
-      uses: actions/setup-python@v5
-      with:
-        python-version: ${{ matrix.python-version }}
-
-    - name: Check cache
-      uses: actions/cache@v4
-      with:
-        path: ${{ env.pythonLocation }}
-        key: ${{ env.pythonLocation }}-${{ hashFiles('requirements/release.txt') }}-${{ hashFiles('requirements/dev.txt') }}
-
-    - name: Install dependencies
-      run: |
-        python3 -m pip install --upgrade pip
-        if [ -f requirements.txt ]; then pip install -r requirements.txt; fi
-        pip3 install -r requirements/dev.txt
-
-    - name: Install merlin
-      run: |
-        pip3 install -e .
-        merlin config
-
-    - name: Install singularity
-      run: |
-        sudo apt-get update && sudo apt-get install -y \
-          build-essential \
-          libssl-dev \
-          uuid-dev \
-          libgpgme11-dev \
-          squashfs-tools \
-          libseccomp-dev \
-          pkg-config
-        wget https://go.dev/dl/go$GO_VERSION.$OS-$ARCH.tar.gz
-        sudo tar -C /usr/local -xzf go$GO_VERSION.$OS-$ARCH.tar.gz
-        rm go$GO_VERSION.$OS-$ARCH.tar.gz
-        export PATH=$PATH:/usr/local/go/bin
-        wget https://github.com/sylabs/singularity/releases/download/v$SINGULARITY_VERSION/singularity-ce-$SINGULARITY_VERSION.tar.gz
-        tar -xzf singularity-ce-$SINGULARITY_VERSION.tar.gz
-        cd singularity-ce-$SINGULARITY_VERSION
-        ./mconfig && \
-          make -C ./builddir && \
-          sudo make -C ./builddir install
-
-    - name: Install CLI task dependencies generated from the 'feature demo' workflow
-      run: |
-        merlin example feature_demo
-        pip3 install -r feature_demo/requirements.txt
-
     # TODO remove the --ignore statement once those tests are fixed
     - name: Run integration test suite for distributed tests
       run: |
