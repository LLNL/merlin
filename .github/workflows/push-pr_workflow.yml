name: Python CI

on: [push, pull_request]

jobs:
  Changelog:
    name: CHANGELOG.md updated
    runs-on: ubuntu-latest
    if: github.event_name == 'pull_request'

    steps:
      - uses: actions/checkout@v4
        with:
          fetch-depth: 0 # Checkout the whole history, in case the target is way far behind

      - name: Check if target branch has been merged
        run: |
          if git merge-base --is-ancestor ${{ github.event.pull_request.base.sha }} ${{ github.sha }}; then
            echo "Target branch has been merged into the source branch."
          else
            echo "Target branch has not been merged into the source branch. Please merge in target first."
            exit 1
          fi

      - name: Check that CHANGELOG has been updated
        run: |
          # If this step fails, this means you haven't updated the CHANGELOG.md file with notes on your contribution.
          if git diff --name-only ${{ github.event.pull_request.base.sha }} ${{ github.sha }} | grep -q '^CHANGELOG.md$'; then
            echo "Thanks for helping keep our CHANGELOG up-to-date!"
          else
            echo "Please update the CHANGELOG.md file with notes on your contribution."
            exit 1
          fi

  Lint:
    runs-on: ubuntu-latest
    env:
      MAX_LINE_LENGTH: 127
      MAX_COMPLEXITY: 15

    steps:
<<<<<<< HEAD
    - uses: actions/checkout@v4
    - name: Set up Python
      uses: actions/setup-python@v5
      with:
        python-version: '3.x'

    - name: Check cache
      uses: actions/cache@v4
      with:
        path: ~/.cache/pip
        key: ${{ hashFiles('requirements/release.txt') }}-${{ hashFiles('requirements/dev.txt') }}

    - name: Reinstall pip to avoid vendored package corruption
      run: |
        PY_VER=$(python -c "import sys; print(f'{sys.version_info.major}.{sys.version_info.minor}')")
        PY_MAJOR=$(echo $PY_VER | cut -d. -f1)
        PY_MINOR=$(echo $PY_VER | cut -d. -f2)

        if [ "$PY_MAJOR" -eq 3 ] && [ "$PY_MINOR" -le 8 ]; then
          URL="https://bootstrap.pypa.io/pip/${PY_VER}/get-pip.py"
        else
          URL="https://bootstrap.pypa.io/get-pip.py"
        fi

        curl -sS "$URL" -o /tmp/get-pip.py
        python /tmp/get-pip.py --force-reinstall

        pip --version

    - name: Install dependencies
      run: |
        python3 -m pip install --upgrade pip
        if [ -f requirements.txt ]; then pip install --upgrade -r requirements.txt; fi
        pip3 install --upgrade -r requirements/dev.txt

    - name: Lint with flake8
      run: |
        # stop the build if there are Python syntax errors or undefined names
        flake8 . --count --select=E9,F63,F7,F82 --show-source --statistics
        # exit-zero treats all errors as warnings. The GitHub editor is 127 chars wide
        flake8 . --count --max-complexity=$MAX_COMPLEXITY --statistics --max-line-length=$MAX_LINE_LENGTH

    - name: Lint with isort
      run: |
        python3 -m isort --check --line-length $MAX_LINE_LENGTH merlin
        python3 -m isort --check --line-length $MAX_LINE_LENGTH tests
        python3 -m isort --check --line-length $MAX_LINE_LENGTH *.py

    - name: Lint with Black
      run: |
        python3 -m black --check --line-length $MAX_LINE_LENGTH --target-version py38 merlin
        python3 -m black --check --line-length $MAX_LINE_LENGTH --target-version py38 tests
        python3 -m black --check --line-length $MAX_LINE_LENGTH --target-version py38 *.py

    - name: Lint with PyLint
      run: |
        python3 -m pylint merlin --rcfile=setup.cfg --exit-zero
        python3 -m pylint tests --rcfile=setup.cfg --exit-zero
=======
      - uses: actions/checkout@v4

      - uses: ./.github/actions/setup-python
        with:
          python-version: '3.x'

      - name: Lint with flake8
        run: |
          # stop the build if there are Python syntax errors or undefined names
          flake8 . --count --select=E9,F63,F7,F82 --show-source --statistics
          # exit-zero treats all errors as warnings. The GitHub editor is 127 chars wide
          flake8 . --count --max-complexity=$MAX_COMPLEXITY --statistics --max-line-length=$MAX_LINE_LENGTH

      - name: Lint with isort
        run: |
          isort --check --line-length $MAX_LINE_LENGTH merlin tests *.py

      - name: Lint with Black
        run: |
          black --check --line-length $MAX_LINE_LENGTH --target-version py38 merlin tests *.py

      - name: Lint with PyLint
        run: |
          pylint merlin tests --rcfile=setup.cfg --exit-zero
>>>>>>> b921522b

  Local-test-suite:
    runs-on: ubuntu-latest
    env:
      GO_VERSION: 1.18.1
      SINGULARITY_VERSION: 3.9.9
      OS: linux
      ARCH: amd64

    strategy:
      matrix:
        python-version: ['3.8', '3.9', '3.10', '3.11', '3.12', '3.13']

    steps:
<<<<<<< HEAD
    - uses: actions/checkout@v4
    - name: Set up Python ${{ matrix.python-version }}
      uses: actions/setup-python@v5
      with:
        python-version: ${{ matrix.python-version }}

    - name: Check cache
      uses: actions/cache@v4
      with:
        path: ${{ env.pythonLocation }}
        key: ${{ env.pythonLocation }}-${{ hashFiles('requirements/release.txt') }}-${{ hashFiles('requirements/dev.txt') }}

    - name: Reinstall pip to avoid vendored package corruption
      run: |
        PY_VER=$(python -c "import sys; print(f'{sys.version_info.major}.{sys.version_info.minor}')")
        PY_MAJOR=$(echo $PY_VER | cut -d. -f1)
        PY_MINOR=$(echo $PY_VER | cut -d. -f2)

        if [ "$PY_MAJOR" -eq 3 ] && [ "$PY_MINOR" -le 8 ]; then
          URL="https://bootstrap.pypa.io/pip/${PY_VER}/get-pip.py"
        else
          URL="https://bootstrap.pypa.io/get-pip.py"
        fi

        curl -sS "$URL" -o /tmp/get-pip.py
        python /tmp/get-pip.py --force-reinstall

        pip --version

    - name: Install dependencies
      run: |
        python3 -m pip install --upgrade pip
        if [ -f requirements.txt ]; then pip install -r requirements.txt; fi
        pip3 install -r requirements/dev.txt

    - name: Install singularity
      run: |
        sudo apt-get update && sudo apt-get install -y \
          build-essential \
          libssl-dev \
          uuid-dev \
          libgpgme11-dev \
          squashfs-tools \
          libseccomp-dev \
          pkg-config
        wget https://go.dev/dl/go$GO_VERSION.$OS-$ARCH.tar.gz
        sudo tar -C /usr/local -xzf go$GO_VERSION.$OS-$ARCH.tar.gz
        rm go$GO_VERSION.$OS-$ARCH.tar.gz
        export PATH=$PATH:/usr/local/go/bin
        wget https://github.com/sylabs/singularity/releases/download/v$SINGULARITY_VERSION/singularity-ce-$SINGULARITY_VERSION.tar.gz
        tar -xzf singularity-ce-$SINGULARITY_VERSION.tar.gz
        cd singularity-ce-$SINGULARITY_VERSION
        ./mconfig && \
          make -C ./builddir && \
          sudo make -C ./builddir install

    - name: Install merlin to run unit tests
      run: |
        pip3 install -e .
        merlin config

    - name: Install CLI task dependencies generated from the 'feature demo' workflow
      run: |
        merlin example feature_demo
        pip3 install -r feature_demo/requirements.txt

    - name: Run integration test suite for local tests
      run: |
        python3 tests/integration/run_tests.py --verbose --local
=======
      - uses: actions/checkout@v4

      - uses: ./.github/actions/setup-python
        with:
          python-version: ${{ matrix.python-version }}

      - uses: ./.github/actions/setup-singularity
        with:
          go-version: ${{ env.GO_VERSION }}
          singularity-version: ${{ env.SINGULARITY_VERSION }}
          os: ${{ env.OS }}
          arch: ${{ env.ARCH }}

      - name: Install merlin and setup
        run: |
          pip3 install -e .
          merlin config

      - name: Install CLI task dependencies from 'feature_demo' workflow
        run: |
          merlin example feature_demo
          pip3 install -r feature_demo/requirements.txt

      - name: Run integration test suite for local tests
        run: |
          python3 tests/integration/run_tests.py --verbose --local
>>>>>>> b921522b

  Unit-tests:
    runs-on: ubuntu-latest
    env:
      GO_VERSION: 1.18.1
      SINGULARITY_VERSION: 3.9.9
      OS: linux
      ARCH: amd64

    strategy:
      matrix:
        python-version: ['3.8', '3.9', '3.10', '3.11', '3.12', '3.13']

    steps:
<<<<<<< HEAD
    - uses: actions/checkout@v4
    - name: Set up Python ${{ matrix.python-version }}
      uses: actions/setup-python@v5
      with:
        python-version: ${{ matrix.python-version }}

    - name: Check cache
      uses: actions/cache@v4
      with:
        path: ${{ env.pythonLocation }}
        key: ${{ env.pythonLocation }}-${{ hashFiles('requirements/release.txt') }}-${{ hashFiles('requirements/dev.txt') }}

    - name: Reinstall pip to avoid vendored package corruption
      run: |
        PY_VER=$(python -c "import sys; print(f'{sys.version_info.major}.{sys.version_info.minor}')")
        PY_MAJOR=$(echo $PY_VER | cut -d. -f1)
        PY_MINOR=$(echo $PY_VER | cut -d. -f2)

        if [ "$PY_MAJOR" -eq 3 ] && [ "$PY_MINOR" -le 8 ]; then
          URL="https://bootstrap.pypa.io/pip/${PY_VER}/get-pip.py"
        else
          URL="https://bootstrap.pypa.io/get-pip.py"
        fi

        curl -sS "$URL" -o /tmp/get-pip.py
        python /tmp/get-pip.py --force-reinstall

        pip --version

    - name: Install dependencies
      run: |
        python3 -m pip install --upgrade pip
        if [ -f requirements.txt ]; then pip install -r requirements.txt; fi
        pip3 install -r requirements/dev.txt

    - name: Install singularity
      run: |
        sudo apt-get update && sudo apt-get install -y \
          build-essential \
          libssl-dev \
          uuid-dev \
          libgpgme11-dev \
          squashfs-tools \
          libseccomp-dev \
          pkg-config
        wget https://go.dev/dl/go$GO_VERSION.$OS-$ARCH.tar.gz
        sudo tar -C /usr/local -xzf go$GO_VERSION.$OS-$ARCH.tar.gz
        rm go$GO_VERSION.$OS-$ARCH.tar.gz
        export PATH=$PATH:/usr/local/go/bin
        wget https://github.com/sylabs/singularity/releases/download/v$SINGULARITY_VERSION/singularity-ce-$SINGULARITY_VERSION.tar.gz
        tar -xzf singularity-ce-$SINGULARITY_VERSION.tar.gz
        cd singularity-ce-$SINGULARITY_VERSION
        ./mconfig && \
          make -C ./builddir && \
          sudo make -C ./builddir install

    - name: Install merlin to run unit tests
      run: |
        pip3 install -e .
        merlin config

    - name: Install CLI task dependencies generated from the 'feature demo' workflow
      run: |
        merlin example feature_demo
        pip3 install -r feature_demo/requirements.txt

    - name: Run pytest over unit test suite
      run: |
        python3 -m pytest -v --order-scope=module tests/unit/
=======
      - uses: actions/checkout@v4

      - uses: ./.github/actions/setup-python
        with:
          python-version: ${{ matrix.python-version }}

      - uses: ./.github/actions/setup-singularity
        with:
          go-version: ${{ env.GO_VERSION }}
          singularity-version: ${{ env.SINGULARITY_VERSION }}
          os: ${{ env.OS }}
          arch: ${{ env.ARCH }}

      - name: Install merlin and setup
        run: |
          pip3 install -e .
          merlin config

      - name: Install CLI task dependencies from 'feature_demo' workflow
        run: |
          merlin example feature_demo
          pip3 install -r feature_demo/requirements.txt

      - name: Run pytest over unit test suite
        run: |
          python3 -m pytest -v --order-scope=module tests/unit/
>>>>>>> b921522b

  Integration-tests:
    runs-on: ubuntu-latest
    env:
      GO_VERSION: 1.18.1
      SINGULARITY_VERSION: 3.9.9
      OS: linux
      ARCH: amd64

    strategy:
      matrix:
        python-version: ['3.8', '3.9', '3.10', '3.11', '3.12', '3.13']

    steps:
<<<<<<< HEAD
    - uses: actions/checkout@v4
    - name: Set up Python ${{ matrix.python-version }}
      uses: actions/setup-python@v5
      with:
        python-version: ${{ matrix.python-version }}

    - name: Check cache
      uses: actions/cache@v4
      with:
        path: ${{ env.pythonLocation }}
        key: ${{ env.pythonLocation }}-${{ hashFiles('requirements/release.txt') }}-${{ hashFiles('requirements/dev.txt') }}

    - name: Reinstall pip to avoid vendored package corruption
      run: |
        PY_VER=$(python -c "import sys; print(f'{sys.version_info.major}.{sys.version_info.minor}')")
        PY_MAJOR=$(echo $PY_VER | cut -d. -f1)
        PY_MINOR=$(echo $PY_VER | cut -d. -f2)

        if [ "$PY_MAJOR" -eq 3 ] && [ "$PY_MINOR" -le 8 ]; then
          URL="https://bootstrap.pypa.io/pip/${PY_VER}/get-pip.py"
        else
          URL="https://bootstrap.pypa.io/get-pip.py"
        fi

        curl -sS "$URL" -o /tmp/get-pip.py
        python /tmp/get-pip.py --force-reinstall

        pip --version
  
    - name: Install dependencies
      run: |
        python3 -m pip install --upgrade pip
        if [ -f requirements.txt ]; then pip install -r requirements.txt; fi
        pip3 install -r requirements/dev.txt

    - name: Install merlin
      run: |
        pip3 install -e .
        merlin config

    - name: Install singularity
      run: |
        sudo apt-get update && sudo apt-get install -y \
          build-essential \
          libssl-dev \
          uuid-dev \
          libgpgme11-dev \
          squashfs-tools \
          libseccomp-dev \
          pkg-config
        wget https://go.dev/dl/go$GO_VERSION.$OS-$ARCH.tar.gz
        sudo tar -C /usr/local -xzf go$GO_VERSION.$OS-$ARCH.tar.gz
        rm go$GO_VERSION.$OS-$ARCH.tar.gz
        export PATH=$PATH:/usr/local/go/bin
        wget https://github.com/sylabs/singularity/releases/download/v$SINGULARITY_VERSION/singularity-ce-$SINGULARITY_VERSION.tar.gz
        tar -xzf singularity-ce-$SINGULARITY_VERSION.tar.gz
        cd singularity-ce-$SINGULARITY_VERSION
        ./mconfig && \
          make -C ./builddir && \
          sudo make -C ./builddir install

    - name: Install CLI task dependencies generated from the 'feature demo' workflow
      run: |
        merlin example feature_demo
        pip3 install -r feature_demo/requirements.txt

    # TODO remove the --ignore statement once those tests are fixed
    - name: Run integration test suite for distributed tests
      run: |
        python3 -m pytest -v --ignore tests/integration/test_celeryadapter.py tests/integration/
=======
      - uses: actions/checkout@v4

      - uses: ./.github/actions/setup-python
        with:
          python-version: ${{ matrix.python-version }}

      - uses: ./.github/actions/setup-singularity
        with:
          go-version: ${{ env.GO_VERSION }}
          singularity-version: ${{ env.SINGULARITY_VERSION }}
          os: ${{ env.OS }}
          arch: ${{ env.ARCH }}

      - name: Install merlin
        run: |
          pip --version
          pip3 --version
          pip3 install -e .
          merlin config

      - name: Install CLI task dependencies from 'feature_demo' workflow
        run: |
          merlin example feature_demo
          pip3 install -r feature_demo/requirements.txt

      # TODO remove the --ignore statement once those tests are fixed
      - name: Run integration test suite for distributed tests
        run: |
          python3 -m pytest -v --ignore tests/integration/test_celeryadapter.py tests/integration/
>>>>>>> b921522b
<|MERGE_RESOLUTION|>--- conflicted
+++ resolved
@@ -39,66 +39,6 @@
       MAX_COMPLEXITY: 15
 
     steps:
-<<<<<<< HEAD
-    - uses: actions/checkout@v4
-    - name: Set up Python
-      uses: actions/setup-python@v5
-      with:
-        python-version: '3.x'
-
-    - name: Check cache
-      uses: actions/cache@v4
-      with:
-        path: ~/.cache/pip
-        key: ${{ hashFiles('requirements/release.txt') }}-${{ hashFiles('requirements/dev.txt') }}
-
-    - name: Reinstall pip to avoid vendored package corruption
-      run: |
-        PY_VER=$(python -c "import sys; print(f'{sys.version_info.major}.{sys.version_info.minor}')")
-        PY_MAJOR=$(echo $PY_VER | cut -d. -f1)
-        PY_MINOR=$(echo $PY_VER | cut -d. -f2)
-
-        if [ "$PY_MAJOR" -eq 3 ] && [ "$PY_MINOR" -le 8 ]; then
-          URL="https://bootstrap.pypa.io/pip/${PY_VER}/get-pip.py"
-        else
-          URL="https://bootstrap.pypa.io/get-pip.py"
-        fi
-
-        curl -sS "$URL" -o /tmp/get-pip.py
-        python /tmp/get-pip.py --force-reinstall
-
-        pip --version
-
-    - name: Install dependencies
-      run: |
-        python3 -m pip install --upgrade pip
-        if [ -f requirements.txt ]; then pip install --upgrade -r requirements.txt; fi
-        pip3 install --upgrade -r requirements/dev.txt
-
-    - name: Lint with flake8
-      run: |
-        # stop the build if there are Python syntax errors or undefined names
-        flake8 . --count --select=E9,F63,F7,F82 --show-source --statistics
-        # exit-zero treats all errors as warnings. The GitHub editor is 127 chars wide
-        flake8 . --count --max-complexity=$MAX_COMPLEXITY --statistics --max-line-length=$MAX_LINE_LENGTH
-
-    - name: Lint with isort
-      run: |
-        python3 -m isort --check --line-length $MAX_LINE_LENGTH merlin
-        python3 -m isort --check --line-length $MAX_LINE_LENGTH tests
-        python3 -m isort --check --line-length $MAX_LINE_LENGTH *.py
-
-    - name: Lint with Black
-      run: |
-        python3 -m black --check --line-length $MAX_LINE_LENGTH --target-version py38 merlin
-        python3 -m black --check --line-length $MAX_LINE_LENGTH --target-version py38 tests
-        python3 -m black --check --line-length $MAX_LINE_LENGTH --target-version py38 *.py
-
-    - name: Lint with PyLint
-      run: |
-        python3 -m pylint merlin --rcfile=setup.cfg --exit-zero
-        python3 -m pylint tests --rcfile=setup.cfg --exit-zero
-=======
       - uses: actions/checkout@v4
 
       - uses: ./.github/actions/setup-python
@@ -123,7 +63,6 @@
       - name: Lint with PyLint
         run: |
           pylint merlin tests --rcfile=setup.cfg --exit-zero
->>>>>>> b921522b
 
   Local-test-suite:
     runs-on: ubuntu-latest
@@ -138,77 +77,6 @@
         python-version: ['3.8', '3.9', '3.10', '3.11', '3.12', '3.13']
 
     steps:
-<<<<<<< HEAD
-    - uses: actions/checkout@v4
-    - name: Set up Python ${{ matrix.python-version }}
-      uses: actions/setup-python@v5
-      with:
-        python-version: ${{ matrix.python-version }}
-
-    - name: Check cache
-      uses: actions/cache@v4
-      with:
-        path: ${{ env.pythonLocation }}
-        key: ${{ env.pythonLocation }}-${{ hashFiles('requirements/release.txt') }}-${{ hashFiles('requirements/dev.txt') }}
-
-    - name: Reinstall pip to avoid vendored package corruption
-      run: |
-        PY_VER=$(python -c "import sys; print(f'{sys.version_info.major}.{sys.version_info.minor}')")
-        PY_MAJOR=$(echo $PY_VER | cut -d. -f1)
-        PY_MINOR=$(echo $PY_VER | cut -d. -f2)
-
-        if [ "$PY_MAJOR" -eq 3 ] && [ "$PY_MINOR" -le 8 ]; then
-          URL="https://bootstrap.pypa.io/pip/${PY_VER}/get-pip.py"
-        else
-          URL="https://bootstrap.pypa.io/get-pip.py"
-        fi
-
-        curl -sS "$URL" -o /tmp/get-pip.py
-        python /tmp/get-pip.py --force-reinstall
-
-        pip --version
-
-    - name: Install dependencies
-      run: |
-        python3 -m pip install --upgrade pip
-        if [ -f requirements.txt ]; then pip install -r requirements.txt; fi
-        pip3 install -r requirements/dev.txt
-
-    - name: Install singularity
-      run: |
-        sudo apt-get update && sudo apt-get install -y \
-          build-essential \
-          libssl-dev \
-          uuid-dev \
-          libgpgme11-dev \
-          squashfs-tools \
-          libseccomp-dev \
-          pkg-config
-        wget https://go.dev/dl/go$GO_VERSION.$OS-$ARCH.tar.gz
-        sudo tar -C /usr/local -xzf go$GO_VERSION.$OS-$ARCH.tar.gz
-        rm go$GO_VERSION.$OS-$ARCH.tar.gz
-        export PATH=$PATH:/usr/local/go/bin
-        wget https://github.com/sylabs/singularity/releases/download/v$SINGULARITY_VERSION/singularity-ce-$SINGULARITY_VERSION.tar.gz
-        tar -xzf singularity-ce-$SINGULARITY_VERSION.tar.gz
-        cd singularity-ce-$SINGULARITY_VERSION
-        ./mconfig && \
-          make -C ./builddir && \
-          sudo make -C ./builddir install
-
-    - name: Install merlin to run unit tests
-      run: |
-        pip3 install -e .
-        merlin config
-
-    - name: Install CLI task dependencies generated from the 'feature demo' workflow
-      run: |
-        merlin example feature_demo
-        pip3 install -r feature_demo/requirements.txt
-
-    - name: Run integration test suite for local tests
-      run: |
-        python3 tests/integration/run_tests.py --verbose --local
-=======
       - uses: actions/checkout@v4
 
       - uses: ./.github/actions/setup-python
@@ -235,7 +103,6 @@
       - name: Run integration test suite for local tests
         run: |
           python3 tests/integration/run_tests.py --verbose --local
->>>>>>> b921522b
 
   Unit-tests:
     runs-on: ubuntu-latest
@@ -250,77 +117,6 @@
         python-version: ['3.8', '3.9', '3.10', '3.11', '3.12', '3.13']
 
     steps:
-<<<<<<< HEAD
-    - uses: actions/checkout@v4
-    - name: Set up Python ${{ matrix.python-version }}
-      uses: actions/setup-python@v5
-      with:
-        python-version: ${{ matrix.python-version }}
-
-    - name: Check cache
-      uses: actions/cache@v4
-      with:
-        path: ${{ env.pythonLocation }}
-        key: ${{ env.pythonLocation }}-${{ hashFiles('requirements/release.txt') }}-${{ hashFiles('requirements/dev.txt') }}
-
-    - name: Reinstall pip to avoid vendored package corruption
-      run: |
-        PY_VER=$(python -c "import sys; print(f'{sys.version_info.major}.{sys.version_info.minor}')")
-        PY_MAJOR=$(echo $PY_VER | cut -d. -f1)
-        PY_MINOR=$(echo $PY_VER | cut -d. -f2)
-
-        if [ "$PY_MAJOR" -eq 3 ] && [ "$PY_MINOR" -le 8 ]; then
-          URL="https://bootstrap.pypa.io/pip/${PY_VER}/get-pip.py"
-        else
-          URL="https://bootstrap.pypa.io/get-pip.py"
-        fi
-
-        curl -sS "$URL" -o /tmp/get-pip.py
-        python /tmp/get-pip.py --force-reinstall
-
-        pip --version
-
-    - name: Install dependencies
-      run: |
-        python3 -m pip install --upgrade pip
-        if [ -f requirements.txt ]; then pip install -r requirements.txt; fi
-        pip3 install -r requirements/dev.txt
-
-    - name: Install singularity
-      run: |
-        sudo apt-get update && sudo apt-get install -y \
-          build-essential \
-          libssl-dev \
-          uuid-dev \
-          libgpgme11-dev \
-          squashfs-tools \
-          libseccomp-dev \
-          pkg-config
-        wget https://go.dev/dl/go$GO_VERSION.$OS-$ARCH.tar.gz
-        sudo tar -C /usr/local -xzf go$GO_VERSION.$OS-$ARCH.tar.gz
-        rm go$GO_VERSION.$OS-$ARCH.tar.gz
-        export PATH=$PATH:/usr/local/go/bin
-        wget https://github.com/sylabs/singularity/releases/download/v$SINGULARITY_VERSION/singularity-ce-$SINGULARITY_VERSION.tar.gz
-        tar -xzf singularity-ce-$SINGULARITY_VERSION.tar.gz
-        cd singularity-ce-$SINGULARITY_VERSION
-        ./mconfig && \
-          make -C ./builddir && \
-          sudo make -C ./builddir install
-
-    - name: Install merlin to run unit tests
-      run: |
-        pip3 install -e .
-        merlin config
-
-    - name: Install CLI task dependencies generated from the 'feature demo' workflow
-      run: |
-        merlin example feature_demo
-        pip3 install -r feature_demo/requirements.txt
-
-    - name: Run pytest over unit test suite
-      run: |
-        python3 -m pytest -v --order-scope=module tests/unit/
-=======
       - uses: actions/checkout@v4
 
       - uses: ./.github/actions/setup-python
@@ -347,7 +143,6 @@
       - name: Run pytest over unit test suite
         run: |
           python3 -m pytest -v --order-scope=module tests/unit/
->>>>>>> b921522b
 
   Integration-tests:
     runs-on: ubuntu-latest
@@ -362,78 +157,6 @@
         python-version: ['3.8', '3.9', '3.10', '3.11', '3.12', '3.13']
 
     steps:
-<<<<<<< HEAD
-    - uses: actions/checkout@v4
-    - name: Set up Python ${{ matrix.python-version }}
-      uses: actions/setup-python@v5
-      with:
-        python-version: ${{ matrix.python-version }}
-
-    - name: Check cache
-      uses: actions/cache@v4
-      with:
-        path: ${{ env.pythonLocation }}
-        key: ${{ env.pythonLocation }}-${{ hashFiles('requirements/release.txt') }}-${{ hashFiles('requirements/dev.txt') }}
-
-    - name: Reinstall pip to avoid vendored package corruption
-      run: |
-        PY_VER=$(python -c "import sys; print(f'{sys.version_info.major}.{sys.version_info.minor}')")
-        PY_MAJOR=$(echo $PY_VER | cut -d. -f1)
-        PY_MINOR=$(echo $PY_VER | cut -d. -f2)
-
-        if [ "$PY_MAJOR" -eq 3 ] && [ "$PY_MINOR" -le 8 ]; then
-          URL="https://bootstrap.pypa.io/pip/${PY_VER}/get-pip.py"
-        else
-          URL="https://bootstrap.pypa.io/get-pip.py"
-        fi
-
-        curl -sS "$URL" -o /tmp/get-pip.py
-        python /tmp/get-pip.py --force-reinstall
-
-        pip --version
-  
-    - name: Install dependencies
-      run: |
-        python3 -m pip install --upgrade pip
-        if [ -f requirements.txt ]; then pip install -r requirements.txt; fi
-        pip3 install -r requirements/dev.txt
-
-    - name: Install merlin
-      run: |
-        pip3 install -e .
-        merlin config
-
-    - name: Install singularity
-      run: |
-        sudo apt-get update && sudo apt-get install -y \
-          build-essential \
-          libssl-dev \
-          uuid-dev \
-          libgpgme11-dev \
-          squashfs-tools \
-          libseccomp-dev \
-          pkg-config
-        wget https://go.dev/dl/go$GO_VERSION.$OS-$ARCH.tar.gz
-        sudo tar -C /usr/local -xzf go$GO_VERSION.$OS-$ARCH.tar.gz
-        rm go$GO_VERSION.$OS-$ARCH.tar.gz
-        export PATH=$PATH:/usr/local/go/bin
-        wget https://github.com/sylabs/singularity/releases/download/v$SINGULARITY_VERSION/singularity-ce-$SINGULARITY_VERSION.tar.gz
-        tar -xzf singularity-ce-$SINGULARITY_VERSION.tar.gz
-        cd singularity-ce-$SINGULARITY_VERSION
-        ./mconfig && \
-          make -C ./builddir && \
-          sudo make -C ./builddir install
-
-    - name: Install CLI task dependencies generated from the 'feature demo' workflow
-      run: |
-        merlin example feature_demo
-        pip3 install -r feature_demo/requirements.txt
-
-    # TODO remove the --ignore statement once those tests are fixed
-    - name: Run integration test suite for distributed tests
-      run: |
-        python3 -m pytest -v --ignore tests/integration/test_celeryadapter.py tests/integration/
-=======
       - uses: actions/checkout@v4
 
       - uses: ./.github/actions/setup-python
@@ -462,5 +185,4 @@
       # TODO remove the --ignore statement once those tests are fixed
       - name: Run integration test suite for distributed tests
         run: |
-          python3 -m pytest -v --ignore tests/integration/test_celeryadapter.py tests/integration/
->>>>>>> b921522b
+          python3 -m pytest -v --ignore tests/integration/test_celeryadapter.py tests/integration/