--- conflicted
+++ resolved
@@ -64,8 +64,6 @@
         run: |
           pylint merlin tests --rcfile=setup.cfg --exit-zero
 
-<<<<<<< HEAD
-=======
   Local-test-suite:
     runs-on: ubuntu-latest
     env:
@@ -106,7 +104,6 @@
         run: |
           python3 tests/integration/run_tests.py --verbose --local
 
->>>>>>> 9134ea18
   Unit-tests:
     runs-on: ubuntu-latest
     env:
