--- conflicted
+++ resolved
@@ -97,7 +97,6 @@
     # This job uses secrets so we need to check permissions of the user before we allow this test to run
     # If we don't do this then forked repos can't run this test no matter who triggered it
     steps:
-<<<<<<< HEAD
     - name: Get User Permission
       id: checkAccess
       uses: actions-cool/check-user-permission@v2
@@ -120,9 +119,6 @@
       with:
         ref: ${{  github.event.pull_request.head.sha }} # This is dangerous without the first access check
 
-=======
-    - uses: actions/checkout@v4
->>>>>>> c08032d2
     - name: Set up Python ${{ matrix.python-version }}
       uses: actions/setup-python@v5
       with:
