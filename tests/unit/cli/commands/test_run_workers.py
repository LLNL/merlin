--- conflicted
+++ resolved
@@ -72,11 +72,7 @@
     mock_spec.get_workers_to_start.assert_called_once_with(["step1"])
     mock_spec.build_worker_list.assert_called_once_with(["workerA"])
     mock_factory.assert_called_once_with("celery")
-<<<<<<< HEAD
-    mock_handler.launch_workers.assert_called_once_with(
-=======
     mock_handler.start_workers.assert_called_once_with(
->>>>>>> 24b457b8
         ["worker-instance"], echo_only=False, override_args="--concurrency=4", disable_logs=False
     )
     mock_log.info.assert_called_once_with("Launching workers from 'workflow.yaml'")
