##############################################################################
# Copyright (c) Lawrence Livermore National Security, LLC and other Merlin
# Project developers. See top-level LICENSE and COPYRIGHT files for dates and
# other details. No copyright assignment is required to contribute to Merlin.
##############################################################################

"""
Tests for the configfile.py module.
"""

import getpass
import logging
import os
import shutil
import ssl
from copy import copy, deepcopy
from unittest.mock import MagicMock, patch

import pytest
import yaml
from _pytest.capture import CaptureFixture
from pytest_mock import MockerFixture

from merlin.config.configfile import (
    CONFIG,
    default_config_info,
    find_config_file,
    get_cert_file,
    get_config,
    get_default_config,
    get_ssl_entries,
    initialize_config,
    is_debug,
    is_local_mode,
    load_config,
    load_default_celery,
    load_defaults,
    merge_sslmap,
    process_ssl_map,
    set_local_mode,
    set_username_and_vhost,
)
from tests.constants import CERT_FILES
from tests.fixture_types import FixtureCallable, FixtureStr
from tests.utils import create_dir


COPIED_APP_FILENAME = "app_copy.yaml"
DUMMY_APP_FILEPATH = os.path.join(os.path.dirname(__file__), "dummy_app.yaml")


@pytest.fixture(scope="session")
def configfile_testing_dir(create_testing_dir: FixtureCallable, config_testing_dir: FixtureStr) -> FixtureStr:
    """
    Fixture to create a temporary output directory for tests related to testing the
    `config` directory.

    Args:
        create_testing_dir: A fixture which returns a function that creates the testing directory.
        config_testing_dir: The path to the temporary ouptut directory for config tests.

    Returns:
        The path to the temporary testing directory for tests of the `configfile.py` module
    """
    return create_testing_dir(config_testing_dir, "configfile_tests")


@pytest.fixture(scope="session")
def demo_app_yaml(configfile_testing_dir: FixtureStr) -> FixtureStr:
    """
    Fixture that creates an empty `app.yaml` file in the specified testing directory.

    Args:
        configfile_testing_dir (FixtureStr): The directory used for testing configurations.

    Returns:
        The path to the newly created `app.yaml` file.
    """
    app_yaml_path = os.path.join(configfile_testing_dir, "app.yaml")
    with open(app_yaml_path, "w"):
        pass
    return app_yaml_path


@pytest.fixture(scope="session")
def config_path(configfile_testing_dir: FixtureStr, demo_app_yaml: FixtureStr) -> FixtureStr:
    """
    Fixture that creates a `config_path.txt` file containing the path to `app.yaml`.

    Args:
        configfile_testing_dir (FixtureStr): The directory used for testing configurations.
        demo_app_yaml (FixtureStr): The path to the `app.yaml` file created by the `demo_app_yaml` fixture.

    Returns:
        The path to the newly created `config_path.txt` file.
    """
    config_path_file = os.path.join(configfile_testing_dir, "config_path.txt")
    with open(config_path_file, "w") as cpf:
        cpf.write(demo_app_yaml)
    return config_path_file


@pytest.fixture(autouse=True)
<<<<<<< HEAD
def reset_globals():
=======
def reset_local_mode():
>>>>>>> 7eccd9df
    """
    Reset IS_LOCAL_MODE before each test.

    This is done automatically without having to manually use this fixture in each test
    with the use of `autouse=True`.
    """
    set_local_mode(False)
    yield
    set_local_mode(False)


def create_app_yaml(app_yaml_filepath: str):
    """
    Create a dummy app.yaml file at `app_yaml_filepath`.

    :param app_yaml_filepath: The location to create an app.yaml file at
    """
    full_app_yaml_filepath = f"{app_yaml_filepath}/app.yaml"
    if not os.path.exists(full_app_yaml_filepath):
        shutil.copy(DUMMY_APP_FILEPATH, full_app_yaml_filepath)


def test_local_mode_toggle_and_logging(caplog: CaptureFixture):
    """
    Test enabling/disabling local mode and logging behavior.

    Args:
        caplog: A built-in fixture from the pytest library to capture logs.
    """
    caplog.set_level(logging.INFO)
    # Test default state
    assert is_local_mode() is False

    # Test enabling (default parameter and explicit True)
    set_local_mode()  # Default True
    assert is_local_mode() is True
    assert "Running Merlin in local mode (no configuration file required)" in caplog.text

    # Test disabling
    set_local_mode(False)
    assert is_local_mode() is False


def test_default_config_structure_and_values():
    """
    Test default config structure and values.
    """
    config = get_default_config()

    # Verify structure and key values
    expected_config = {
        "broker": {
            "username": "user",
            "vhost": "vhost",
            "server": "localhost",
            "name": "rabbitmq",
            "port": 5672,
            "protocol": "amqp",
        },
        "celery": {"omit_queue_tag": False, "queue_tag": "[merlin]_", "override": None},
<<<<<<< HEAD
        "results_backend": {"name": "sqlite", "port": 1234},
=======
        "results_backend": {"server": "localhost", "name": "redis", "port": 6379, "protocol": "redis"},
>>>>>>> 7eccd9df
    }

    assert config == expected_config
    assert isinstance(config, dict)


def test_load_config(configfile_testing_dir: FixtureStr):
    """
    Test the `load_config` function.

    Args:
        configfile_testing_dir (FixtureStr): The directory used for testing configurations.
    """
    configfile_dir = os.path.join(configfile_testing_dir, "test_load_config")
    create_dir(configfile_dir)
    create_app_yaml(configfile_dir)

    with open(DUMMY_APP_FILEPATH, "r") as dummy_app_file:
        expected = yaml.load(dummy_app_file, yaml.Loader)

    actual = load_config(os.path.join(configfile_dir, "app.yaml"))
    assert actual == expected


def test_load_config_invalid_file():
    """
    Test the `load_config` function with an invalid filepath.
    """
    assert load_config("invalid/filepath") is None


def test_find_config_file_config_path_file_exists_and_is_valid(
    mocker: MockerFixture, demo_app_yaml: FixtureStr, config_path: FixtureStr
):
    """
    Test that `find_config_file` correctly returns the path to the configuration file
    when `CONFIG_PATH_FILE` exists and points to a valid `app.yaml` file.

    Args:
        mocker (MockerFixture): Pytest mocker fixture for mocking functionality.
        demo_app_yaml (FixtureStr): Path to the valid `app.yaml` file.
        config_path (FixtureStr): Path to the `CONFIG_PATH_FILE` containing the valid configuration path.
    """
    mocker.patch("merlin.config.configfile.CONFIG_PATH_FILE", config_path)
    result = find_config_file()
    assert result == demo_app_yaml


def test_find_config_file_config_path_file_exists_but_invalid(mocker: MockerFixture, configfile_testing_dir: FixtureStr):
    """
    Test that `find_config_file` returns `None` when `CONFIG_PATH_FILE` exists but points to an invalid path.

    Args:
        mocker (MockerFixture): Pytest mocker fixture for mocking functionality.
        configfile_testing_dir (FixtureStr): Directory used for testing invalid configuration paths.
    """
    config_file_path = os.path.join(configfile_testing_dir, "config_path_app_yaml_doesnt_exist.txt")
    with open(config_file_path, "w") as cfp:
        cfp.write("invalid_app.yaml")
    mocker.patch("merlin.config.configfile.CONFIG_PATH_FILE", config_file_path)
    mocker.patch("merlin.config.configfile.MERLIN_HOME", os.path.join(configfile_testing_dir, ".merlin"))
    result = find_config_file()
    assert result is None


def test_find_config_file_local_app_yaml_exists(mocker: MockerFixture, configfile_testing_dir: FixtureStr):
    """
    Test that `find_config_file` correctly returns the path to `app.yaml` when it exists in the current working directory.

    Args:
        mocker (MockerFixture): Pytest mocker fixture for mocking functionality.
        configfile_testing_dir (FixtureStr): Directory used for testing.
    """
    mocker.patch("merlin.config.configfile.CONFIG_PATH_FILE", os.path.join(configfile_testing_dir, "invalid_config_path.txt"))
    mocker.patch("os.getcwd", return_value=configfile_testing_dir)
    local_app_yaml = os.path.join(configfile_testing_dir, "app.yaml")
    mocker.patch("os.path.isfile", side_effect=lambda x: x == local_app_yaml)

    result = find_config_file()
    assert result == local_app_yaml


def test_find_config_file_merlin_home_app_yaml_exists(mocker: MockerFixture, configfile_testing_dir: FixtureStr):
    """
    Test that `find_config_file` correctly returns the path to `app.yaml` when it exists in the `MERLIN_HOME` directory.

    Args:
        mocker (MockerFixture): Pytest mocker fixture for mocking functionality.
        configfile_testing_dir (FixtureStr): Directory used for testing.
    """
    mocker.patch("merlin.config.configfile.CONFIG_PATH_FILE", os.path.join(configfile_testing_dir, "invalid_config_path.txt"))
    mocker.patch("merlin.config.configfile.MERLIN_HOME", configfile_testing_dir)
    merlin_home_app_yaml = os.path.join(configfile_testing_dir, "app.yaml")
    mocker.patch("os.path.isfile", side_effect=lambda x: x == merlin_home_app_yaml)

    result = find_config_file()
    assert result == merlin_home_app_yaml


def test_find_config_file_no_app_yaml_found(mocker: MockerFixture):
    """
    Test that `find_config_file` returns `None` when no `app.yaml` file is found in any location.

    Args:
        mocker (MockerFixture): Pytest mocker fixture for mocking functionality.
    """
    mocker.patch("os.path.isfile", return_value=False)
    result = find_config_file()
    assert result is None


def test_find_config_file_path_provided_app_yaml_exists(mocker: MockerFixture, configfile_testing_dir: FixtureStr):
    """
    Test that `find_config_file` correctly returns the path to `app.yaml` when a valid directory path is provided.

    Args:
        mocker (MockerFixture): Pytest mocker fixture for mocking functionality.
        configfile_testing_dir (FixtureStr): Directory used for testing.
    """
    mocker.patch("merlin.config.configfile.CONFIG_PATH_FILE", os.path.join(configfile_testing_dir, "invalid_config_path.txt"))
    mocker.patch("os.path.isfile", side_effect=lambda x: x == "/mock/provided/path/app.yaml")
    mocker.patch("os.path.exists", return_value=True)
    result = find_config_file("/mock/provided/path")
    assert result == "/mock/provided/path/app.yaml"


def test_find_config_file_path_provided_app_yaml_does_not_exist(mocker: MockerFixture):
    """
    Test that `find_config_file` returns `None` when a directory path is provided but `app.yaml` does not exist in that directory.

    Args:
        mocker (MockerFixture): Pytest mocker fixture for mocking functionality.
    """
    mocker.patch("os.path.isfile", return_value=False)
    mocker.patch("os.path.exists", return_value=False)
    result = find_config_file("/mock/provided/path")
    assert result is None


def test_set_username_and_vhost_nothing_to_load():
    """
    Test the `set_username_and_vhost` function with nothing to load. In other words, in this
    test the config dict will have a username and vhost already set for the broker. We'll
    create the dict then make a copy of it to test against after calling the function.
    """
    actual_config = {"broker": {"username": "default", "vhost": "host4testing"}}
    expected_config = deepcopy(actual_config)
    assert actual_config is not expected_config

    set_username_and_vhost(actual_config)

    # Ensure that nothing was modified after our call to set_username_and_vhost
    assert actual_config == expected_config


def test_set_username_and_vhost_no_username():
    """
    Test the `set_username_and_vhost` function with no username. In other words, in this
    test the config dict will have vhost already set for the broker but not a username.
    """
    expected_config = {"broker": {"username": getpass.getuser(), "vhost": "host4testing"}}
    actual_config = {"broker": {"vhost": "host4testing"}}
    set_username_and_vhost(actual_config)

    # Ensure that the username was set in the call to set_username_and_vhost
    assert actual_config == expected_config


def test_set_username_and_vhost_no_vhost():
    """
    Test the `set_username_and_vhost` function with no vhost. In other words, in this
    test the config dict will have username already set for the broker but not a vhost.
    """
    expected_config = {"broker": {"username": "default", "vhost": getpass.getuser()}}
    actual_config = {"broker": {"username": "default"}}
    set_username_and_vhost(actual_config)

    # Ensure that the vhost was set in the call to set_username_and_vhost
    assert actual_config == expected_config


def test_load_default_celery_nothing_to_load():
    """
    Test the `load_default_celery` function with nothing to load. In other words, in this
    test the config dict will have a celery entry containing omit_queue_tag, queue_tag, and
    override. We'll create the dict then make a copy of it to test against after calling
    the function.
    """
    actual_config = {"celery": {"omit_queue_tag": False, "queue_tag": "[merlin]_", "override": None}}
    expected_config = deepcopy(actual_config)
    assert actual_config is not expected_config

    load_default_celery(actual_config)

    # Ensure that nothing was modified after our call to load_default_celery
    assert actual_config == expected_config


def test_load_default_celery_no_omit_queue_tag():
    """
    Test the `load_default_celery` function with no omit_queue_tag. The function should
    create a default entry of False for this.
    """
    actual_config = {"celery": {"queue_tag": "[merlin]_", "override": None}}
    expected_config = {"celery": {"omit_queue_tag": False, "queue_tag": "[merlin]_", "override": None}}
    load_default_celery(actual_config)

    # Ensure that the omit_queue_tag was set in the call to load_default_celery
    assert actual_config == expected_config


def test_load_default_celery_no_queue_tag():
    """
    Test the `load_default_celery` function with no queue_tag. The function should
    create a default entry of '[merlin]_' for this.
    """
    actual_config = {"celery": {"omit_queue_tag": False, "override": None}}
    expected_config = {"celery": {"omit_queue_tag": False, "queue_tag": "[merlin]_", "override": None}}
    load_default_celery(actual_config)

    # Ensure that the queue_tag was set in the call to load_default_celery
    assert actual_config == expected_config


def test_load_default_celery_no_override():
    """
    Test the `load_default_celery` function with no override. The function should
    create a default entry of None for this.
    """
    actual_config = {"celery": {"omit_queue_tag": False, "queue_tag": "[merlin]_"}}
    expected_config = {"celery": {"omit_queue_tag": False, "queue_tag": "[merlin]_", "override": None}}
    load_default_celery(actual_config)

    # Ensure that the override was set in the call to load_default_celery
    assert actual_config == expected_config


def test_load_default_celery_no_celery_block():
    """
    Test the `load_default_celery` function with no celery block. The function should
    create a default entry of
    {"celery": {"omit_queue_tag": False, "queue_tag": "[merlin]_", "override": None}} for this.
    """
    actual_config = {}
    expected_config = {"celery": {"omit_queue_tag": False, "queue_tag": "[merlin]_", "override": None}}
    load_default_celery(actual_config)

    # Ensure that the celery block was set in the call to load_default_celery
    assert actual_config == expected_config


def test_load_defaults():
    """
    Test that the `load_defaults` function loads the user names and the celery block properly.
    """
    actual_config = {"broker": {}}
    expected_config = {
        "broker": {"username": getpass.getuser(), "vhost": getpass.getuser()},
        "celery": {"omit_queue_tag": False, "queue_tag": "[merlin]_", "override": None},
    }
    load_defaults(actual_config)

    assert actual_config == expected_config


def test_get_config(configfile_testing_dir: FixtureStr):
    """
    Test the `get_config` function.

    Args:
        configfile_testing_dir (FixtureStr): The directory used for testing configurations.
    """

    # Create the configfile directory and put an app.yaml file there
    configfile_dir = os.path.join(configfile_testing_dir, "test_get_config")
    create_dir(configfile_dir)
    create_app_yaml(configfile_dir)

    # Load up the contents of the dummy app.yaml file that we copied
    with open(DUMMY_APP_FILEPATH, "r") as dummy_app_file:
        expected = yaml.load(dummy_app_file, yaml.Loader)

    # Add in default settings that should be added
    expected["celery"]["omit_queue_tag"] = False
    expected["celery"]["queue_tag"] = "[merlin]_"

    actual = get_config(configfile_dir)

    assert actual == expected


def test_get_config_invalid_path():
    """
    Test the `get_config` function with an invalid path. This should raise a ValueError.
    """
    with pytest.raises(ValueError) as excinfo:
        get_config("invalid/path")

    assert "Cannot find a merlin config file!" in str(excinfo.value)


def test_is_debug_no_merlin_debug():
    """
    Test the `is_debug` function without having MERLIN_DEBUG in the environment.
    This should return False.
    """

    # Delete the current val of MERLIN_DEBUG and store it (if there is one)
    reset_merlin_debug = False
    debug_val = None
    if "MERLIN_DEBUG" in os.environ:
        debug_val = copy(os.environ["MERLIN_DEBUG"])
        del os.environ["MERLIN_DEBUG"]
        reset_merlin_debug = True

    # Run the test
    try:
        assert is_debug() is False
    except AssertionError as exc:
        # Make sure to reset the value of MERLIN_DEBUG even if the test fails
        if reset_merlin_debug:
            os.environ["MERLIN_DEBUG"] = debug_val
        raise AssertionError from exc

    # Reset the value of MERLIN_DEBUG
    if reset_merlin_debug:
        os.environ["MERLIN_DEBUG"] = debug_val


def test_is_debug_with_merlin_debug():
    """
    Test the `is_debug` function with having MERLIN_DEBUG in the environment.
    This should return True.
    """

    # Grab the current value of MERLIN_DEBUG if there is one
    reset_merlin_debug = False
    debug_val = None
    if "MERLIN_DEBUG" in os.environ and int(os.environ["MERLIN_DEBUG"]) != 1:
        debug_val = copy(os.environ["MERLIN_DEBUG"])
        reset_merlin_debug = True

    # Set the MERLIN_DEBUG value to be 1
    os.environ["MERLIN_DEBUG"] = "1"

    try:
        assert is_debug() is True
    except AssertionError as exc:
        # Make sure to reset the value of MERLIN_DEBUG even if the test fails
        if reset_merlin_debug:
            os.environ["MERLIN_DEBUG"] = debug_val
        raise AssertionError from exc

    # Reset the value of MERLIN_DEBUG
    if reset_merlin_debug:
        os.environ["MERLIN_DEBUG"] = debug_val


def test_default_config_info(mocker: MockerFixture):
    """
    Test the `default_config_info` function.

    Args:
        mocker (MockerFixture): Pytest mocker fixture for mocking functionality.
    """
    # Mock the necessary functions/variables
    config_file_path = "/mock/config/app.yaml"
    debug_mode = False
    merlin_home = "/mock/merlin_home/"
    find_config_file_mock = mocker.patch("merlin.config.configfile.find_config_file", return_value=config_file_path)
    is_debug_mock = mocker.patch("merlin.config.configfile.is_debug", return_value=debug_mode)
    mocker.patch("merlin.config.configfile.MERLIN_HOME", merlin_home)

    # Run the test and verify the output
    expected = {
        "config_file": config_file_path,
        "is_debug": debug_mode,
        "merlin_home": merlin_home,
        "merlin_home_exists": False,
    }
    actual = default_config_info()
    find_config_file_mock.assert_called_once()
    is_debug_mock.assert_called_once()
    assert actual == expected


def test_get_cert_file_all_valid_args(mysql_results_backend_config: "fixture", merlin_server_dir: str):  # noqa: F821
    """
    Test the `get_cert_file` function with all valid arguments.

    :param mysql_results_backend_config: A fixture to set the CONFIG object to a test configuration that we'll use here
    :param merlin_server_dir: The path to the temporary merlin server directory that's housing our cert files
    """
    expected = f"{merlin_server_dir}/{CERT_FILES['ssl_key']}"
    actual = get_cert_file(
        server_type="Results Backend", config=CONFIG.results_backend, cert_name="keyfile", cert_path=merlin_server_dir
    )
    assert actual == expected


def test_get_cert_file_invalid_cert_name(mysql_results_backend_config: "fixture", merlin_server_dir: str):  # noqa: F821
    """
    Test the `get_cert_file` function with an invalid cert_name argument. This should just return None.

    :param mysql_results_backend_config: A fixture to set the CONFIG object to a test configuration that we'll use here
    :param merlin_server_dir: The path to the temporary merlin server directory that's housing our cert files
    """
    actual = get_cert_file(
        server_type="Results Backend", config=CONFIG.results_backend, cert_name="invalid", cert_path=merlin_server_dir
    )
    assert actual is None


def test_get_cert_file_nonexistent_cert_path(
    mysql_results_backend_config: "fixture", temp_output_dir: str, merlin_server_dir: str  # noqa: F821
):
    """
    Test the `get_cert_file` function with cert_path argument that doesn't exist.
    This should still return the nonexistent path at the root of our temporary directory for testing.

    :param mysql_results_backend_config: A fixture to set the CONFIG object to a test configuration that we'll use here
    :param temp_output_dir: The path to the temporary output directory we'll be using for this test run
    :param merlin_server_dir: The path to the temporary merlin server directory that's housing our cert files
    """
    CONFIG.results_backend.certfile = "new_certfile.pem"
    expected = f"{temp_output_dir}/new_certfile.pem"
    actual = get_cert_file(
        server_type="Results Backend", config=CONFIG.results_backend, cert_name="certfile", cert_path=merlin_server_dir
    )
    assert actual == expected


def test_get_ssl_entries_required_certs(mysql_results_backend_config: "fixture", temp_output_dir: str):  # noqa: F821
    """
    Test the `get_ssl_entries` function with mysql as the results_backend. For this test we'll make
    cert reqs be required.

    :param mysql_results_backend_config: A fixture to set the CONFIG object to a test configuration that we'll use here
    :param temp_output_dir: The path to the temporary output directory we'll be using for this test run
    """
    CONFIG.results_backend.cert_reqs = "required"

    expected = {
        "ssl_key": f"{temp_output_dir}/{CERT_FILES['ssl_key']}",
        "ssl_cert": f"{temp_output_dir}/{CERT_FILES['ssl_cert']}",
        "ssl_ca": f"{temp_output_dir}/{CERT_FILES['ssl_ca']}",
        "cert_reqs": ssl.CERT_REQUIRED,
    }
    actual = get_ssl_entries(
        server_type="Results Backend", server_name="mysql", server_config=CONFIG.results_backend, cert_path=temp_output_dir
    )
    assert expected == actual


def test_get_ssl_entries_optional_certs(mysql_results_backend_config: "fixture", temp_output_dir: str):  # noqa: F821
    """
    Test the `get_ssl_entries` function with mysql as the results_backend. For this test we'll make
    cert reqs be optional.

    :param mysql_results_backend_config: A fixture to set the CONFIG object to a test configuration that we'll use here
    :param temp_output_dir: The path to the temporary output directory we'll be using for this test run
    """
    CONFIG.results_backend.cert_reqs = "optional"

    expected = {
        "ssl_key": f"{temp_output_dir}/{CERT_FILES['ssl_key']}",
        "ssl_cert": f"{temp_output_dir}/{CERT_FILES['ssl_cert']}",
        "ssl_ca": f"{temp_output_dir}/{CERT_FILES['ssl_ca']}",
        "cert_reqs": ssl.CERT_OPTIONAL,
    }
    actual = get_ssl_entries(
        server_type="Results Backend", server_name="mysql", server_config=CONFIG.results_backend, cert_path=temp_output_dir
    )
    assert expected == actual


def test_get_ssl_entries_none_certs(mysql_results_backend_config: "fixture", temp_output_dir: str):  # noqa: F821
    """
    Test the `get_ssl_entries` function with mysql as the results_backend. For this test we won't require
    any cert reqs.

    :param mysql_results_backend_config: A fixture to set the CONFIG object to a test configuration that we'll use here
    :param temp_output_dir: The path to the temporary output directory we'll be using for this test run
    """
    CONFIG.results_backend.cert_reqs = "none"

    expected = {
        "ssl_key": f"{temp_output_dir}/{CERT_FILES['ssl_key']}",
        "ssl_cert": f"{temp_output_dir}/{CERT_FILES['ssl_cert']}",
        "ssl_ca": f"{temp_output_dir}/{CERT_FILES['ssl_ca']}",
        "cert_reqs": ssl.CERT_NONE,
    }
    actual = get_ssl_entries(
        server_type="Results Backend", server_name="mysql", server_config=CONFIG.results_backend, cert_path=temp_output_dir
    )
    assert expected == actual


def test_get_ssl_entries_omit_certs(mysql_results_backend_config: "fixture", temp_output_dir: str):  # noqa: F821
    """
    Test the `get_ssl_entries` function with mysql as the results_backend. For this test we'll completely
    omit the cert_reqs option

    :param mysql_results_backend_config: A fixture to set the CONFIG object to a test configuration that we'll use here
    :param temp_output_dir: The path to the temporary output directory we'll be using for this test run
    """
    del CONFIG.results_backend.cert_reqs

    expected = {
        "ssl_key": f"{temp_output_dir}/{CERT_FILES['ssl_key']}",
        "ssl_cert": f"{temp_output_dir}/{CERT_FILES['ssl_cert']}",
        "ssl_ca": f"{temp_output_dir}/{CERT_FILES['ssl_ca']}",
        "cert_reqs": ssl.CERT_REQUIRED,
    }
    actual = get_ssl_entries(
        server_type="Results Backend", server_name="mysql", server_config=CONFIG.results_backend, cert_path=temp_output_dir
    )
    assert expected == actual


def test_get_ssl_entries_with_ssl_protocol(mysql_results_backend_config: "fixture", temp_output_dir: str):  # noqa: F821
    """
    Test the `get_ssl_entries` function with mysql as the results_backend. For this test we'll add in a
    dummy ssl_protocol value that should get added to the dict that's output.

    :param mysql_results_backend_config: A fixture to set the CONFIG object to a test configuration that we'll use here
    :param temp_output_dir: The path to the temporary output directory we'll be using for this test run
    """
    protocol = "test_protocol"
    CONFIG.results_backend.ssl_protocol = protocol

    expected = {
        "ssl_key": f"{temp_output_dir}/{CERT_FILES['ssl_key']}",
        "ssl_cert": f"{temp_output_dir}/{CERT_FILES['ssl_cert']}",
        "ssl_ca": f"{temp_output_dir}/{CERT_FILES['ssl_ca']}",
        "cert_reqs": ssl.CERT_NONE,
        "ssl_protocol": protocol,
    }
    actual = get_ssl_entries(
        server_type="Results Backend", server_name="mysql", server_config=CONFIG.results_backend, cert_path=temp_output_dir
    )
    assert expected == actual


def test_process_ssl_map_mysql():
    """Test the `process_ssl_map` function with mysql as the server name."""
    expected = {"keyfile": "ssl_key", "certfile": "ssl_cert", "ca_certs": "ssl_ca"}
    actual = process_ssl_map("mysql")
    assert actual == expected


def test_process_ssl_map_rediss():
    """Test the `process_ssl_map` function with rediss as the server name."""
    expected = {
        "keyfile": "ssl_keyfile",
        "certfile": "ssl_certfile",
        "ca_certs": "ssl_ca_certs",
        "cert_reqs": "ssl_cert_reqs",
    }
    actual = process_ssl_map("rediss")
    assert actual == expected


def test_merge_sslmap_all_keys_present():
    """
    Test the `merge_sslmap` function with all keys from server_ssl in ssl_map.
    We'll assume we're using a rediss server for this.
    """
    expected = {
        "ssl_keyfile": "/path/to/keyfile",
        "ssl_certfile": "/path/to/certfile",
        "ssl_ca_certs": "/path/to/ca_file",
        "ssl_cert_reqs": ssl.CERT_NONE,
    }
    test_server_ssl = {
        "keyfile": "/path/to/keyfile",
        "certfile": "/path/to/certfile",
        "ca_certs": "/path/to/ca_file",
        "cert_reqs": ssl.CERT_NONE,
    }
    test_ssl_map = {
        "keyfile": "ssl_keyfile",
        "certfile": "ssl_certfile",
        "ca_certs": "ssl_ca_certs",
        "cert_reqs": "ssl_cert_reqs",
    }
    actual = merge_sslmap(test_server_ssl, test_ssl_map)
    assert actual == expected


def test_merge_sslmap_some_keys_present():
    """
    Test the `merge_sslmap` function with some keys from server_ssl in ssl_map and others not.
    We'll assume we're using a rediss server for this.
    """
    expected = {
        "ssl_keyfile": "/path/to/keyfile",
        "ssl_certfile": "/path/to/certfile",
        "ssl_ca_certs": "/path/to/ca_file",
        "ssl_cert_reqs": ssl.CERT_NONE,
        "new_key": "new_val",
        "second_new_key": "second_new_val",
    }
    test_server_ssl = {
        "keyfile": "/path/to/keyfile",
        "certfile": "/path/to/certfile",
        "ca_certs": "/path/to/ca_file",
        "cert_reqs": ssl.CERT_NONE,
        "new_key": "new_val",
        "second_new_key": "second_new_val",
    }
    test_ssl_map = {
        "keyfile": "ssl_keyfile",
        "certfile": "ssl_certfile",
        "ca_certs": "ssl_ca_certs",
        "cert_reqs": "ssl_cert_reqs",
    }
    actual = merge_sslmap(test_server_ssl, test_ssl_map)
    assert actual == expected


<<<<<<< HEAD
@patch("merlin.config.configfile.CONFIG", return_value=MagicMock)
@patch("merlin.config.configfile.get_default_config")
@patch("merlin.config.configfile.Config")
@patch("merlin.config.configfile.get_config")
def test_initialize_config_default_parameters(
    mock_get_config: MagicMock, mock_config_class: MagicMock, mock_get_default_config: MagicMock, mock_global_config: MagicMock
):
=======
@patch("merlin.config.configfile.Config")
@patch("merlin.config.configfile.get_config")
def test_initialize_config_default_parameters(mock_get_config: MagicMock, mock_config_class: MagicMock):
>>>>>>> 7eccd9df
    """
    Test initialize_config with default parameters.

    Args:
        mock_get_config: A mocked `get_config` function.
        mock_config_class: A mocked `Config` object.
<<<<<<< HEAD
        mock_get_default_config: A mocked `get_default_config` function.
        mock_global_config: A mocked `CONFIG` variable.
=======
>>>>>>> 7eccd9df
    """
    mock_app_config = {"test": "config"}
    mock_get_config.return_value = mock_app_config
    mock_config_instance = MagicMock()
    mock_config_class.return_value = mock_config_instance

<<<<<<< HEAD
    initialize_config()

    mock_get_config.assert_called_once_with(None)
    mock_config_class.assert_called_once_with(mock_app_config)
    assert is_local_mode() is False


@patch("merlin.config.configfile.CONFIG", return_value=MagicMock)
@patch("merlin.config.configfile.get_default_config")
@patch("merlin.config.configfile.Config")
@patch("merlin.config.configfile.get_config")
def test_initialize_config_with_path(
    mock_get_config: MagicMock, mock_config_class: MagicMock, mock_get_default_config: MagicMock, mock_global_config: MagicMock
):
=======
    result = initialize_config()

    mock_get_config.assert_called_once_with(None)
    mock_config_class.assert_called_once_with(mock_app_config)
    assert result == mock_config_instance
    assert is_local_mode() is False


@patch("merlin.config.configfile.Config")
@patch("merlin.config.configfile.get_config")
def test_initialize_config_with_path(mock_get_config: MagicMock, mock_config_class: MagicMock):
>>>>>>> 7eccd9df
    """
    Test initialize_config with custom path.

    Args:
        mock_get_config: A mocked `get_config` function.
        mock_config_class: A mocked `Config` object.
<<<<<<< HEAD
        mock_get_default_config: A mocked `get_default_config` function.
        mock_global_config: A mocked `CONFIG` variable.
=======
>>>>>>> 7eccd9df
    """
    mock_app_config = {"test": "config"}
    mock_get_config.return_value = mock_app_config
    mock_config_instance = MagicMock()
    mock_config_class.return_value = mock_config_instance

    test_path = "/path/to/config"
<<<<<<< HEAD
    initialize_config(path=test_path)

    mock_get_config.assert_called_once_with(test_path)
    mock_config_class.assert_called_once_with(mock_app_config)
    assert is_local_mode() is False


@patch("merlin.config.configfile.CONFIG", return_value=MagicMock)
@patch("merlin.config.configfile.get_default_config")
@patch("merlin.config.configfile.Config")
@patch("merlin.config.configfile.get_config")
def test_initialize_config_with_local_mode_true(
    mock_get_config: MagicMock, mock_config_class: MagicMock, mock_get_default_config: MagicMock, mock_global_config: MagicMock
):
=======
    result = initialize_config(path=test_path)

    mock_get_config.assert_called_once_with(test_path)
    mock_config_class.assert_called_once_with(mock_app_config)
    assert result == mock_config_instance
    assert is_local_mode() is False


@patch("merlin.config.configfile.Config")
@patch("merlin.config.configfile.get_config")
def test_initialize_config_with_local_mode_true(mock_get_config: MagicMock, mock_config_class: MagicMock):
>>>>>>> 7eccd9df
    """
    Test initialize_config with local_mode=True.

    Args:
        mock_get_config: A mocked `get_config` function.
        mock_config_class: A mocked `Config` object.
<<<<<<< HEAD
        mock_get_default_config: A mocked `get_default_config` function.
        mock_global_config: A mocked `CONFIG` variable.
=======
>>>>>>> 7eccd9df
    """
    mock_app_config = {"test": "config"}
    mock_get_config.return_value = mock_app_config
    mock_config_instance = MagicMock()
    mock_config_class.return_value = mock_config_instance

    with patch("merlin.config.configfile.LOG"):
<<<<<<< HEAD
        initialize_config(local_mode=True)

    mock_get_config.assert_called_once_with(None)
    mock_config_class.assert_called_once_with(mock_app_config)
    assert is_local_mode() is True


@patch("merlin.config.configfile.CONFIG", return_value=MagicMock)
@patch("merlin.config.configfile.get_default_config")
@patch("merlin.config.configfile.Config")
@patch("merlin.config.configfile.get_config")
def test_initialize_config_with_path_and_local_mode(
    mock_get_config: MagicMock, mock_config_class: MagicMock, mock_get_default_config: MagicMock, mock_global_config: MagicMock
):
=======
        result = initialize_config(local_mode=True)

    mock_get_config.assert_called_once_with(None)
    mock_config_class.assert_called_once_with(mock_app_config)
    assert result == mock_config_instance
    assert is_local_mode() is True


@patch("merlin.config.configfile.Config")
@patch("merlin.config.configfile.get_config")
def test_initialize_config_with_path_and_local_mode(mock_get_config: MagicMock, mock_config_class: MagicMock):
>>>>>>> 7eccd9df
    """
    Test initialize_config with both path and local_mode.

    Args:
        mock_get_config: A mocked `get_config` function.
        mock_config_class: A mocked `Config` object.
<<<<<<< HEAD
        mock_get_default_config: A mocked `get_default_config` function.
        mock_global_config: A mocked `CONFIG` variable.
=======
>>>>>>> 7eccd9df
    """
    mock_app_config = {"test": "config"}
    mock_get_config.return_value = mock_app_config
    mock_config_instance = MagicMock()
    mock_config_class.return_value = mock_config_instance

    test_path = "/custom/path"
    with patch("merlin.config.configfile.LOG"):
<<<<<<< HEAD
        initialize_config(path=test_path, local_mode=True)

    mock_get_config.assert_called_once_with(test_path)
    mock_config_class.assert_called_once_with(mock_app_config)
    assert is_local_mode() is True


@patch("merlin.config.configfile.CONFIG", return_value=MagicMock)
@patch("merlin.config.configfile.get_default_config")
@patch("merlin.config.configfile.Config")
@patch("merlin.config.configfile.get_config")
def test_initialize_config_with_local_mode_false(
    mock_get_config: MagicMock, mock_config_class: MagicMock, mock_get_default_config: MagicMock, mock_global_config: MagicMock
):
=======
        result = initialize_config(path=test_path, local_mode=True)

    mock_get_config.assert_called_once_with(test_path)
    mock_config_class.assert_called_once_with(mock_app_config)
    assert result == mock_config_instance
    assert is_local_mode() is True


@patch("merlin.config.configfile.Config")
@patch("merlin.config.configfile.get_config")
def test_initialize_config_with_local_mode_false(mock_get_config: MagicMock, mock_config_class: MagicMock):
>>>>>>> 7eccd9df
    """
    Test initialize_config with explicit local_mode=False.

    Args:
        mock_get_config: A mocked `get_config` function.
        mock_config_class: A mocked `Config` object.
<<<<<<< HEAD
        mock_get_default_config: A mocked `get_default_config` function.
        mock_global_config: A mocked `CONFIG` variable.
=======
>>>>>>> 7eccd9df
    """
    mock_app_config = {"test": "config"}
    mock_get_config.return_value = mock_app_config
    mock_config_instance = MagicMock()
    mock_config_class.return_value = mock_config_instance

<<<<<<< HEAD
    initialize_config(local_mode=False)

    mock_get_config.assert_called_once_with(None)
    mock_config_class.assert_called_once_with(mock_app_config)
    assert is_local_mode() is False


@patch("merlin.config.configfile.CONFIG", return_value=MagicMock)
@patch("merlin.config.configfile.LOG")
@patch("merlin.config.configfile.get_default_config")
@patch("merlin.config.configfile.Config")
@patch("merlin.config.configfile.get_config")
def test_initialize_config_fallback_to_default(
    mock_get_config: MagicMock,
    mock_config_class: MagicMock,
    mock_get_default_config: MagicMock,
    mock_log: MagicMock,
    mock_global_config: MagicMock,
):
    """
    Test initialize_config falls back to default config when get_config raises ValueError.

    Args:
        mock_get_config: A mocked `get_config` function.
        mock_config_class: A mocked `Config` object.
        mock_get_default_config: A mocked `get_default_config` function.
        mock_log: A mocked logger.
        mock_global_config: A mocked `CONFIG` variable.
    """
    # Setup mocks
    mock_get_config.side_effect = ValueError("Config file not found")
    mock_default_config = {"default": "config"}
    mock_get_default_config.return_value = mock_default_config
    mock_config_instance = MagicMock()
    mock_config_class.return_value = mock_config_instance

    initialize_config()

    # Verify behavior
    mock_get_config.assert_called_once_with(None)
    mock_get_default_config.assert_called_once()
    mock_config_class.assert_called_once_with(mock_default_config)
    mock_log.warning.assert_called_once_with(
        "Error loading configuration: Config file not found. Falling back to default configuration."
    )
    assert is_local_mode() is False


@patch("merlin.config.configfile.CONFIG", return_value=MagicMock)
@patch("merlin.config.configfile.LOG")
@patch("merlin.config.configfile.get_default_config")
@patch("merlin.config.configfile.Config")
@patch("merlin.config.configfile.get_config")
def test_initialize_config_fallback_with_local_mode(
    mock_get_config: MagicMock,
    mock_config_class: MagicMock,
    mock_get_default_config: MagicMock,
    mock_log: MagicMock,
    mock_global_config: MagicMock,
):
    """
    Test initialize_config falls back to default config when get_config raises ValueError with local_mode=True.

    Args:
        mock_get_config: A mocked `get_config` function.
        mock_config_class: A mocked `Config` object.
        mock_get_default_config: A mocked `get_default_config` function.
        mock_log: A mocked logger.
        mock_global_config: A mocked `CONFIG` variable.
    """
    # Setup mocks
    mock_get_config.side_effect = ValueError("Config file not found")
    mock_default_config = {"default": "config"}
    mock_get_default_config.return_value = mock_default_config
    mock_config_instance = MagicMock()
    mock_config_class.return_value = mock_config_instance

    initialize_config(local_mode=True)

    # Verify behavior
    mock_get_config.assert_called_once_with(None)
    mock_get_default_config.assert_called_once()
    mock_config_class.assert_called_once_with(mock_default_config)
    mock_log.warning.assert_called_once_with(
        "Error loading configuration: Config file not found. Falling back to default configuration."
    )
    assert is_local_mode() is True
=======
    result = initialize_config(local_mode=False)

    mock_get_config.assert_called_once_with(None)
    mock_config_class.assert_called_once_with(mock_app_config)
    assert result == mock_config_instance
    assert is_local_mode() is False
>>>>>>> 7eccd9df
<|MERGE_RESOLUTION|>--- conflicted
+++ resolved
@@ -101,11 +101,7 @@
 
 
 @pytest.fixture(autouse=True)
-<<<<<<< HEAD
-def reset_globals():
-=======
 def reset_local_mode():
->>>>>>> 7eccd9df
     """
     Reset IS_LOCAL_MODE before each test.
 
@@ -166,11 +162,7 @@
             "protocol": "amqp",
         },
         "celery": {"omit_queue_tag": False, "queue_tag": "[merlin]_", "override": None},
-<<<<<<< HEAD
         "results_backend": {"name": "sqlite", "port": 1234},
-=======
-        "results_backend": {"server": "localhost", "name": "redis", "port": 6379, "protocol": "redis"},
->>>>>>> 7eccd9df
     }
 
     assert config == expected_config
@@ -268,7 +260,6 @@
 
     result = find_config_file()
     assert result == merlin_home_app_yaml
-
 
 def test_find_config_file_no_app_yaml_found(mocker: MockerFixture):
     """
@@ -792,7 +783,6 @@
     assert actual == expected
 
 
-<<<<<<< HEAD
 @patch("merlin.config.configfile.CONFIG", return_value=MagicMock)
 @patch("merlin.config.configfile.get_default_config")
 @patch("merlin.config.configfile.Config")
@@ -800,29 +790,20 @@
 def test_initialize_config_default_parameters(
     mock_get_config: MagicMock, mock_config_class: MagicMock, mock_get_default_config: MagicMock, mock_global_config: MagicMock
 ):
-=======
-@patch("merlin.config.configfile.Config")
-@patch("merlin.config.configfile.get_config")
-def test_initialize_config_default_parameters(mock_get_config: MagicMock, mock_config_class: MagicMock):
->>>>>>> 7eccd9df
     """
     Test initialize_config with default parameters.
 
     Args:
         mock_get_config: A mocked `get_config` function.
         mock_config_class: A mocked `Config` object.
-<<<<<<< HEAD
         mock_get_default_config: A mocked `get_default_config` function.
         mock_global_config: A mocked `CONFIG` variable.
-=======
->>>>>>> 7eccd9df
     """
     mock_app_config = {"test": "config"}
     mock_get_config.return_value = mock_app_config
     mock_config_instance = MagicMock()
     mock_config_class.return_value = mock_config_instance
 
-<<<<<<< HEAD
     initialize_config()
 
     mock_get_config.assert_called_once_with(None)
@@ -837,30 +818,14 @@
 def test_initialize_config_with_path(
     mock_get_config: MagicMock, mock_config_class: MagicMock, mock_get_default_config: MagicMock, mock_global_config: MagicMock
 ):
-=======
-    result = initialize_config()
-
-    mock_get_config.assert_called_once_with(None)
-    mock_config_class.assert_called_once_with(mock_app_config)
-    assert result == mock_config_instance
-    assert is_local_mode() is False
-
-
-@patch("merlin.config.configfile.Config")
-@patch("merlin.config.configfile.get_config")
-def test_initialize_config_with_path(mock_get_config: MagicMock, mock_config_class: MagicMock):
->>>>>>> 7eccd9df
     """
     Test initialize_config with custom path.
 
     Args:
         mock_get_config: A mocked `get_config` function.
         mock_config_class: A mocked `Config` object.
-<<<<<<< HEAD
         mock_get_default_config: A mocked `get_default_config` function.
         mock_global_config: A mocked `CONFIG` variable.
-=======
->>>>>>> 7eccd9df
     """
     mock_app_config = {"test": "config"}
     mock_get_config.return_value = mock_app_config
@@ -868,7 +833,6 @@
     mock_config_class.return_value = mock_config_instance
 
     test_path = "/path/to/config"
-<<<<<<< HEAD
     initialize_config(path=test_path)
 
     mock_get_config.assert_called_once_with(test_path)
@@ -883,30 +847,14 @@
 def test_initialize_config_with_local_mode_true(
     mock_get_config: MagicMock, mock_config_class: MagicMock, mock_get_default_config: MagicMock, mock_global_config: MagicMock
 ):
-=======
-    result = initialize_config(path=test_path)
-
-    mock_get_config.assert_called_once_with(test_path)
-    mock_config_class.assert_called_once_with(mock_app_config)
-    assert result == mock_config_instance
-    assert is_local_mode() is False
-
-
-@patch("merlin.config.configfile.Config")
-@patch("merlin.config.configfile.get_config")
-def test_initialize_config_with_local_mode_true(mock_get_config: MagicMock, mock_config_class: MagicMock):
->>>>>>> 7eccd9df
     """
     Test initialize_config with local_mode=True.
 
     Args:
         mock_get_config: A mocked `get_config` function.
         mock_config_class: A mocked `Config` object.
-<<<<<<< HEAD
         mock_get_default_config: A mocked `get_default_config` function.
         mock_global_config: A mocked `CONFIG` variable.
-=======
->>>>>>> 7eccd9df
     """
     mock_app_config = {"test": "config"}
     mock_get_config.return_value = mock_app_config
@@ -914,7 +862,6 @@
     mock_config_class.return_value = mock_config_instance
 
     with patch("merlin.config.configfile.LOG"):
-<<<<<<< HEAD
         initialize_config(local_mode=True)
 
     mock_get_config.assert_called_once_with(None)
@@ -929,30 +876,14 @@
 def test_initialize_config_with_path_and_local_mode(
     mock_get_config: MagicMock, mock_config_class: MagicMock, mock_get_default_config: MagicMock, mock_global_config: MagicMock
 ):
-=======
-        result = initialize_config(local_mode=True)
-
-    mock_get_config.assert_called_once_with(None)
-    mock_config_class.assert_called_once_with(mock_app_config)
-    assert result == mock_config_instance
-    assert is_local_mode() is True
-
-
-@patch("merlin.config.configfile.Config")
-@patch("merlin.config.configfile.get_config")
-def test_initialize_config_with_path_and_local_mode(mock_get_config: MagicMock, mock_config_class: MagicMock):
->>>>>>> 7eccd9df
     """
     Test initialize_config with both path and local_mode.
 
     Args:
         mock_get_config: A mocked `get_config` function.
         mock_config_class: A mocked `Config` object.
-<<<<<<< HEAD
         mock_get_default_config: A mocked `get_default_config` function.
         mock_global_config: A mocked `CONFIG` variable.
-=======
->>>>>>> 7eccd9df
     """
     mock_app_config = {"test": "config"}
     mock_get_config.return_value = mock_app_config
@@ -961,7 +892,6 @@
 
     test_path = "/custom/path"
     with patch("merlin.config.configfile.LOG"):
-<<<<<<< HEAD
         initialize_config(path=test_path, local_mode=True)
 
     mock_get_config.assert_called_once_with(test_path)
@@ -976,37 +906,20 @@
 def test_initialize_config_with_local_mode_false(
     mock_get_config: MagicMock, mock_config_class: MagicMock, mock_get_default_config: MagicMock, mock_global_config: MagicMock
 ):
-=======
-        result = initialize_config(path=test_path, local_mode=True)
-
-    mock_get_config.assert_called_once_with(test_path)
-    mock_config_class.assert_called_once_with(mock_app_config)
-    assert result == mock_config_instance
-    assert is_local_mode() is True
-
-
-@patch("merlin.config.configfile.Config")
-@patch("merlin.config.configfile.get_config")
-def test_initialize_config_with_local_mode_false(mock_get_config: MagicMock, mock_config_class: MagicMock):
->>>>>>> 7eccd9df
     """
     Test initialize_config with explicit local_mode=False.
 
     Args:
         mock_get_config: A mocked `get_config` function.
         mock_config_class: A mocked `Config` object.
-<<<<<<< HEAD
         mock_get_default_config: A mocked `get_default_config` function.
         mock_global_config: A mocked `CONFIG` variable.
-=======
->>>>>>> 7eccd9df
     """
     mock_app_config = {"test": "config"}
     mock_get_config.return_value = mock_app_config
     mock_config_instance = MagicMock()
     mock_config_class.return_value = mock_config_instance
 
-<<<<<<< HEAD
     initialize_config(local_mode=False)
 
     mock_get_config.assert_called_once_with(None)
@@ -1093,12 +1006,4 @@
     mock_log.warning.assert_called_once_with(
         "Error loading configuration: Config file not found. Falling back to default configuration."
     )
-    assert is_local_mode() is True
-=======
-    result = initialize_config(local_mode=False)
-
-    mock_get_config.assert_called_once_with(None)
-    mock_config_class.assert_called_once_with(mock_app_config)
-    assert result == mock_config_instance
-    assert is_local_mode() is False
->>>>>>> 7eccd9df
+    assert is_local_mode() is True