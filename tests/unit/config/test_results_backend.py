##############################################################################
# Copyright (c) Lawrence Livermore National Security, LLC and other Merlin
# Project developers. See top-level LICENSE and COPYRIGHT files for dates and
# other details. No copyright assignment is required to contribute to Merlin.
##############################################################################

"""
Tests for the `results_backend.py` file.
"""

import os
from ssl import CERT_NONE
from typing import Any, Dict

import pytest

from merlin.config.configfile import CONFIG
from merlin.config.results_backend import (
    MYSQL_CONFIG_FILENAMES,
    MYSQL_CONNECTION_STRING,
    SQLITE_CONNECTION_STRING,
    get_connection_string,
    get_mysql,
    get_mysql_config,
    get_redis,
    get_ssl_config,
)
from tests.constants import CERT_FILES, SERVER_PASS
from tests.utils import create_cert_files


<<<<<<< HEAD
def test_get_backend_password_directly_pass_password():
    """
    Test the `get_backend_password` function by passing the password directly to this
    function instead of a password file.
    """
    assert get_backend_password(SERVER_PASS) == SERVER_PASS


def test_get_backend_password_using_certs_path(temp_output_dir: str):
    """
    Test the `get_backend_password` function with certs_path set to our temporary testing path.
    We'll create a password file in the temporary directory for this test and have `get_backend_password`
    read from that.

    :param temp_output_dir: The path to the temporary output directory we'll be using for this test run
    """
    pass_filename = "test_certs.pass"
    test_dir = RESULTS_BACKEND_DIR.format(temp_output_dir=temp_output_dir)
    if not os.path.exists(test_dir):
        os.mkdir(test_dir)
    full_pass_filepath = f"{test_dir}/{pass_filename}"
    create_pass_file(full_pass_filepath)

    assert get_backend_password(pass_filename, certs_path=test_dir) == SERVER_PASS


=======
>>>>>>> 7eccd9df
def test_get_ssl_config_no_results_backend(config_function: "fixture"):  # noqa: F821
    """
    Test the `get_ssl_config` function with no results_backend set. This should return False.
    NOTE: we're using the config fixture here to make sure values are reset after this test finishes.
    We won't actually use anything from the config fixture.

    :param config: A fixture to set up the CONFIG object for us
    """
    del CONFIG.results_backend.name
    assert get_ssl_config() is False


def test_get_connection_string_no_results_backend(config_function: "fixture"):  # noqa: F821
    """
    Test the `get_connection_string` function with no results_backend set.
    This should raise a ValueError.
    NOTE: we're using the config fixture here to make sure values are reset after this test finishes.
    We won't actually use anything from the config fixture.

    :param config: A fixture to set up the CONFIG object for us
    """
    del CONFIG.results_backend.name
    with pytest.raises(ValueError) as excinfo:
        get_connection_string()

    assert "'' is not a supported results backend" in str(excinfo.value)


class TestRedisResultsBackend:
    """
    This class will house all tests necessary for our results_backend module when using a
    redis results_backend.
    """

    def run_get_redis(
        self,
        expected_vals: Dict[str, Any],
        certs_path: str = None,
        include_password: bool = True,
        ssl: bool = False,
    ):
        """
        Helper method for running tests for the `get_redis` function.

        :param expected_vals: A dict of expected values for this test. Format:
            {"urlbase": "redis",
            "spass": "<spass string>",
            "server": "127.0.0.1",
            "port": 6379,
            "db_num": 0}
        :param certs_path: A string denoting the path to the certification files
        :param include_password: If True, include the password in the output. Otherwise don't.
        :param ssl: If True, use ssl. Otherwise, don't.
        """
        expected = "{urlbase}://{spass}{server}:{port}/{db_num}".format(**expected_vals)
        actual = get_redis(certs_path=certs_path, include_password=include_password, ssl=ssl)
        assert actual == expected

    def test_get_redis(self, redis_results_backend_config_function: "fixture"):  # noqa: F821
        """
        Test the `get_redis` function with default functionality.

        :param redis_results_backend_config_function: A fixture to set the CONFIG object to a test configuration that we'll use here
        """
        expected_vals = {
            "urlbase": "redis",
            "spass": f"default:{SERVER_PASS}@",
            "server": "127.0.0.1",
            "port": 6379,
            "db_num": 0,
        }
        self.run_get_redis(expected_vals=expected_vals, certs_path=None, include_password=True, ssl=False)

    def test_get_redis_dont_include_password(self, redis_results_backend_config_function: "fixture"):  # noqa: F821
        """
        Test the `get_redis` function with the password hidden. This should * out the password.

        :param redis_results_backend_config_function: A fixture to set the CONFIG object to a test configuration that we'll use here
        """
        expected_vals = {
            "urlbase": "redis",
            "spass": "default:******@",
            "server": "127.0.0.1",
            "port": 6379,
            "db_num": 0,
        }
        self.run_get_redis(expected_vals=expected_vals, certs_path=None, include_password=False, ssl=False)

    def test_get_redis_using_ssl(self, redis_results_backend_config_function: "fixture"):  # noqa: F821
        """
        Test the `get_redis` function with ssl enabled.

        :param redis_results_backend_config_function: A fixture to set the CONFIG object to a test configuration that we'll use here
        """
        expected_vals = {
            "urlbase": "rediss",
            "spass": f"default:{SERVER_PASS}@",
            "server": "127.0.0.1",
            "port": 6379,
            "db_num": 0,
        }
        self.run_get_redis(expected_vals=expected_vals, certs_path=None, include_password=True, ssl=True)

    def test_get_redis_no_port(self, redis_results_backend_config_function: "fixture"):  # noqa: F821
        """
        Test the `get_redis` function with no port in our CONFIG object. This should default to port=6379.

        :param redis_results_backend_config_function: A fixture to set the CONFIG object to a test configuration that we'll use here
        """
        del CONFIG.results_backend.port
        expected_vals = {
            "urlbase": "redis",
            "spass": f"default:{SERVER_PASS}@",
            "server": "127.0.0.1",
            "port": 6379,
            "db_num": 0,
        }
        self.run_get_redis(expected_vals=expected_vals, certs_path=None, include_password=True, ssl=False)

    def test_get_redis_no_db_num(self, redis_results_backend_config_function: "fixture"):  # noqa: F821
        """
        Test the `get_redis` function with no db_num in our CONFIG object. This should default to db_num=0.

        :param redis_results_backend_config_function: A fixture to set the CONFIG object to a test configuration that we'll use here
        """
        del CONFIG.results_backend.db_num
        expected_vals = {
            "urlbase": "redis",
            "spass": f"default:{SERVER_PASS}@",
            "server": "127.0.0.1",
            "port": 6379,
            "db_num": 0,
        }
        self.run_get_redis(expected_vals=expected_vals, certs_path=None, include_password=True, ssl=False)

    def test_get_redis_no_username(self, redis_results_backend_config_function: "fixture"):  # noqa: F821
        """
        Test the `get_redis` function with no username in our CONFIG object. This should default to username=''.

        :param redis_results_backend_config_function: A fixture to set the CONFIG object to a test configuration that we'll use here
        """
        del CONFIG.results_backend.username
        expected_vals = {
            "urlbase": "redis",
            "spass": f":{SERVER_PASS}@",
            "server": "127.0.0.1",
            "port": 6379,
            "db_num": 0,
        }
        self.run_get_redis(expected_vals=expected_vals, certs_path=None, include_password=True, ssl=False)

    def test_get_redis_no_password_file(self, redis_results_backend_config_function: "fixture"):  # noqa: F821
        """
        Test the `get_redis` function with no password filepath in our CONFIG object. This should default to spass=''.

        :param redis_results_backend_config_function: A fixture to set the CONFIG object to a test configuration that we'll use here
        """
        del CONFIG.results_backend.password
        expected_vals = {
            "urlbase": "redis",
            "spass": "",
            "server": "127.0.0.1",
            "port": 6379,
            "db_num": 0,
        }
        self.run_get_redis(expected_vals=expected_vals, certs_path=None, include_password=True, ssl=False)

    def test_get_redis_invalid_pass_file(self, redis_results_backend_config_function: "fixture"):  # noqa: F821
        """
        Test the `get_redis` function. We'll run this after changing the permissions of the password file so it
        can't be opened. This should raise a ValueError

<<<<<<< HEAD
        :param redis_results_backend_config_function: A fixture to set the CONFIG object to a test configuration that we'll use here
=======
        Args:
            redis_results_backend_config_function: A fixture to set the CONFIG object to a test configuration that we'll use here
>>>>>>> 7eccd9df
        """

        # Capture the initial permissions of the password file so we can reset them
        orig_file_permissions = os.stat(CONFIG.results_backend.password).st_mode

        # Change the permissions of the password file so it can't be read
        os.chmod(CONFIG.results_backend.password, 0o222)

        try:
            with pytest.raises(ValueError, match="could not be read"):
                get_redis(certs_path=None, include_password=True, ssl=False)
        finally:
            os.chmod(CONFIG.results_backend.password, orig_file_permissions)

    def test_get_ssl_config_redis(self, redis_results_backend_config_function: "fixture"):  # noqa: F821
        """
        Test the `get_ssl_config` function with redis as the results_backend. This should return False since
        ssl requires using rediss (with two 's').

        :param redis_results_backend_config_function: A fixture to set the CONFIG object to a test configuration that we'll use here
        """
        assert get_ssl_config() is False

    def test_get_ssl_config_rediss(self, redis_results_backend_config_function: "fixture"):  # noqa: F821
        """
        Test the `get_ssl_config` function with rediss as the results_backend.
        This should return a dict of cert reqs with ssl.CERT_NONE as the value.

        :param redis_results_backend_config_function: A fixture to set the CONFIG object to a test configuration that we'll use here
        """
        CONFIG.results_backend.name = "rediss"
        assert get_ssl_config() == {"ssl_cert_reqs": CERT_NONE}

    def test_get_ssl_config_rediss_no_cert_reqs(self, redis_results_backend_config_function: "fixture"):  # noqa: F821
        """
        Test the `get_ssl_config` function with rediss as the results_backend and no cert_reqs set.
        This should return True.

        :param redis_results_backend_config_function: A fixture to set the CONFIG object to a test configuration that we'll use here
        """
        del CONFIG.results_backend.cert_reqs
        CONFIG.results_backend.name = "rediss"
        assert get_ssl_config() is True

    def test_get_connection_string_redis(self, redis_results_backend_config_function: "fixture"):  # noqa: F821
        """
        Test the `get_connection_string` function with redis as the results_backend.

        :param redis_results_backend_config_function: A fixture to set the CONFIG object to a test configuration that we'll use here
        """
        expected_vals = {
            "urlbase": "redis",
            "spass": f"default:{SERVER_PASS}@",
            "server": "127.0.0.1",
            "port": 6379,
            "db_num": 0,
        }
        expected = "{urlbase}://{spass}{server}:{port}/{db_num}".format(**expected_vals)
        actual = get_connection_string()
        assert actual == expected

    def test_get_connection_string_rediss(self, redis_results_backend_config_function: "fixture"):  # noqa: F821
        """
        Test the `get_connection_string` function with rediss as the results_backend.

        :param redis_results_backend_config_function: A fixture to set the CONFIG object to a test configuration that we'll use here
        """
        CONFIG.results_backend.name = "rediss"
        expected_vals = {
            "urlbase": "rediss",
            "spass": f"default:{SERVER_PASS}@",
            "server": "127.0.0.1",
            "port": 6379,
            "db_num": 0,
        }
        expected = "{urlbase}://{spass}{server}:{port}/{db_num}".format(**expected_vals)
        actual = get_connection_string()
        assert actual == expected


class TestMySQLResultsBackend:
    """
    This class will house all tests necessary for our results_backend module when using a
    MySQL results_backend.
    NOTE: You'll notice a lot of these tests are setting CONFIG.results_backend.name to be
    "invalid". This is so that we can get by the first if statement in the `get_mysql_config`
    function.
    """

    def test_get_mysql_config_certs_set(self, mysql_results_backend_config: "fixture", merlin_server_dir: str):  # noqa: F821
        """
        Test the `get_mysql_config` function with the certs dict getting set and returned.

        :param mysql_results_backend_config: A fixture to set the CONFIG object to a test configuration that we'll use here
        :param merlin_server_dir: The directory that has the test certification files
        """
        CONFIG.results_backend.name = "invalid"
        expected = {}
        for key, cert_file in CERT_FILES.items():
            expected[key] = f"{merlin_server_dir}/{cert_file}"
        actual = get_mysql_config(merlin_server_dir, CERT_FILES)
        assert actual == expected

    def test_get_mysql_config_ssl_exists(self, mysql_results_backend_config: "fixture", temp_output_dir: str):  # noqa: F821
        """
        Test the `get_mysql_config` function with mysql_ssl being found. This should just return the ssl value that's found.

        :param mysql_results_backend_config: A fixture to set the CONFIG object to a test configuration that we'll use here
        :param temp_output_dir: The path to the temporary output directory we'll be using for this test run
        """
        expected = {key: f"{temp_output_dir}/{cert_file}" for key, cert_file in CERT_FILES.items()}
        expected["cert_reqs"] = CERT_NONE
        assert get_mysql_config(None, None) == expected

    def test_get_mysql_config_no_mysql_certs(
        self, mysql_results_backend_config: "fixture", merlin_server_dir: str  # noqa: F821
    ):
        """
        Test the `get_mysql_config` function with no mysql certs dict.

        :param mysql_results_backend_config: A fixture to set the CONFIG object to a test configuration that we'll use here
        :param merlin_server_dir: The directory that has the test certification files
        """
        CONFIG.results_backend.name = "invalid"
        assert get_mysql_config(merlin_server_dir, {}) == {}

    def test_get_mysql_config_invalid_certs_path(self, mysql_results_backend_config: "fixture"):  # noqa: F821
        """
        Test the `get_mysql_config` function with an invalid certs path. This should return False.

        :param mysql_results_backend_config: A fixture to set the CONFIG object to a test configuration that we'll use here
        """
        CONFIG.results_backend.name = "invalid"
        assert get_mysql_config("invalid/path", CERT_FILES) is False

    def run_get_mysql(
        self, expected_vals: Dict[str, Any], certs_path: str, mysql_certs: Dict[str, str], include_password: bool
    ):
        """
        Helper method for running tests for the `get_mysql` function.

        :param expected_vals: A dict of expected values for this test. Format:
            {"cert_reqs": cert reqs dict,
            "user": "default",
            "password": "<password filepath>",
            "server": "127.0.0.1",
            "ssl_cert": "test-rabbit-client-cert.pem",
            "ssl_ca": "test-mysql-ca-cert.pem",
            "ssl_key": "test-rabbit-client-key.pem"}
        :param certs_path: A string denoting the path to the certification files
        :param mysql_certs: A dict of cert files
        :param include_password: If True, include the password in the output. Otherwise don't.
        """
        expected = MYSQL_CONNECTION_STRING.format(**expected_vals)
        actual = get_mysql(certs_path=certs_path, mysql_certs=mysql_certs, include_password=include_password)
        assert actual == expected

    def test_get_mysql(self, mysql_results_backend_config: "fixture", merlin_server_dir: str):  # noqa: F821
        """
        Test the `get_mysql` function with default behavior.

        :param mysql_results_backend_config: A fixture to set the CONFIG object to a test configuration that we'll use here
        :param merlin_server_dir: The directory that has the test certification files
        """
        CONFIG.results_backend.name = "invalid"
        expected_vals = {
            "cert_reqs": CERT_NONE,
            "user": "default",
            "password": SERVER_PASS,
            "server": "127.0.0.1",
        }
        for key, cert_file in CERT_FILES.items():
            expected_vals[key] = f"{merlin_server_dir}/{cert_file}"
        self.run_get_mysql(
            expected_vals=expected_vals, certs_path=merlin_server_dir, mysql_certs=CERT_FILES, include_password=True
        )

    def test_get_mysql_dont_include_password(
        self, mysql_results_backend_config: "fixture", merlin_server_dir: str  # noqa: F821
    ):
        """
        Test the `get_mysql` function but set include_password to False. This should * out the password.

        :param mysql_results_backend_config: A fixture to set the CONFIG object to a test configuration that we'll use here
        :param merlin_server_dir: The directory that has the test certification files
        """
        CONFIG.results_backend.name = "invalid"
        expected_vals = {
            "cert_reqs": CERT_NONE,
            "user": "default",
            "password": "******",
            "server": "127.0.0.1",
        }
        for key, cert_file in CERT_FILES.items():
            expected_vals[key] = f"{merlin_server_dir}/{cert_file}"
        self.run_get_mysql(
            expected_vals=expected_vals, certs_path=merlin_server_dir, mysql_certs=CERT_FILES, include_password=False
        )

    def test_get_mysql_no_mysql_certs(self, mysql_results_backend_config: "fixture", merlin_server_dir: str):  # noqa: F821
        """
        Test the `get_mysql` function with no mysql_certs passed in. This should use default config filenames so we'll
        have to create these default files.

        :param mysql_results_backend_config: A fixture to set the CONFIG object to a test configuration that we'll use here
        :param merlin_server_dir: The directory that has the test certification files
        """
        CONFIG.results_backend.name = "invalid"
        expected_vals = {
            "cert_reqs": CERT_NONE,
            "user": "default",
            "password": SERVER_PASS,
            "server": "127.0.0.1",
        }

        create_cert_files(merlin_server_dir, MYSQL_CONFIG_FILENAMES)

        for key, cert_file in MYSQL_CONFIG_FILENAMES.items():
            # Password file is already is already set in expected_vals dict
            if key == "password":
                continue
            expected_vals[key] = f"{merlin_server_dir}/{cert_file}"

        self.run_get_mysql(expected_vals=expected_vals, certs_path=merlin_server_dir, mysql_certs=None, include_password=True)

    def test_get_mysql_no_server(self, mysql_results_backend_config: "fixture"):  # noqa: F821
        """
        Test the `get_mysql` function with no server set. This should raise a TypeError.

        :param mysql_results_backend_config: A fixture to set the CONFIG object to a test configuration that we'll use here
        """
        CONFIG.results_backend.server = False
        with pytest.raises(TypeError) as excinfo:
            get_mysql()
        assert "Results backend: server False does not have a configuration" in str(excinfo.value)

    def test_get_mysql_invalid_certs_path(self, mysql_results_backend_config: "fixture"):  # noqa: F821
        """
        Test the `get_mysql` function with an invalid certs_path. This should raise a TypeError.

        :param mysql_results_backend_config: A fixture to set the CONFIG object to a test configuration that we'll use here
        """
        CONFIG.results_backend.name = "invalid"
        with pytest.raises(TypeError) as excinfo:
            get_mysql(certs_path="invalid_path", mysql_certs=CERT_FILES)
        err_msg = f"""The connection information for MySQL could not be set, cannot find:\n
        {CERT_FILES}\ncheck the celery/certs path or set the ssl information in the app.yaml file."""
        assert err_msg in str(excinfo.value)

    def test_get_ssl_config_mysql(self, mysql_results_backend_config: "fixture", temp_output_dir: str):  # noqa: F821
        """
        Test the `get_ssl_config` function with mysql as the results_backend.
        This should return a dict of cert reqs with ssl.CERT_NONE as the value.

        :param mysql_results_backend_config: A fixture to set the CONFIG object to a test configuration that we'll use here
        :param temp_output_dir: The path to the temporary output directory we'll be using for this test run
        """
        expected = {key: f"{temp_output_dir}/{cert_file}" for key, cert_file in CERT_FILES.items()}
        expected["cert_reqs"] = CERT_NONE
        assert get_ssl_config() == expected

    def test_get_ssl_config_mysql_celery_check(self, mysql_results_backend_config: "fixture"):  # noqa: F821
        """
        Test the `get_ssl_config` function with mysql as the results_backend and celery_check set.
        This should return False.

        :param mysql_results_backend_config: A fixture to set the CONFIG object to a test configuration that we'll use here
        """
        assert get_ssl_config(celery_check=True) is False

    def test_get_connection_string_mysql(self, mysql_results_backend_config: "fixture", merlin_server_dir: str):  # noqa: F821
        """
        Test the `get_connection_string` function with MySQL as the results_backend.

        :param mysql_results_backend_config: A fixture to set the CONFIG object to a test configuration that we'll use here
        :param merlin_server_dir: The directory that has the test certification files
        """
        CONFIG.celery.certs = merlin_server_dir

        create_cert_files(merlin_server_dir, MYSQL_CONFIG_FILENAMES)
        CONFIG.results_backend.keyfile = MYSQL_CONFIG_FILENAMES["ssl_key"]
        CONFIG.results_backend.certfile = MYSQL_CONFIG_FILENAMES["ssl_cert"]
        CONFIG.results_backend.ca_certs = MYSQL_CONFIG_FILENAMES["ssl_ca"]

        expected_vals = {
            "cert_reqs": CERT_NONE,
            "user": "default",
            "password": SERVER_PASS,
            "server": "127.0.0.1",
        }
        for key, cert_file in MYSQL_CONFIG_FILENAMES.items():
            # Password file is already is already set in expected_vals dict
            if key == "password":
                continue
            expected_vals[key] = f"{merlin_server_dir}/{cert_file}"

        assert MYSQL_CONNECTION_STRING.format(**expected_vals) == get_connection_string(include_password=True)

    def test_get_connection_string_sqlite(self, mysql_results_backend_config: "fixture"):  # noqa: F821
        """
        Test the `get_connection_string` function with sqlite as the results_backend.

        :param mysql_results_backend_config: A fixture to set the CONFIG object to a test configuration that we'll use here
        """
        CONFIG.results_backend.name = "sqlite"
        assert get_connection_string() == SQLITE_CONNECTION_STRING<|MERGE_RESOLUTION|>--- conflicted
+++ resolved
@@ -29,35 +29,6 @@
 from tests.utils import create_cert_files
 
 
-<<<<<<< HEAD
-def test_get_backend_password_directly_pass_password():
-    """
-    Test the `get_backend_password` function by passing the password directly to this
-    function instead of a password file.
-    """
-    assert get_backend_password(SERVER_PASS) == SERVER_PASS
-
-
-def test_get_backend_password_using_certs_path(temp_output_dir: str):
-    """
-    Test the `get_backend_password` function with certs_path set to our temporary testing path.
-    We'll create a password file in the temporary directory for this test and have `get_backend_password`
-    read from that.
-
-    :param temp_output_dir: The path to the temporary output directory we'll be using for this test run
-    """
-    pass_filename = "test_certs.pass"
-    test_dir = RESULTS_BACKEND_DIR.format(temp_output_dir=temp_output_dir)
-    if not os.path.exists(test_dir):
-        os.mkdir(test_dir)
-    full_pass_filepath = f"{test_dir}/{pass_filename}"
-    create_pass_file(full_pass_filepath)
-
-    assert get_backend_password(pass_filename, certs_path=test_dir) == SERVER_PASS
-
-
-=======
->>>>>>> 7eccd9df
 def test_get_ssl_config_no_results_backend(config_function: "fixture"):  # noqa: F821
     """
     Test the `get_ssl_config` function with no results_backend set. This should return False.
@@ -230,12 +201,8 @@
         Test the `get_redis` function. We'll run this after changing the permissions of the password file so it
         can't be opened. This should raise a ValueError
 
-<<<<<<< HEAD
-        :param redis_results_backend_config_function: A fixture to set the CONFIG object to a test configuration that we'll use here
-=======
         Args:
             redis_results_backend_config_function: A fixture to set the CONFIG object to a test configuration that we'll use here
->>>>>>> 7eccd9df
         """
 
         # Capture the initial permissions of the password file so we can reset them
