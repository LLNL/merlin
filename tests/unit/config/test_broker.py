--- conflicted
+++ resolved
@@ -27,17 +27,6 @@
 from tests.constants import SERVER_PASS
 
 
-<<<<<<< HEAD
-    :param merlin_server_dir: The directory to the merlin test server configuration
-    """
-    pass_file = f"{merlin_server_dir}/redis.pass"
-    create_pass_file(pass_file)
-    actual = read_file(pass_file)
-    assert actual == SERVER_PASS
-
-
-=======
->>>>>>> 7eccd9df
 def test_get_connection_string_invalid_broker(redis_broker_config_function: "fixture"):  # noqa: F821
     """
     Test the `get_connection_string` function with an invalid broker (a broker that isn't one of:
@@ -422,12 +411,8 @@
         We'll run this after changing the permissions of the password file so it can't be opened. This should raise
         a ValueError.
 
-<<<<<<< HEAD
-        :param redis_broker_config_function: A fixture to set the CONFIG object to a test configuration that we'll use here
-=======
         Args:
             redis_broker_config_function: A fixture to set the CONFIG object to a test configuration that we'll use here
->>>>>>> 7eccd9df
         """
         # Capture the initial permissions of the password file so we can reset them
         orig_file_permissions = os.stat(CONFIG.broker.password).st_mode
