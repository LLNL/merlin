--- conflicted
+++ resolved
@@ -16,11 +16,7 @@
 # pylint: disable=redefined-outer-name
 
 
-<<<<<<< HEAD
 @pytest.fixture(scope="session")
-=======
-@pytest.fixture(scope="class")
->>>>>>> 0543ae48
 def status_testing_dir(temp_output_dir: str) -> str:
     """
     A pytest fixture to set up a temporary directory to write files to for testing status.
