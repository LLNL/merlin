#!/bin/bash

STATUS=0
VSTRING="[0-9]\+\.[0-9]\+\.[0-9]\+"
CHANGELOG_VSTRING="## \[$VSTRING\]"
VER_CHANGELOG=`grep CHANGELOG.md -m 1 -oe "$CHANGELOG_VSTRING" | grep -oe "$VSTRING"`


# Check the versions in the license header of files
DIFFERENT_FILES=$(grep -r -i -e "Version: $VSTRING" ./merlin | grep -v " $VER_CHANGELOG\.")
if [ "$DIFFERENT_FILES" ] ; then
    echo "Error: Mismatched version in files:"
    echo "$DIFFERENT_FILES"
    STATUS=1
fi


# Check the module __version__ variable
if grep "__version__ =" merlin/__init__.py | grep -qv "$VER_CHANGELOG"; then
    echo "Error: merlin/__init__.py __version__ does not match CHANGELOG.md"
    STATUS=1
fi


# Ensure CHANGELOG version and merlin/__init__.py version are equal
<<<<<<< HEAD
grep CHANGELOG.md -m 1 -e "## \[\d\+\.\d\+\.\d\+\]" > GREP1
grep merlin/__init__.py -m 1 -e "\"\d\+\.\d\+\.\d\+\"" > GREP2
grep -o GREP1 -e "\d\+\.\d\+\.\d\+" > GREP3
grep -o GREP2 -e "\d\+\.\d\+\.\d\+" > GREP4
if !cmp GREP3 GREP4
then 
    echo "Error: merlin/__init__.py version different from CHANGELOG.md verison" 
    exit 1
=======
MVER=`grep "__version__" merlin/__init__.py | grep -oe "$VSTRING"`
if [[ $VER_CHANGELOG != $MVER ]]
then
    echo "Error: merlin/__init__.py version (${MVER}) different from CHANGELOG.md verison (${VER_CHANGELOG})"
    STATUS=1
>>>>>>> 6b75cda9
fi


# Ensure CHANGELOG version and git tag version are equal
<<<<<<< HEAD
git tag > TAGS
grep "." TAGS | tail -1 > TAG
grep CHANGELOG.md -m 1 -e "## \[\d\+\.\d\+\.\d\+\]" > GREP1
grep -o GREP1 -e "\d\+\.\d\+\.\d\+" > GREP2
if !cmp TAG GREP2
then 
    echo "Error: CHANGELOG.md verison different from most recent git tag" 
    exit 1
=======
TAGVER=`git tag | grep "." | tail -1`
if [[ $TAGVER != $VER_CHANGELOG ]]
then
    echo "Error: CHANGELOG.md verison (${VER_CHANGELOG}) different from most recent git tag (${TAGVER})"
    STATUS=1
>>>>>>> 6b75cda9
fi


# Ensure CHANGELOG has changed
<<<<<<< HEAD
if ![[ $(git diff HEAD..master -- CHANGELOG.md) ]]
=======
if ! [[ $(git diff HEAD..master -- CHANGELOG.md) ]]
>>>>>>> 6b75cda9
then
    echo "Error: CHANGELOG.md has not been updated"
    STATUS=1
fi


<<<<<<< HEAD
# Ensure __init__.py has changed
if ![[ $(git diff HEAD..master -- merlin/__init__.py) ]]
=======
# Ensure __init__.py has changed (before merging to master)
if ! [[ $(git diff HEAD..master -- merlin/__init__.py) ]]
>>>>>>> 6b75cda9
then
    echo "Error: merlin/__init__.py has not been updated (version?)"
    STATUS=1
fi


exit $STATUS<|MERGE_RESOLUTION|>--- conflicted
+++ resolved
@@ -23,64 +23,33 @@
 
 
 # Ensure CHANGELOG version and merlin/__init__.py version are equal
-<<<<<<< HEAD
-grep CHANGELOG.md -m 1 -e "## \[\d\+\.\d\+\.\d\+\]" > GREP1
-grep merlin/__init__.py -m 1 -e "\"\d\+\.\d\+\.\d\+\"" > GREP2
-grep -o GREP1 -e "\d\+\.\d\+\.\d\+" > GREP3
-grep -o GREP2 -e "\d\+\.\d\+\.\d\+" > GREP4
-if !cmp GREP3 GREP4
-then 
-    echo "Error: merlin/__init__.py version different from CHANGELOG.md verison" 
-    exit 1
-=======
 MVER=`grep "__version__" merlin/__init__.py | grep -oe "$VSTRING"`
 if [[ $VER_CHANGELOG != $MVER ]]
 then
     echo "Error: merlin/__init__.py version (${MVER}) different from CHANGELOG.md verison (${VER_CHANGELOG})"
     STATUS=1
->>>>>>> 6b75cda9
 fi
 
 
 # Ensure CHANGELOG version and git tag version are equal
-<<<<<<< HEAD
-git tag > TAGS
-grep "." TAGS | tail -1 > TAG
-grep CHANGELOG.md -m 1 -e "## \[\d\+\.\d\+\.\d\+\]" > GREP1
-grep -o GREP1 -e "\d\+\.\d\+\.\d\+" > GREP2
-if !cmp TAG GREP2
-then 
-    echo "Error: CHANGELOG.md verison different from most recent git tag" 
-    exit 1
-=======
 TAGVER=`git tag | grep "." | tail -1`
 if [[ $TAGVER != $VER_CHANGELOG ]]
 then
     echo "Error: CHANGELOG.md verison (${VER_CHANGELOG}) different from most recent git tag (${TAGVER})"
     STATUS=1
->>>>>>> 6b75cda9
 fi
 
 
 # Ensure CHANGELOG has changed
-<<<<<<< HEAD
-if ![[ $(git diff HEAD..master -- CHANGELOG.md) ]]
-=======
 if ! [[ $(git diff HEAD..master -- CHANGELOG.md) ]]
->>>>>>> 6b75cda9
 then
     echo "Error: CHANGELOG.md has not been updated"
     STATUS=1
 fi
 
 
-<<<<<<< HEAD
-# Ensure __init__.py has changed
-if ![[ $(git diff HEAD..master -- merlin/__init__.py) ]]
-=======
 # Ensure __init__.py has changed (before merging to master)
 if ! [[ $(git diff HEAD..master -- merlin/__init__.py) ]]
->>>>>>> 6b75cda9
 then
     echo "Error: merlin/__init__.py has not been updated (version?)"
     STATUS=1
