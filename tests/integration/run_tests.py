--- conflicted
+++ resolved
@@ -175,8 +175,6 @@
     return 1
 
 
-<<<<<<< HEAD
-=======
 class Condition:
     def ingest_info(self, info):
         """
@@ -693,7 +691,6 @@
     }
 
 
->>>>>>> 0fbf2b8e
 def setup_argparse():
     parser = argparse.ArgumentParser(description="run_tests cli parser")
     parser.add_argument(
