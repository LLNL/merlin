--- conflicted
+++ resolved
@@ -447,21 +447,17 @@
         "dry launch flux": (
             f"{run} {flux} --dry --local --no-errors --vars N_SAMPLES=2 OUTPUT_PATH=./{OUTPUT_DIR}",
             StepFileContainsCond(
-<<<<<<< HEAD
                 "runs",
                 "*/runs.slurm.sh",
                 "flux_test",
                 OUTPUT_DIR,
                 get_flux_cmd("flux", no_errors=True),
-=======
-                "runs", "*/runs.slurm.sh", "flux_test", OUTPUT_DIR, "flux "
             ),
         ),
         "dry launch lsf": (
             f"{run} {lsf} --dry --local --no-errors --vars N_SAMPLES=2 OUTPUT_PATH=./{OUTPUT_DIR}",
             StepFileContainsCond(
                 "runs", "*/runs.slurm.sh", "lsf_par", OUTPUT_DIR, "jsrun "
->>>>>>> 8ad0639f
             ),
         ),
         "local override feature_demo": (
