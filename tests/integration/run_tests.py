--- conflicted
+++ resolved
@@ -39,12 +39,8 @@
 from contextlib import suppress
 from subprocess import TimeoutExpired, run
 
-<<<<<<< HEAD
-from merlin.display import tabulate_info
-=======
 from tabulate import tabulate
 
->>>>>>> fe7dd0b6
 from tests.integration.definitions import OUTPUT_DIR, define_tests  # pylint: disable=E0401
 
 
