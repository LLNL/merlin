###############################################################################
# Copyright (c) 2019, Lawrence Livermore National Security, LLC.
# Produced at the Lawrence Livermore National Laboratory
# Written by the Merlin dev team, listed in the CONTRIBUTORS file.
# <merlin@llnl.gov>
#
# LLNL-CODE-797170
# All rights reserved.
# This file is part of Merlin, Version: 1.6.2.
#
# For details, see https://github.com/LLNL/merlin.
#
# Permission is hereby granted, free of charge, to any person obtaining a copy
# of this software and associated documentation files (the "Software"), to deal
# in the Software without restriction, including without limitation the rights
# to use, copy, modify, merge, publish, distribute, sublicense, and/or sell
# copies of the Software, and to permit persons to whom the Software is
# furnished to do so, subject to the following conditions:
# The above copyright notice and this permission notice shall be included in
# all copies or substantial portions of the Software.
#
# THE SOFTWARE IS PROVIDED "AS IS", WITHOUT WARRANTY OF ANY KIND, EXPRESS OR
# IMPLIED, INCLUDING BUT NOT LIMITED TO THE WARRANTIES OF MERCHANTABILITY,
# FITNESS FOR A PARTICULAR PURPOSE AND NONINFRINGEMENT. IN NO EVENT SHALL THE
# AUTHORS OR COPYRIGHT HOLDERS BE LIABLE FOR ANY CLAIM, DAMAGES OR OTHER
# LIABILITY, WHETHER IN AN ACTION OF CONTRACT, TORT OR OTHERWISE, ARISING FROM,
# OUT OF OR IN CONNECTION WITH THE SOFTWARE OR THE USE OR OTHER DEALINGS IN THE
# SOFTWARE.
###############################################################################

"""
Script for running Merlin command line interface tests.
Built for 1) manual use and 2) continuous integration.
"""
import argparse
import os
import shutil
import sys
import time
from contextlib import suppress
from glob import glob
from re import search
from subprocess import PIPE, Popen

from merlin.utils import get_flux_cmd


OUTPUT_DIR = "cli_test_studies"


def run_single_test(name, test, test_label="", buffer_length=50):
    dot_length = buffer_length - len(name) - len(str(test_label))
    print(f"TEST {test_label}: {name}{'.'*dot_length}", end="")
    command = test[0]
    conditions = test[1]
    if not isinstance(conditions, list):
        conditions = [conditions]

    start_time = time.time()
    process = Popen(command, stdout=PIPE, stderr=PIPE, shell=True)
    stdout, stderr = process.communicate()
    end_time = time.time()
    total_time = end_time - start_time
    if stdout is not None:
        stdout = stdout.decode("utf-8")
    if stderr is not None:
        stderr = stderr.decode("utf-8")
    return_code = process.returncode

    info = {
        "total_time": total_time,
        "command": command,
        "stdout": stdout,
        "stderr": stderr,
        "return_code": return_code,
    }

    # ensure all test conditions are satisfied
    for condition in conditions:
        condition.ingest_info(info)
        passed = condition.passes
        if passed is False:
            break

    return passed, info


def clear_test_studies_dir():
    """
    Deletes the 'test_studies' directory, in order to preserve
    state each time cli tests are run.
    """
    with suppress(FileNotFoundError):
        shutil.rmtree(f"./{OUTPUT_DIR}")


def process_test_result(passed, info, is_verbose, exit):
    """
    Process and print test results to the console.
    """
    # if the environment does not contain necessary programs, exit early.
    if passed is False and "merlin: command not found" in info["stderr"]:
        print(f"\nMissing from environment:\n\t{info['stderr']}")
        return None
    elif passed is False:
        print("FAIL")
        if exit is True:
            return None
    else:
        print("pass")

    if is_verbose is True:
        print(f"\tcommand: {info['command']}")
        print(f"\telapsed time: {round(info['total_time'], 2)} s")
        if info["return_code"] != 0:
            print(f"\treturn code: {info['return_code']}")
        if info["stderr"] != "":
            print(f"\tstderr:\n{info['stderr']}")

    return passed


def run_tests(args, tests):
    """
    Run all inputted tests.
    :param `tests`: a dictionary of
        {"test_name" : ("test_command", [conditions])}
    """
    selective = False
    n_to_run = len(tests)
    if args.ids is not None and len(args.ids) > 0:
        if not all(x > 0 for x in args.ids):
            raise ValueError(f"Test ids must be between 1 and {len(tests)}, inclusive.")
        selective = True
        n_to_run = len(args.ids)
    elif args.local is not None:
        args.ids = []
        n_to_run = 0
        selective = True
        test_id = 1
        for _, test in tests.items():
            if len(test) == 3 and test[2] == "local":
                args.ids.append(test_id)
                n_to_run += 1
            test_id += 1

    print(f"Running {n_to_run} integration tests...")
    start_time = time.time()

    total = 0
    failures = 0
    for test_name, test in tests.items():
        test_label = total + 1
        if selective and test_label not in args.ids:
            total += 1
            continue
        try:
            passed, info = run_single_test(test_name, test, test_label)
        except BaseException:
            passed = False

        result = process_test_result(passed, info, args.verbose, args.exit)
        if result is None:
            print("Exiting early")
            return 1
        if result is False:
            failures += 1
        total += 1

    end_time = time.time()
    total_time = end_time - start_time

    if failures == 0:
        print(f"Done. {n_to_run} tests passed in {round(total_time, 2)} s.")
        return 0
    print(
        f"Done. {failures} tests out of {n_to_run} failed after {round(total_time, 2)} s.\n"
    )
    return 1


class Condition:
    def ingest_info(self, info):
        """
        This function allows child classes of Condition
        to take in data AFTER a test is run.
        """
        for key, val in info.items():
            setattr(self, key, val)

    @property
    def passes(self):
        print("Extend this class!")
        return False


class ReturnCodeCond(Condition):
    """
    A condition that some process must return 0
    as its return code.
    """

    def __init__(self, expected_code=0):
        """
        :param `expected_code`: the expected return code
        """
        self.expected_code = expected_code

    @property
    def passes(self):
        return self.return_code == self.expected_code


class NoStderrCond(Condition):
    """
    A condition that some process have an empty
    stderr string.
    """

    @property
    def passes(self):
        return self.stderr == ""


class RegexCond(Condition):
    """
    A condition that some body of text MUST match a
    given regular expression. Defaults to stdout.
    """

    def __init__(self, regex, negate=False):
        """
        :param `regex`: a string regex pattern
        """
        self.regex = regex
        self.negate = negate

    def is_within(self, text):
        """
        :param `text`: text in which to search for a regex match
        """
        return search(self.regex, text) is not None

    @property
    def passes(self):
        if self.negate:
            return not self.is_within(self.stdout)
        return self.is_within(self.stdout) or self.is_within(self.stderr)


class StudyCond(Condition):
    """
    An abstract condition that is aware of a study's name and output path.
    """

    def __init__(self, study_name, output_path):
        """
        :param `study_name`: the name of a study
        :param `output_path`: the $(OUTPUT_PATH) of a study
        """
        self.study_name = study_name
        self.output_path = output_path
        self.dirpath_glob = f"{self.output_path}/{self.study_name}" f"_[0-9]*-[0-9]*"

    def glob(self, glob_string):
        candidates = glob(glob_string)
        if isinstance(candidates, list):
            return sorted(candidates)[-1]
        return candidates


class StepFileExistsCond(StudyCond):
    """
    A StudyCond that checks for a particular file's existence.
    """

    def __init__(self, step, filename, study_name, output_path, params=False):
        """
        :param `step`: the name of a step
        :param `filename`: name of file to search for in step's workspace directory
        :param `study_name`: the name of a study
        :param `output_path`: the $(OUTPUT_PATH) of a study
        """
        super().__init__(study_name, output_path)
        self.step = step
        self.filename = filename
        self.params = params

    def file_exists(self):
        param_glob = ""
        if self.params:
            param_glob = "*/"
        glob_string = f"{self.dirpath_glob}/{self.step}/{param_glob}{self.filename}"
        try:
            filename = self.glob(glob_string)
        except IndexError:
            return False
        return os.path.isfile(filename)

    @property
    def passes(self):
        return self.file_exists()


class StepFileContainsCond(StudyCond):
    """
    A StudyCond that checks that a particular file contains a regex.
    """

    def __init__(self, step, filename, study_name, output_path, regex):
        """
        :param `step`: the name of a step
        :param `filename`: name of file to search for in step's workspace directory
        :param `study_name`: the name of a study
        :param `output_path`: the $(OUTPUT_PATH) of a study
        """
        super().__init__(study_name, output_path)
        self.step = step
        self.filename = filename
        self.regex = regex

    def contains(self):
        glob_string = f"{self.dirpath_glob}/{self.step}/{self.filename}"
        try:
            filename = self.glob(glob_string)
            with open(filename, "r") as textfile:
                filetext = textfile.read()
            return self.is_within(filetext)
        except Exception:
            return False

    def is_within(self, text):
        """
        :param `text`: text in which to search for a regex match
        """
        return search(self.regex, text) is not None

    @property
    def passes(self):
        return self.contains()


class ProvenanceCond(RegexCond):
    """
    A condition that a Merlin provenance yaml spec
    MUST contain a given regular expression.
    """

<<<<<<< HEAD
    def __init__(self, regex, name, output_path, provenance_type):
=======
    def __init__(self, regex, name, output_path, provenance_type, negate=False):
>>>>>>> 3f5ad6d6
        """
        :param `regex`: a string regex pattern
        :param `name`: the name of a study
        :param `output_path`: the $(OUTPUT_PATH) of a study
        """
        super().__init__(regex, negate=negate)
        self.name = name
        self.output_path = output_path
        if provenance_type not in ["orig", "partial", "expanded"]:
            raise ValueError(
                f"Bad provenance_type '{provenance_type}' in ProvenanceCond!"
            )
        self.prov_type = provenance_type

    def is_within(self):
        """
        Uses glob to find the correct provenance yaml spec.
        Returns True if that file contains a match to this
        object's self.regex string.
        """
        filepath = (
            f"{self.output_path}/{self.name}"
            f"_[0-9]*-[0-9]*/merlin_info/{self.name}.{self.prov_type}.yaml"
        )
        filename = sorted(glob(filepath))[-1]
        with open(filename, "r") as _file:
            text = _file.read()
            return super().is_within(text)

    @property
    def passes(self):
        if self.negate:
            return not self.is_within()
        return self.is_within()


def define_tests():
    """
    Returns a dictionary of tests, where the key
    is the test's name, and the value is a tuple
    of (shell command, condition(s) to satisfy).
    """
    celery_regex = r"(srun\s+.*)?celery\s+worker\s+(-A|--app)\s+merlin\s+.*"

    # shortcut string variables
    workers = "merlin run-workers"
    run = "merlin run"
    restart = "merlin restart"
    purge = "merlin purge"
    examples = "merlin/examples/workflows"
    demo = f"{examples}/feature_demo/feature_demo.yaml"
    simple = f"{examples}/simple_chain/simple_chain.yaml"
    slurm = f"{examples}/slurm/slurm_test.yaml"
    slurm_restart = f"{examples}/slurm/slurm_par_restart.yaml"
    flux = f"{examples}/flux/flux_test.yaml"
    flux_restart = f"{examples}/flux/flux_par_restart.yaml"
    lsf = f"{examples}/lsf/lsf_par.yaml"
    black = "black --check --target-version py36"
    config_dir = "./CLI_TEST_MERLIN_CONFIG"

    return {
        "merlin": ("merlin", ReturnCodeCond(1), "local"),
        "merlin help": ("merlin --help", ReturnCodeCond(), "local"),
        "merlin version": ("merlin --version", ReturnCodeCond(), "local"),
        "merlin config": (
            f"merlin config -o {config_dir}; rm -rf {config_dir}",
            ReturnCodeCond(),
            "local",
        ),
        "run-workers echo simple_chain": (
            f"{workers} {simple} --echo",
            [ReturnCodeCond(), RegexCond(celery_regex)],
            "local",
        ),
        "run-workers echo feature_demo": (
            f"{workers} {demo} --echo",
            [ReturnCodeCond(), RegexCond(celery_regex)],
            "local",
        ),
        "run-workers echo slurm_test": (
            f"{workers} {slurm} --echo",
            [ReturnCodeCond(), RegexCond(celery_regex)],
            "local",
        ),
        "run-workers echo flux_test": (
            f"{workers} {flux} --echo",
            [ReturnCodeCond(), RegexCond(celery_regex)],
            "local",
        ),
        "run-workers echo override feature_demo": (
            f"{workers} {demo} --echo --vars VERIFY_QUEUE=custom_verify_queue",
            [ReturnCodeCond(), RegexCond("custom_verify_queue")],
            "local",
        ),
        "run feature_demo": (f"{run} {demo}", ReturnCodeCond()),
        "purge feature_demo": (f"{purge} {demo} -f", ReturnCodeCond()),
        "dry feature_demo": (
            f"{run} {demo} --local --dry --vars OUTPUT_PATH=./{OUTPUT_DIR}",
            [
                StepFileExistsCond(
                    "verify", "verify_*.sh", "feature_demo", OUTPUT_DIR, params=True,
                ),
                ReturnCodeCond(),
            ],
            "local",
        ),
        "restart local simple_chain": (
            f"{run} {simple} --local --vars OUTPUT_PATH=./{OUTPUT_DIR} ; {restart} $(find ./{OUTPUT_DIR} -type d -name 'simple_chain_*') --local",
            ReturnCodeCond(),
            "local",
        ),
        "local simple_chain": (
            f"{run} {simple} --local --vars OUTPUT_PATH=./{OUTPUT_DIR}",
            ReturnCodeCond(),
            "local",
        ),
        "example failure": (f"merlin example failure", RegexCond("not found"), "local"),
        "example simple_chain": (
            f"merlin example simple_chain ; {run} simple_chain.yaml --local --vars OUTPUT_PATH=./{OUTPUT_DIR} ; rm simple_chain.yaml",
            ReturnCodeCond(),
            "local",
        ),
        "dry launch slurm": (
            f"{run} {slurm} --dry --local --no-errors --vars N_SAMPLES=2 OUTPUT_PATH=./{OUTPUT_DIR}",
            StepFileContainsCond(
                "runs", "*/runs.slurm.sh", "slurm_test", OUTPUT_DIR, "srun "
            ),
            "local",
        ),
        "dry launch flux": (
            f"{run} {flux} --dry --local --no-errors --vars N_SAMPLES=2 OUTPUT_PATH=./{OUTPUT_DIR}",
            StepFileContainsCond(
                "runs",
                "*/runs.slurm.sh",
                "flux_test",
                OUTPUT_DIR,
                get_flux_cmd("flux", no_errors=True),
            ),
            "local",
        ),
        "dry launch lsf": (
            f"{run} {lsf} --dry --local --no-errors --vars N_SAMPLES=2 OUTPUT_PATH=./{OUTPUT_DIR}",
            StepFileContainsCond(
                "runs", "*/runs.slurm.sh", "lsf_par", OUTPUT_DIR, "jsrun "
            ),
            "local",
        ),
        "dry launch slurm restart": (
            f"{run} {slurm_restart} --dry --local --no-errors --vars N_SAMPLES=2 OUTPUT_PATH=./{OUTPUT_DIR}",
            StepFileContainsCond(
                "runs",
                "*/runs.restart.slurm.sh",
                "slurm_par_restart",
                OUTPUT_DIR,
                "srun ",
            ),
            "local",
        ),
        "dry launch flux restart": (
            f"{run} {flux_restart} --dry --local --no-errors --vars N_SAMPLES=2 OUTPUT_PATH=./{OUTPUT_DIR}",
            StepFileContainsCond(
                "runs_rs",
                "*/runs_rs.restart.slurm.sh",
                "flux_par_restart",
                OUTPUT_DIR,
                get_flux_cmd("flux", no_errors=True),
            ),
            "local",
        ),
        "local override feature_demo": (
            f"{run} {demo} --vars N_SAMPLES=2 OUTPUT_PATH=./{OUTPUT_DIR} --local",
            [
                ReturnCodeCond(),
                ProvenanceCond(
<<<<<<< HEAD
                    regex=" -n 2 -outfile",
                    name="feature_demo",
                    output_path=OUTPUT_DIR,
                    provenance_type="expanded",
=======
                    regex="PREDICT: \$\(SCRIPTS\)/predict.py",
                    name="feature_demo",
                    output_path=OUTPUT_DIR,
                    provenance_type="orig",
                ),
                ProvenanceCond(
                    regex="name: \$\(NAME\)",
                    name="feature_demo",
                    output_path=OUTPUT_DIR,
                    provenance_type="partial",
                ),
                ProvenanceCond(
                    regex="studies/feature_demo_",
                    name="feature_demo",
                    output_path=OUTPUT_DIR,
                    provenance_type="partial",
                ),
                ProvenanceCond(
                    regex="name: feature_demo",
                    name="feature_demo",
                    output_path=OUTPUT_DIR,
                    provenance_type="expanded",
                ),
                ProvenanceCond(
                    regex="\$\(NAME\)",
                    name="feature_demo",
                    output_path=OUTPUT_DIR,
                    provenance_type="expanded",
                    negate=True,
>>>>>>> 3f5ad6d6
                ),
                StepFileExistsCond(
                    "verify",
                    "MERLIN_FINISHED",
                    "feature_demo",
                    OUTPUT_DIR,
                    params=True,
                ),
            ],
            "local",
        ),
        # "local restart expand name": (
        #    f"{run} {demo} --local --vars OUTPUT_PATH=./{OUTPUT_DIR} NAME=test_demo ; {restart} $(find ./{OUTPUT_DIR} -type d -name 'test_demo_*') --local",
        #    [
        #        ReturnCodeCond(),
        #        ProvenanceCond(
        #            regex="name: test_demo",
        #            name="test_demo",
        #            output_path=OUTPUT_DIR,
        #            provenance_type="expanded",
        #        ),
        #        StepFileExistsCond(
<<<<<<< HEAD
        #            "merlin_info", "test_demo.yaml", "test_demo", OUTPUT_DIR, params=True,
=======
        #            "merlin_info", "test_demo.expanded.yaml", "test_demo", OUTPUT_DIR, params=True,
>>>>>>> 3f5ad6d6
        #        ),
        #    ],
        #    "local",
        # ),
        "local csv feature_demo": (
            f"echo 42.0,47.0 > foo_testing_temp.csv; {run} {demo} --samples foo_testing_temp.csv --vars OUTPUT_PATH=./{OUTPUT_DIR} --local; rm -f foo_testing_temp.csv",
            [RegexCond("1 sample loaded."), ReturnCodeCond()],
            "local",
        ),
        "local tab feature_demo": (
            f"echo '42.0\t47.0\n7.0 5.3' > foo_testing_temp.tab; {run} {demo} --samples foo_testing_temp.tab --vars OUTPUT_PATH=./{OUTPUT_DIR} --local; rm -f foo_testing_temp.tab",
            [RegexCond("2 samples loaded."), ReturnCodeCond()],
            "local",
        ),
        "distributed feature_demo": (
            f"{run} {demo} --vars OUTPUT_PATH=./{OUTPUT_DIR} WORKER_NAME=cli_test_demo_workers ; {workers} {demo} --vars OUTPUT_PATH=./{OUTPUT_DIR} WORKER_NAME=cli_test_demo_workers",
            [
                ReturnCodeCond(),
                ProvenanceCond(
                    regex="cli_test_demo_workers:",
                    name="feature_demo",
                    output_path=OUTPUT_DIR,
                    provenance_type="expanded",
                ),
                StepFileExistsCond(
                    "verify",
                    "MERLIN_FINISHED",
                    "feature_demo",
                    OUTPUT_DIR,
                    params=True,
                ),
            ],
        ),
        # "black check merlin": (f"{black} merlin/", ReturnCodeCond(), "local"),
        # "black check tests": (f"{black} tests/", ReturnCodeCond(), "local"),
        "deplic no GNU": (
            f"deplic ./",
            [RegexCond("GNU", negate=True), RegexCond("GPL", negate=True)],
            "local",
        ),
    }


def setup_argparse():
    parser = argparse.ArgumentParser(description="run_tests cli parser")
    parser.add_argument(
        "--exit",
        action="store_true",
        help="Flag for stopping all testing upon first failure",
    )
    parser.add_argument(
        "--verbose", action="store_true", help="Flag for more detailed output messages"
    )
    parser.add_argument("--local", action="store_true", help="Run only local tests")
    parser.add_argument(
        "--ids",
        action="store",
        dest="ids",
        type=int,
        nargs="+",
        default=None,
        help="Provide space-delimited ids of tests you want to run."
        "Example: '--ids 1 5 8 13'",
    )
    return parser


def main():
    """
    High-level CLI test operations.
    """
    parser = setup_argparse()
    args = parser.parse_args()

    tests = define_tests()

    clear_test_studies_dir()
    result = run_tests(args, tests)
    clear_test_studies_dir()
    return result


if __name__ == "__main__":
    sys.exit(main())<|MERGE_RESOLUTION|>--- conflicted
+++ resolved
@@ -346,11 +346,7 @@
     MUST contain a given regular expression.
     """
 
-<<<<<<< HEAD
-    def __init__(self, regex, name, output_path, provenance_type):
-=======
     def __init__(self, regex, name, output_path, provenance_type, negate=False):
->>>>>>> 3f5ad6d6
         """
         :param `regex`: a string regex pattern
         :param `name`: the name of a study
@@ -525,12 +521,6 @@
             [
                 ReturnCodeCond(),
                 ProvenanceCond(
-<<<<<<< HEAD
-                    regex=" -n 2 -outfile",
-                    name="feature_demo",
-                    output_path=OUTPUT_DIR,
-                    provenance_type="expanded",
-=======
                     regex="PREDICT: \$\(SCRIPTS\)/predict.py",
                     name="feature_demo",
                     output_path=OUTPUT_DIR,
@@ -560,7 +550,6 @@
                     output_path=OUTPUT_DIR,
                     provenance_type="expanded",
                     negate=True,
->>>>>>> 3f5ad6d6
                 ),
                 StepFileExistsCond(
                     "verify",
@@ -583,11 +572,7 @@
         #            provenance_type="expanded",
         #        ),
         #        StepFileExistsCond(
-<<<<<<< HEAD
-        #            "merlin_info", "test_demo.yaml", "test_demo", OUTPUT_DIR, params=True,
-=======
         #            "merlin_info", "test_demo.expanded.yaml", "test_demo", OUTPUT_DIR, params=True,
->>>>>>> 3f5ad6d6
         #        ),
         #    ],
         #    "local",
