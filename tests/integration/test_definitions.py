--- conflicted
+++ resolved
@@ -317,15 +317,6 @@
         "black check merlin": (f"{black} merlin/", HasReturnCode(), "local"),
         "black check tests": (f"{black} tests/", HasReturnCode(), "local"),
     }
-<<<<<<< HEAD
-    # dependency_checks = {
-    #     "deplic no GNU": (
-    #         "deplic ./",
-    #         [HasRegex("GNU", negate=True), HasRegex("GPL", negate=True)],
-    #         "local",
-    #     ),
-    # }
-=======
     dependency_checks = {
         "deplic no GNU": (
             f"deplic {release_dependencies}",
@@ -333,7 +324,6 @@
             "local",
         ),
     }
->>>>>>> 60598154
     distributed_tests = {  # noqa: F841
         "run and purge feature_demo": (
             f"{run} {demo} ; {purge} {demo} -f",
