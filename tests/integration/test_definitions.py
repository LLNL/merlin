--- conflicted
+++ resolved
@@ -40,12 +40,9 @@
 }
 """
 
-<<<<<<< HEAD
 import shutil
 
-=======
 # Pylint complains that we didn't install this module but it's defined locally so ignore
->>>>>>> b483b238
 from conditions import (  # pylint: disable=E0401
     FileHasNoRegex,
     FileHasRegex,
