###############################################################################
# Copyright (c) 2023, Lawrence Livermore National Security, LLC.
# Produced at the Lawrence Livermore National Laboratory
# Written by the Merlin dev team, listed in the CONTRIBUTORS file.
# <merlin@llnl.gov>
#
# LLNL-CODE-797170
# All rights reserved.
# This file is part of Merlin, Version: 1.12.2.
#
# For details, see https://github.com/LLNL/merlin.
#
# Permission is hereby granted, free of charge, to any person obtaining a copy
# of this software and associated documentation files (the "Software"), to deal
# in the Software without restriction, including without limitation the rights
# to use, copy, modify, merge, publish, distribute, sublicense, and/or sell
# copies of the Software, and to permit persons to whom the Software is
# furnished to do so, subject to the following conditions:
# The above copyright notice and this permission notice shall be included in
# all copies or substantial portions of the Software.
#
# THE SOFTWARE IS PROVIDED "AS IS", WITHOUT WARRANTY OF ANY KIND, EXPRESS OR
# IMPLIED, INCLUDING BUT NOT LIMITED TO THE WARRANTIES OF MERCHANTABILITY,
# FITNESS FOR A PARTICULAR PURPOSE AND NONINFRINGEMENT. IN NO EVENT SHALL THE
# AUTHORS OR COPYRIGHT HOLDERS BE LIABLE FOR ANY CLAIM, DAMAGES OR OTHER
# LIABILITY, WHETHER IN AN ACTION OF CONTRACT, TORT OR OTHERWISE, ARISING FROM,
# OUT OF OR IN CONNECTION WITH THE SOFTWARE OR THE USE OR OTHER DEALINGS IN THE
# SOFTWARE.
###############################################################################
"""
This module contains pytest fixtures to be used throughout the entire test suite.
"""
import os
import sys
from copy import copy
from glob import glob
from time import sleep

import pytest
import yaml
from _pytest.tmpdir import TempPathFactory
from celery import Celery
from redis import Redis

from merlin.config.configfile import CONFIG
from tests.constants import CERT_FILES, SERVER_PASS
from tests.context_managers.celery_workers_manager import CeleryWorkersManager
from tests.context_managers.server_manager import RedisServerManager
<<<<<<< HEAD
from tests.fixture_data_classes import RedisBrokerAndBackend
from tests.fixture_types import (
    FixtureBytes,
    FixtureCallable,
    FixtureCelery,
    FixtureDict,
    FixtureModification,
    FixtureRedis,
    FixtureSignature,
    FixtureStr,
)
=======
>>>>>>> 9f6d2ef5
from tests.utils import create_cert_files, create_pass_file


# pylint: disable=redefined-outer-name


#######################################
# Loading in Module Specific Fixtures #
#######################################

<<<<<<< HEAD
fixture_glob = os.path.join("tests", "fixtures", "**", "*.py")
=======

>>>>>>> 9f6d2ef5
pytest_plugins = [
    fixture_file.replace(os.sep, ".").replace(".py", "")
    for fixture_file in glob(fixture_glob, recursive=True)
    if not fixture_file.endswith("__init__.py")
]


#######################################
#### Helper Functions for Fixtures ####
#######################################
<<<<<<< HEAD


def create_encryption_file(key_filepath: str, encryption_key: bytes, app_yaml_filepath: str = None):
    """
    Check if an encryption file already exists (it will if the redis server has been started)
    and if it hasn't then create one and write the encryption key to the file. If an app.yaml
    filepath has been passed to this function then we'll need to update it so that the encryption
    key points to the `key_filepath`.

    :param key_filepath: The path to the file that will store our encryption key
    :param encryption_key: An encryption key to be used for testing
    :param app_yaml_filepath: A path to the app.yaml file that needs to be updated
    """
    if not os.path.exists(key_filepath):
        with open(key_filepath, "w") as key_file:
            key_file.write(encryption_key.decode("utf-8"))

    if app_yaml_filepath is not None:
        # Load up the app.yaml that was created by starting the server
        with open(app_yaml_filepath, "r") as app_yaml_file:
            app_yaml = yaml.load(app_yaml_file, yaml.Loader)

        # Modify the path to the encryption key and then save it
        app_yaml["results_backend"]["encryption_key"] = key_filepath
        with open(app_yaml_filepath, "w") as app_yaml_file:
            yaml.dump(app_yaml, app_yaml_file)


def setup_redis_config(config_type: str, merlin_server_dir: str):
    """
    Sets up the Redis configuration for either broker or results backend.

    Args:
        config_type: The type of configuration to set up ('broker' or 'results_backend').
        merlin_server_dir: The directory to the merlin test server configuration.
    """
    port = 6379
    name = "redis"
    pass_file = os.path.join(merlin_server_dir, "redis.pass")
    create_pass_file(pass_file)

    if config_type == "broker":
        CONFIG.broker.password = pass_file
        CONFIG.broker.port = port
        CONFIG.broker.name = name
    elif config_type == "results_backend":
        CONFIG.results_backend.password = pass_file
        CONFIG.results_backend.port = port
        CONFIG.results_backend.name = name
    else:
        raise ValueError("Invalid config_type. Must be 'broker' or 'results_backend'.")


#######################################
######### Fixture Definitions #########
#######################################


@pytest.fixture(scope="session")
def path_to_test_specs() -> FixtureStr:
    """
    Fixture to provide the path to the directory containing test specifications.

    This fixture returns the absolute path to the 'test_specs' directory
    within the 'integration' folder of the test directory. It expands
    environment variables and user home directory as necessary.

    Returns:
        The absolute path to the 'test_specs' directory.
    """
    path_to_test_dir = os.path.abspath(os.path.expandvars(os.path.expanduser(os.path.dirname(__file__))))
    return os.path.join(path_to_test_dir, "integration", "test_specs")


@pytest.fixture(scope="session")
def path_to_merlin_codebase() -> FixtureStr:
    """
    Fixture to provide the path to the directory containing the Merlin code.

    This fixture returns the absolute path to the 'merlin' directory at the
    top level of this repository. It expands environment variables and user
    home directory as necessary.

    Returns:
        The absolute path to the 'merlin' directory.
    """
    path_to_test_dir = os.path.abspath(os.path.expandvars(os.path.expanduser(os.path.dirname(__file__))))
    return os.path.join(path_to_test_dir, "..", "merlin")


@pytest.fixture(scope="session")
def create_testing_dir() -> FixtureCallable:
    """
    Fixture to create a temporary testing directory.

    Returns:
        A function that creates the testing directory.
=======


def create_encryption_file(key_filepath: str, encryption_key: bytes, app_yaml_filepath: str = None):
    """
    Check if an encryption file already exists (it will if the redis server has been started)
    and if it hasn't then create one and write the encryption key to the file. If an app.yaml
    filepath has been passed to this function then we'll need to update it so that the encryption
    key points to the `key_filepath`.

    :param key_filepath: The path to the file that will store our encryption key
    :param encryption_key: An encryption key to be used for testing
    :param app_yaml_filepath: A path to the app.yaml file that needs to be updated
>>>>>>> 9f6d2ef5
    """
    if not os.path.exists(key_filepath):
        with open(key_filepath, "w") as key_file:
            key_file.write(encryption_key.decode("utf-8"))

    if app_yaml_filepath is not None:
        # Load up the app.yaml that was created by starting the server
        with open(app_yaml_filepath, "r") as app_yaml_file:
            app_yaml = yaml.load(app_yaml_file, yaml.Loader)

        # Modify the path to the encryption key and then save it
        app_yaml["results_backend"]["encryption_key"] = key_filepath
        with open(app_yaml_filepath, "w") as app_yaml_file:
            yaml.dump(app_yaml, app_yaml_file)


#######################################
######### Fixture Definitions #########
#######################################

    def _create_testing_dir(base_dir: str, sub_dir: str) -> str:
        """
        Helper function to create a temporary testing directory.

        Args:
            base_dir: The base directory where the testing directory will be created.
            sub_dir: The name of the subdirectory to create.

        Returns:
            The path to the created testing directory.
        """
        testing_dir = os.path.join(base_dir, sub_dir)
        if not os.path.exists(testing_dir):
            os.makedirs(testing_dir)  # Use makedirs to create intermediate directories if needed
        return testing_dir

    return _create_testing_dir


@pytest.fixture(scope="session")
def temp_output_dir(tmp_path_factory: TempPathFactory) -> FixtureStr:
    """
    This fixture will create a temporary directory to store output files of integration tests.
    The temporary directory will be stored at /tmp/`whoami`/pytest-of-`whoami`/. There can be at most
    3 temp directories in this location so upon the 4th test run, the 1st temp directory will be removed.

    :param tmp_path_factory: A built in factory with pytest to help create temp paths for testing
    :yields: The path to the temp output directory we'll use for this test run
    """
    # Log the cwd, then create and move into the temporary one
    cwd = os.getcwd()
    temp_integration_outfile_dir = tmp_path_factory.mktemp(
        f"python_{sys.version_info.major}.{sys.version_info.minor}.{sys.version_info.micro}_"
    )
    os.chdir(temp_integration_outfile_dir)

    yield temp_integration_outfile_dir

    # Move back to the directory we started at
    os.chdir(cwd)


@pytest.fixture(scope="session")
<<<<<<< HEAD
def merlin_server_dir(temp_output_dir: FixtureStr) -> FixtureStr:
=======
def merlin_server_dir(temp_output_dir: str) -> str:
>>>>>>> 9f6d2ef5
    """
    The path to the merlin_server directory that will be created by the `redis_server` fixture.

    :param temp_output_dir: The path to the temporary output directory we'll be using for this test run
    :returns: The path to the merlin_server directory that will be created by the `redis_server` fixture
    """
<<<<<<< HEAD
    server_dir = os.path.join(temp_output_dir, "merlin_server")
=======
    server_dir = f"{temp_output_dir}/merlin_server"
>>>>>>> 9f6d2ef5
    if not os.path.exists(server_dir):
        os.mkdir(server_dir)
    return server_dir


@pytest.fixture(scope="session")
<<<<<<< HEAD
def redis_server(merlin_server_dir: FixtureStr, test_encryption_key: FixtureBytes) -> FixtureStr:
=======
def redis_server(merlin_server_dir: str, test_encryption_key: bytes) -> str:
>>>>>>> 9f6d2ef5
    """
    Start a redis server instance that runs on localhost:6379. This will yield the
    redis server uri that can be used to create a connection with celery.

    :param merlin_server_dir: The directory to the merlin test server configuration
    :param test_encryption_key: An encryption key to be used for testing
    :yields: The local redis server uri
    """
<<<<<<< HEAD
    os.environ["CELERY_ENV"] = "test"
=======
>>>>>>> 9f6d2ef5
    with RedisServerManager(merlin_server_dir, SERVER_PASS) as redis_server_manager:
        redis_server_manager.initialize_server()
        redis_server_manager.start_server()
        create_encryption_file(
<<<<<<< HEAD
            os.path.join(merlin_server_dir, "encrypt_data_key"),
            test_encryption_key,
            app_yaml_filepath=os.path.join(merlin_server_dir, "app.yaml"),
=======
            f"{merlin_server_dir}/encrypt_data_key", test_encryption_key, app_yaml_filepath=f"{merlin_server_dir}/app.yaml"
>>>>>>> 9f6d2ef5
        )
        # Yield the redis_server uri to any fixtures/tests that may need it
        yield redis_server_manager.redis_server_uri
        # The server will be stopped once this context reaches the end of it's execution here
<<<<<<< HEAD


@pytest.fixture(scope="session")
def redis_client(redis_server: FixtureStr) -> FixtureRedis:
    """
    Fixture that provides a Redis client instance for the test session.
    It connects to this client using the url created from the `redis_server`
    fixture.

    Args:
        redis_server: The redis server uri we'll use to connect to redis

    Returns:
        An instance of the Redis client that can be used to interact
            with the Redis server.
    """
    return Redis.from_url(url=redis_server)


@pytest.fixture(scope="session")
def celery_app(redis_server: FixtureStr) -> FixtureCelery:
=======


@pytest.fixture(scope="session")
def celery_app(redis_server: str) -> Celery:
>>>>>>> 9f6d2ef5
    """
    Create the celery app to be used throughout our integration tests.

    :param redis_server: The redis server uri we'll use to connect to redis
    :returns: The celery app object we'll use for testing
    """
    os.environ["CELERY_ENV"] = "test"
    return Celery("merlin_test_app", broker=redis_server, backend=redis_server)


@pytest.fixture(scope="session")
<<<<<<< HEAD
def sleep_sig(celery_app: FixtureCelery) -> FixtureSignature:
=======
def sleep_sig(celery_app: Celery) -> Signature:
>>>>>>> 9f6d2ef5
    """
    Create a task registered to our celery app and return a signature for it.
    Once requested by a test, you can set the queue you'd like to send this to
    with `sleep_sig.set(queue=<queue name>)`. Here, <queue name> will likely be
    one of the queues defined in the `worker_queue_map` fixture.

    :param celery_app: The celery app object we'll use for testing
    :returns: A celery signature for a task that will sleep for 3 seconds
    """

    # Create a celery task that sleeps for 3 sec
    @celery_app.task
    def sleep_task():
        print("running sleep task")
        sleep(3)

    # Create a signature for this task
    return sleep_task.s()


@pytest.fixture(scope="session")
def worker_queue_map() -> FixtureDict[str, str]:
    """
    Worker and queue names to be used throughout tests

    :returns: A dict of dummy worker/queue associations
    """
    return {f"test_worker_{i}": f"test_queue_{i}" for i in range(3)}


@pytest.fixture(scope="class")
<<<<<<< HEAD
def launch_workers(celery_app: FixtureCelery, worker_queue_map: FixtureDict[str, str]):
=======
def launch_workers(celery_app: Celery, worker_queue_map: Dict[str, str]):
>>>>>>> 9f6d2ef5
    """
    Launch the workers on the celery app fixture using the worker and queue names
    defined in the worker_queue_map fixture.

    :param celery_app: The celery app fixture that's connected to our redis server
    :param worker_queue_map: A dict where the keys are worker names and the values are queue names
    """
    # Format worker info in a format the our workers manager will be able to read
    # (basically just add in concurrency value to worker_queue_map)
    worker_info = {worker_name: {"concurrency": 1, "queues": [queue]} for worker_name, queue in worker_queue_map.items()}

    with CeleryWorkersManager(celery_app) as workers_manager:
        workers_manager.launch_workers(worker_info)
        yield


@pytest.fixture(scope="session")
<<<<<<< HEAD
def test_encryption_key() -> FixtureBytes:
=======
def test_encryption_key() -> bytes:
>>>>>>> 9f6d2ef5
    """
    An encryption key to be used for tests that need it.

    :returns: The test encryption key
    """
    return b"Q3vLp07Ljm60ahfU9HwOOnfgGY91lSrUmqcTiP0v9i0="


#######################################
########### CONFIG Fixtures ###########
#######################################
#    These are intended to be used    #
#   either by themselves or together  #
#  For example, you can use a rabbit  #
#  broker config and a redis results  #
#       backend config together       #
#######################################
############ !!!WARNING!!! ############
#   DO NOT USE THE `config` FIXTURE   #
#   IN A TEST; IT HAS UNSET VALUES    #
#######################################


<<<<<<< HEAD
def _config(merlin_server_dir: FixtureStr, test_encryption_key: FixtureBytes):
    """
    Sets up the configuration for testing purposes by modifying the global CONFIG object.

    This helper function prepares the broker and results backend configurations for testing
    by creating necessary encryption key files and resetting the CONFIG object to its
    original state after the tests are executed.

    Args:
        merlin_server_dir: The directory to the merlin test server configuration
        test_encryption_key: An encryption key to be used for testing

    Yields:
        This function yields control back to the test function, allowing tests to run
            with the modified CONFIG settings.
    """
=======
@pytest.fixture(scope="function")
def config(merlin_server_dir: str, test_encryption_key: bytes):
    """
    DO NOT USE THIS FIXTURE IN A TEST, USE `redis_config` OR `rabbit_config` INSTEAD.
    This fixture is intended to be used strictly by the `redis_config` and `rabbit_config`
    fixtures. It sets up the CONFIG object but leaves certain broker settings unset.

    :param merlin_server_dir: The directory to the merlin test server configuration
    :param test_encryption_key: An encryption key to be used for testing
    """

>>>>>>> 9f6d2ef5
    # Create a copy of the CONFIG option so we can reset it after the test
    orig_config = copy(CONFIG)

    # Create an encryption key file (if it doesn't already exist)
<<<<<<< HEAD
    key_file = os.path.join(merlin_server_dir, "encrypt_data_key")
    create_encryption_file(key_file, test_encryption_key)

    # Set the broker configuration for testing
    CONFIG.broker.password = None  # This will be updated in `redis_broker_config_*` or `rabbit_broker_config`
    CONFIG.broker.port = None  # This will be updated in `redis_broker_config_*` or `rabbit_broker_config`
    CONFIG.broker.name = None  # This will be updated in `redis_broker_config_*` or `rabbit_broker_config`
=======
    key_file = f"{merlin_server_dir}/encrypt_data_key"
    create_encryption_file(key_file, test_encryption_key)

    # Set the broker configuration for testing
    CONFIG.broker.password = None  # This will be updated in `redis_broker_config` or `rabbit_broker_config`
    CONFIG.broker.port = None  # This will be updated in `redis_broker_config` or `rabbit_broker_config`
    CONFIG.broker.name = None  # This will be updated in `redis_broker_config` or `rabbit_broker_config`
>>>>>>> 9f6d2ef5
    CONFIG.broker.server = "127.0.0.1"
    CONFIG.broker.username = "default"
    CONFIG.broker.vhost = "host4testing"
    CONFIG.broker.cert_reqs = "none"

    # Set the results_backend configuration for testing
    CONFIG.results_backend.password = (
<<<<<<< HEAD
        None  # This will be updated in `redis_results_backend_config_function` or `mysql_results_backend_config`
    )
    CONFIG.results_backend.port = None  # This will be updated in `redis_results_backend_config_function`
    CONFIG.results_backend.name = (
        None  # This will be updated in `redis_results_backend_config_function` or `mysql_results_backend_config`
=======
        None  # This will be updated in `redis_results_backend_config` or `mysql_results_backend_config`
    )
    CONFIG.results_backend.port = None  # This will be updated in `redis_results_backend_config`
    CONFIG.results_backend.name = (
        None  # This will be updated in `redis_results_backend_config` or `mysql_results_backend_config`
>>>>>>> 9f6d2ef5
    )
    CONFIG.results_backend.dbname = None  # This will be updated in `mysql_results_backend_config`
    CONFIG.results_backend.server = "127.0.0.1"
    CONFIG.results_backend.username = "default"
    CONFIG.results_backend.cert_reqs = "none"
    CONFIG.results_backend.encryption_key = key_file
    CONFIG.results_backend.db_num = 0

    # Go run the tests
    yield

    # Reset the configuration
    CONFIG.celery = orig_config.celery
    CONFIG.broker = orig_config.broker
    CONFIG.results_backend = orig_config.results_backend


@pytest.fixture(scope="function")
<<<<<<< HEAD
def config_function(merlin_server_dir: FixtureStr, test_encryption_key: FixtureBytes) -> FixtureModification:
    """
    Sets up the configuration for testing with a function scope.

    Warning:
        DO NOT USE THIS FIXTURE IN A TEST, USE ONE OF THE SERVER SPECIFIC CONFIGURATIONS
        (LIKE `redis_broker_config_function`, `rabbit_broker_config`, etc.) INSTEAD.

    This fixture modifies the global CONFIG object to prepare the broker and results backend
    configurations for testing. It creates necessary encryption key files and ensures that
    the original configuration is restored after the tests are executed.

    Args:
        merlin_server_dir: The directory to the merlin test server configuration
        test_encryption_key: An encryption key to be used for testing

    Yields:
        This function yields control back to the test function, allowing tests to run
            with the modified CONFIG settings.
    """
    yield from _config(merlin_server_dir, test_encryption_key)


@pytest.fixture(scope="class")
def config_class(merlin_server_dir: FixtureStr, test_encryption_key: FixtureBytes) -> FixtureModification:
    """
    Sets up the configuration for testing with a class scope.

    Warning:
        DO NOT USE THIS FIXTURE IN A TEST, USE ONE OF THE SERVER SPECIFIC CONFIGURATIONS
        (LIKE `redis_broker_config_class`, `rabbit_broker_config`, etc.) INSTEAD.

    This fixture modifies the global CONFIG object to prepare the broker and results backend
    configurations for testing. It creates necessary encryption key files and ensures that
    the original configuration is restored after the tests are executed.

    Args:
        merlin_server_dir: The directory to the merlin test server configuration
        test_encryption_key: An encryption key to be used for testing

    Yields:
        This function yields control back to the test function, allowing tests to run
            with the modified CONFIG settings.
    """
    yield from _config(merlin_server_dir, test_encryption_key)


@pytest.fixture(scope="function")
def redis_broker_config_function(
    merlin_server_dir: FixtureStr, config_function: FixtureModification  # pylint: disable=redefined-outer-name,unused-argument
) -> FixtureModification:
    """
    Fixture for configuring the Redis broker for testing with a function scope.

    This fixture sets up the CONFIG object to use a Redis broker for testing any functionality
    in the codebase that interacts with the broker. It modifies the configuration to point
    to the specified Redis broker settings.

    Args:
        merlin_server_dir: The directory to the merlin test server configuration.
        config_function: The fixture that sets up most of the CONFIG object for testing.

    Yields:
        This function yields control back to the test function, allowing tests to run
            with the modified CONFIG settings.
    """
    setup_redis_config("broker", merlin_server_dir)
    yield


@pytest.fixture(scope="class")
def redis_broker_config_class(
    merlin_server_dir: FixtureStr, config_class: FixtureModification  # pylint: disable=redefined-outer-name,unused-argument
) -> FixtureModification:
    """
    Fixture for configuring the Redis broker for testing with a class scope.

    This fixture sets up the CONFIG object to use a Redis broker for testing any functionality
    in the codebase that interacts with the broker. It modifies the configuration to point
    to the specified Redis broker settings.

    Args:
        merlin_server_dir: The directory to the merlin test server configuration.
        config_function: The fixture that sets up most of the CONFIG object for testing.

    Yields:
        This function yields control back to the test function, allowing tests to run
            with the modified CONFIG settings.
    """
    setup_redis_config("broker", merlin_server_dir)
=======
def redis_broker_config(
    merlin_server_dir: str, config: "fixture"  # noqa: F821 pylint: disable=redefined-outer-name,unused-argument
):
    """
    This fixture is intended to be used for testing any functionality in the codebase
    that uses the CONFIG object with a Redis broker and results_backend.

    :param merlin_server_dir: The directory to the merlin test server configuration
    :param config: The fixture that sets up most of the CONFIG object for testing
    """
    pass_file = f"{merlin_server_dir}/redis.pass"
    create_pass_file(pass_file)

    CONFIG.broker.password = pass_file
    CONFIG.broker.port = 6379
    CONFIG.broker.name = "redis"

>>>>>>> 9f6d2ef5
    yield


@pytest.fixture(scope="function")
<<<<<<< HEAD
def redis_results_backend_config_function(
    merlin_server_dir: FixtureStr, config_function: FixtureModification  # pylint: disable=redefined-outer-name,unused-argument
) -> FixtureModification:
    """
    Fixture for configuring the Redis results backend for testing with a function scope.

    This fixture sets up the CONFIG object to use a Redis results backend for testing any
    functionality in the codebase that interacts with the results backend. It modifies the
    configuration to point to the specified Redis results backend settings.

    Args:
        merlin_server_dir: The directory to the merlin test server configuration.
        config_function: The fixture that sets up most of the CONFIG object for testing.

    Yields:
        This function yields control back to the test function, allowing tests to run
            with the modified CONFIG settings.
    """
    setup_redis_config("results_backend", merlin_server_dir)
    yield


@pytest.fixture(scope="class")
def redis_results_backend_config_class(
    merlin_server_dir: FixtureStr, config_class: FixtureModification  # pylint: disable=redefined-outer-name,unused-argument
) -> FixtureModification:
    """
    Fixture for configuring the Redis results backend for testing with a class scope.

    This fixture sets up the CONFIG object to use a Redis results backend for testing any
    functionality in the codebase that interacts with the results backend. It modifies the
    configuration to point to the specified Redis results backend settings.

    Args:
        merlin_server_dir: The directory to the merlin test server configuration.
        config_function: The fixture that sets up most of the CONFIG object for testing.

    Yields:
        This function yields control back to the test function, allowing tests to run
            with the modified CONFIG settings.
    """
    setup_redis_config("results_backend", merlin_server_dir)
=======
def redis_results_backend_config(
    merlin_server_dir: str, config: "fixture"  # noqa: F821 pylint: disable=redefined-outer-name,unused-argument
):
    """
    This fixture is intended to be used for testing any functionality in the codebase
    that uses the CONFIG object with a Redis results_backend.

    :param merlin_server_dir: The directory to the merlin test server configuration
    :param config: The fixture that sets up most of the CONFIG object for testing
    """
    pass_file = f"{merlin_server_dir}/redis.pass"
    create_pass_file(pass_file)

    CONFIG.results_backend.password = pass_file
    CONFIG.results_backend.port = 6379
    CONFIG.results_backend.name = "redis"

>>>>>>> 9f6d2ef5
    yield


@pytest.fixture(scope="function")
def rabbit_broker_config(
<<<<<<< HEAD
    merlin_server_dir: FixtureStr, config_function: FixtureModification  # pylint: disable=redefined-outer-name,unused-argument
) -> FixtureModification:
=======
    merlin_server_dir: str, config: "fixture"  # noqa: F821 pylint: disable=redefined-outer-name,unused-argument
):
>>>>>>> 9f6d2ef5
    """
    This fixture is intended to be used for testing any functionality in the codebase
    that uses the CONFIG object with a RabbitMQ broker.

    :param merlin_server_dir: The directory to the merlin test server configuration
    :param config: The fixture that sets up most of the CONFIG object for testing
    """
<<<<<<< HEAD
    pass_file = os.path.join(merlin_server_dir, "rabbit.pass")
=======
    pass_file = f"{merlin_server_dir}/rabbit.pass"
>>>>>>> 9f6d2ef5
    create_pass_file(pass_file)

    CONFIG.broker.password = pass_file
    CONFIG.broker.port = 5671
    CONFIG.broker.name = "rabbitmq"

    yield


@pytest.fixture(scope="function")
def mysql_results_backend_config(
<<<<<<< HEAD
    merlin_server_dir: FixtureStr, config_function: FixtureModification  # pylint: disable=redefined-outer-name,unused-argument
) -> FixtureModification:
=======
    merlin_server_dir: str, config: "fixture"  # noqa: F821 pylint: disable=redefined-outer-name,unused-argument
):
>>>>>>> 9f6d2ef5
    """
    This fixture is intended to be used for testing any functionality in the codebase
    that uses the CONFIG object with a MySQL results_backend.

    :param merlin_server_dir: The directory to the merlin test server configuration
    :param config: The fixture that sets up most of the CONFIG object for testing
    """
<<<<<<< HEAD
    pass_file = os.path.join(merlin_server_dir, "mysql.pass")
=======
    pass_file = f"{merlin_server_dir}/mysql.pass"
>>>>>>> 9f6d2ef5
    create_pass_file(pass_file)

    create_cert_files(merlin_server_dir, CERT_FILES)

    CONFIG.results_backend.password = pass_file
    CONFIG.results_backend.name = "mysql"
    CONFIG.results_backend.dbname = "test_mysql_db"
    CONFIG.results_backend.keyfile = CERT_FILES["ssl_key"]
    CONFIG.results_backend.certfile = CERT_FILES["ssl_cert"]
    CONFIG.results_backend.ca_certs = CERT_FILES["ssl_ca"]

<<<<<<< HEAD
    yield


@pytest.fixture(scope="function")
def redis_broker_and_backend_function(
    redis_client: FixtureRedis,
    redis_server: FixtureStr,
    redis_broker_config_function: FixtureModification,
    redis_results_backend_config_function: FixtureModification,
):
    """
    Fixture for setting up Redis broker and backend for function-scoped tests.

    This fixture creates an instance of `RedisBrokerAndBackend`, which
    encapsulates all necessary Redis-related fixtures required for
    establishing connections to Redis as both a broker and a backend
    during function-scoped tests.

    Args:
        redis_client: A fixture that provides a client for interacting with the
            Redis server.
        redis_server: A fixture providing the connection string to the Redis
            server instance.
        redis_broker_config_function: A fixture that modifies the configuration
            to point to the Redis server used as the message broker for
            function-scoped tests.
        redis_results_backend_config_function: A fixture that modifies the
            configuration to point to the Redis server used for storing results
            in function-scoped tests.

    Returns:
        An instance containing the Redis client, server connection string, and
            configuration modifications for both the broker and backend.
    """
    return RedisBrokerAndBackend(
        client=redis_client,
        server=redis_server,
        broker_config=redis_broker_config_function,
        results_backend_config=redis_results_backend_config_function,
    )


@pytest.fixture(scope="class")
def redis_broker_and_backend_class(
    redis_client: FixtureRedis,
    redis_server: FixtureStr,
    redis_broker_config_class: FixtureModification,
    redis_results_backend_config_class: FixtureModification,
) -> RedisBrokerAndBackend:
    """
    Fixture for setting up Redis broker and backend for class-scoped tests.

    This fixture creates an instance of `RedisBrokerAndBackend`, which
    encapsulates all necessary Redis-related fixtures required for
    establishing connections to Redis as both a broker and a backend
    during class-scoped tests.

    Args:
        redis_client: A fixture that provides a client for interacting with the
            Redis server.
        redis_server: A fixture providing the connection string to the Redis
            server instance.
        redis_broker_config_function: A fixture that modifies the configuration
            to point to the Redis server used as the message broker for
            class-scoped tests.
        redis_results_backend_config_function: A fixture that modifies the
            configuration to point to the Redis server used for storing results
            in class-scoped tests.

    Returns:
        An instance containing the Redis client, server connection string, and
            configuration modifications for both the broker and backend.
    """
    return RedisBrokerAndBackend(
        client=redis_client,
        server=redis_server,
        broker_config=redis_broker_config_class,
        results_backend_config=redis_results_backend_config_class,
    )
=======
    yield
>>>>>>> 9f6d2ef5
<|MERGE_RESOLUTION|>--- conflicted
+++ resolved
@@ -46,7 +46,6 @@
 from tests.constants import CERT_FILES, SERVER_PASS
 from tests.context_managers.celery_workers_manager import CeleryWorkersManager
 from tests.context_managers.server_manager import RedisServerManager
-<<<<<<< HEAD
 from tests.fixture_data_classes import RedisBrokerAndBackend
 from tests.fixture_types import (
     FixtureBytes,
@@ -58,8 +57,6 @@
     FixtureSignature,
     FixtureStr,
 )
-=======
->>>>>>> 9f6d2ef5
 from tests.utils import create_cert_files, create_pass_file
 
 
@@ -70,11 +67,7 @@
 # Loading in Module Specific Fixtures #
 #######################################
 
-<<<<<<< HEAD
 fixture_glob = os.path.join("tests", "fixtures", "**", "*.py")
-=======
-
->>>>>>> 9f6d2ef5
 pytest_plugins = [
     fixture_file.replace(os.sep, ".").replace(".py", "")
     for fixture_file in glob(fixture_glob, recursive=True)
@@ -85,7 +78,6 @@
 #######################################
 #### Helper Functions for Fixtures ####
 #######################################
-<<<<<<< HEAD
 
 
 def create_encryption_file(key_filepath: str, encryption_key: bytes, app_yaml_filepath: str = None):
@@ -183,20 +175,6 @@
 
     Returns:
         A function that creates the testing directory.
-=======
-
-
-def create_encryption_file(key_filepath: str, encryption_key: bytes, app_yaml_filepath: str = None):
-    """
-    Check if an encryption file already exists (it will if the redis server has been started)
-    and if it hasn't then create one and write the encryption key to the file. If an app.yaml
-    filepath has been passed to this function then we'll need to update it so that the encryption
-    key points to the `key_filepath`.
-
-    :param key_filepath: The path to the file that will store our encryption key
-    :param encryption_key: An encryption key to be used for testing
-    :param app_yaml_filepath: A path to the app.yaml file that needs to be updated
->>>>>>> 9f6d2ef5
     """
     if not os.path.exists(key_filepath):
         with open(key_filepath, "w") as key_file:
@@ -260,33 +238,21 @@
 
 
 @pytest.fixture(scope="session")
-<<<<<<< HEAD
 def merlin_server_dir(temp_output_dir: FixtureStr) -> FixtureStr:
-=======
-def merlin_server_dir(temp_output_dir: str) -> str:
->>>>>>> 9f6d2ef5
     """
     The path to the merlin_server directory that will be created by the `redis_server` fixture.
 
     :param temp_output_dir: The path to the temporary output directory we'll be using for this test run
     :returns: The path to the merlin_server directory that will be created by the `redis_server` fixture
     """
-<<<<<<< HEAD
     server_dir = os.path.join(temp_output_dir, "merlin_server")
-=======
-    server_dir = f"{temp_output_dir}/merlin_server"
->>>>>>> 9f6d2ef5
     if not os.path.exists(server_dir):
         os.mkdir(server_dir)
     return server_dir
 
 
 @pytest.fixture(scope="session")
-<<<<<<< HEAD
 def redis_server(merlin_server_dir: FixtureStr, test_encryption_key: FixtureBytes) -> FixtureStr:
-=======
-def redis_server(merlin_server_dir: str, test_encryption_key: bytes) -> str:
->>>>>>> 9f6d2ef5
     """
     Start a redis server instance that runs on localhost:6379. This will yield the
     redis server uri that can be used to create a connection with celery.
@@ -295,26 +261,18 @@
     :param test_encryption_key: An encryption key to be used for testing
     :yields: The local redis server uri
     """
-<<<<<<< HEAD
     os.environ["CELERY_ENV"] = "test"
-=======
->>>>>>> 9f6d2ef5
     with RedisServerManager(merlin_server_dir, SERVER_PASS) as redis_server_manager:
         redis_server_manager.initialize_server()
         redis_server_manager.start_server()
         create_encryption_file(
-<<<<<<< HEAD
             os.path.join(merlin_server_dir, "encrypt_data_key"),
             test_encryption_key,
             app_yaml_filepath=os.path.join(merlin_server_dir, "app.yaml"),
-=======
-            f"{merlin_server_dir}/encrypt_data_key", test_encryption_key, app_yaml_filepath=f"{merlin_server_dir}/app.yaml"
->>>>>>> 9f6d2ef5
         )
         # Yield the redis_server uri to any fixtures/tests that may need it
         yield redis_server_manager.redis_server_uri
         # The server will be stopped once this context reaches the end of it's execution here
-<<<<<<< HEAD
 
 
 @pytest.fixture(scope="session")
@@ -336,12 +294,6 @@
 
 @pytest.fixture(scope="session")
 def celery_app(redis_server: FixtureStr) -> FixtureCelery:
-=======
-
-
-@pytest.fixture(scope="session")
-def celery_app(redis_server: str) -> Celery:
->>>>>>> 9f6d2ef5
     """
     Create the celery app to be used throughout our integration tests.
 
@@ -353,11 +305,7 @@
 
 
 @pytest.fixture(scope="session")
-<<<<<<< HEAD
 def sleep_sig(celery_app: FixtureCelery) -> FixtureSignature:
-=======
-def sleep_sig(celery_app: Celery) -> Signature:
->>>>>>> 9f6d2ef5
     """
     Create a task registered to our celery app and return a signature for it.
     Once requested by a test, you can set the queue you'd like to send this to
@@ -389,11 +337,7 @@
 
 
 @pytest.fixture(scope="class")
-<<<<<<< HEAD
 def launch_workers(celery_app: FixtureCelery, worker_queue_map: FixtureDict[str, str]):
-=======
-def launch_workers(celery_app: Celery, worker_queue_map: Dict[str, str]):
->>>>>>> 9f6d2ef5
     """
     Launch the workers on the celery app fixture using the worker and queue names
     defined in the worker_queue_map fixture.
@@ -411,11 +355,7 @@
 
 
 @pytest.fixture(scope="session")
-<<<<<<< HEAD
 def test_encryption_key() -> FixtureBytes:
-=======
-def test_encryption_key() -> bytes:
->>>>>>> 9f6d2ef5
     """
     An encryption key to be used for tests that need it.
 
@@ -439,7 +379,6 @@
 #######################################
 
 
-<<<<<<< HEAD
 def _config(merlin_server_dir: FixtureStr, test_encryption_key: FixtureBytes):
     """
     Sets up the configuration for testing purposes by modifying the global CONFIG object.
@@ -456,24 +395,10 @@
         This function yields control back to the test function, allowing tests to run
             with the modified CONFIG settings.
     """
-=======
-@pytest.fixture(scope="function")
-def config(merlin_server_dir: str, test_encryption_key: bytes):
-    """
-    DO NOT USE THIS FIXTURE IN A TEST, USE `redis_config` OR `rabbit_config` INSTEAD.
-    This fixture is intended to be used strictly by the `redis_config` and `rabbit_config`
-    fixtures. It sets up the CONFIG object but leaves certain broker settings unset.
-
-    :param merlin_server_dir: The directory to the merlin test server configuration
-    :param test_encryption_key: An encryption key to be used for testing
-    """
-
->>>>>>> 9f6d2ef5
     # Create a copy of the CONFIG option so we can reset it after the test
     orig_config = copy(CONFIG)
 
     # Create an encryption key file (if it doesn't already exist)
-<<<<<<< HEAD
     key_file = os.path.join(merlin_server_dir, "encrypt_data_key")
     create_encryption_file(key_file, test_encryption_key)
 
@@ -481,15 +406,6 @@
     CONFIG.broker.password = None  # This will be updated in `redis_broker_config_*` or `rabbit_broker_config`
     CONFIG.broker.port = None  # This will be updated in `redis_broker_config_*` or `rabbit_broker_config`
     CONFIG.broker.name = None  # This will be updated in `redis_broker_config_*` or `rabbit_broker_config`
-=======
-    key_file = f"{merlin_server_dir}/encrypt_data_key"
-    create_encryption_file(key_file, test_encryption_key)
-
-    # Set the broker configuration for testing
-    CONFIG.broker.password = None  # This will be updated in `redis_broker_config` or `rabbit_broker_config`
-    CONFIG.broker.port = None  # This will be updated in `redis_broker_config` or `rabbit_broker_config`
-    CONFIG.broker.name = None  # This will be updated in `redis_broker_config` or `rabbit_broker_config`
->>>>>>> 9f6d2ef5
     CONFIG.broker.server = "127.0.0.1"
     CONFIG.broker.username = "default"
     CONFIG.broker.vhost = "host4testing"
@@ -497,19 +413,11 @@
 
     # Set the results_backend configuration for testing
     CONFIG.results_backend.password = (
-<<<<<<< HEAD
         None  # This will be updated in `redis_results_backend_config_function` or `mysql_results_backend_config`
     )
     CONFIG.results_backend.port = None  # This will be updated in `redis_results_backend_config_function`
     CONFIG.results_backend.name = (
         None  # This will be updated in `redis_results_backend_config_function` or `mysql_results_backend_config`
-=======
-        None  # This will be updated in `redis_results_backend_config` or `mysql_results_backend_config`
-    )
-    CONFIG.results_backend.port = None  # This will be updated in `redis_results_backend_config`
-    CONFIG.results_backend.name = (
-        None  # This will be updated in `redis_results_backend_config` or `mysql_results_backend_config`
->>>>>>> 9f6d2ef5
     )
     CONFIG.results_backend.dbname = None  # This will be updated in `mysql_results_backend_config`
     CONFIG.results_backend.server = "127.0.0.1"
@@ -528,7 +436,6 @@
 
 
 @pytest.fixture(scope="function")
-<<<<<<< HEAD
 def config_function(merlin_server_dir: FixtureStr, test_encryption_key: FixtureBytes) -> FixtureModification:
     """
     Sets up the configuration for testing with a function scope.
@@ -619,30 +526,10 @@
             with the modified CONFIG settings.
     """
     setup_redis_config("broker", merlin_server_dir)
-=======
-def redis_broker_config(
-    merlin_server_dir: str, config: "fixture"  # noqa: F821 pylint: disable=redefined-outer-name,unused-argument
-):
-    """
-    This fixture is intended to be used for testing any functionality in the codebase
-    that uses the CONFIG object with a Redis broker and results_backend.
-
-    :param merlin_server_dir: The directory to the merlin test server configuration
-    :param config: The fixture that sets up most of the CONFIG object for testing
-    """
-    pass_file = f"{merlin_server_dir}/redis.pass"
-    create_pass_file(pass_file)
-
-    CONFIG.broker.password = pass_file
-    CONFIG.broker.port = 6379
-    CONFIG.broker.name = "redis"
-
->>>>>>> 9f6d2ef5
     yield
 
 
 @pytest.fixture(scope="function")
-<<<<<<< HEAD
 def redis_results_backend_config_function(
     merlin_server_dir: FixtureStr, config_function: FixtureModification  # pylint: disable=redefined-outer-name,unused-argument
 ) -> FixtureModification:
@@ -685,49 +572,21 @@
             with the modified CONFIG settings.
     """
     setup_redis_config("results_backend", merlin_server_dir)
-=======
-def redis_results_backend_config(
-    merlin_server_dir: str, config: "fixture"  # noqa: F821 pylint: disable=redefined-outer-name,unused-argument
-):
+    yield
+
+
+@pytest.fixture(scope="function")
+def rabbit_broker_config(
+    merlin_server_dir: FixtureStr, config_function: FixtureModification  # pylint: disable=redefined-outer-name,unused-argument
+) -> FixtureModification:
     """
     This fixture is intended to be used for testing any functionality in the codebase
-    that uses the CONFIG object with a Redis results_backend.
+    that uses the CONFIG object with a RabbitMQ broker.
 
     :param merlin_server_dir: The directory to the merlin test server configuration
     :param config: The fixture that sets up most of the CONFIG object for testing
     """
-    pass_file = f"{merlin_server_dir}/redis.pass"
-    create_pass_file(pass_file)
-
-    CONFIG.results_backend.password = pass_file
-    CONFIG.results_backend.port = 6379
-    CONFIG.results_backend.name = "redis"
-
->>>>>>> 9f6d2ef5
-    yield
-
-
-@pytest.fixture(scope="function")
-def rabbit_broker_config(
-<<<<<<< HEAD
-    merlin_server_dir: FixtureStr, config_function: FixtureModification  # pylint: disable=redefined-outer-name,unused-argument
-) -> FixtureModification:
-=======
-    merlin_server_dir: str, config: "fixture"  # noqa: F821 pylint: disable=redefined-outer-name,unused-argument
-):
->>>>>>> 9f6d2ef5
-    """
-    This fixture is intended to be used for testing any functionality in the codebase
-    that uses the CONFIG object with a RabbitMQ broker.
-
-    :param merlin_server_dir: The directory to the merlin test server configuration
-    :param config: The fixture that sets up most of the CONFIG object for testing
-    """
-<<<<<<< HEAD
     pass_file = os.path.join(merlin_server_dir, "rabbit.pass")
-=======
-    pass_file = f"{merlin_server_dir}/rabbit.pass"
->>>>>>> 9f6d2ef5
     create_pass_file(pass_file)
 
     CONFIG.broker.password = pass_file
@@ -739,13 +598,8 @@
 
 @pytest.fixture(scope="function")
 def mysql_results_backend_config(
-<<<<<<< HEAD
     merlin_server_dir: FixtureStr, config_function: FixtureModification  # pylint: disable=redefined-outer-name,unused-argument
 ) -> FixtureModification:
-=======
-    merlin_server_dir: str, config: "fixture"  # noqa: F821 pylint: disable=redefined-outer-name,unused-argument
-):
->>>>>>> 9f6d2ef5
     """
     This fixture is intended to be used for testing any functionality in the codebase
     that uses the CONFIG object with a MySQL results_backend.
@@ -753,11 +607,7 @@
     :param merlin_server_dir: The directory to the merlin test server configuration
     :param config: The fixture that sets up most of the CONFIG object for testing
     """
-<<<<<<< HEAD
     pass_file = os.path.join(merlin_server_dir, "mysql.pass")
-=======
-    pass_file = f"{merlin_server_dir}/mysql.pass"
->>>>>>> 9f6d2ef5
     create_pass_file(pass_file)
 
     create_cert_files(merlin_server_dir, CERT_FILES)
@@ -769,7 +619,6 @@
     CONFIG.results_backend.certfile = CERT_FILES["ssl_cert"]
     CONFIG.results_backend.ca_certs = CERT_FILES["ssl_ca"]
 
-<<<<<<< HEAD
     yield
 
 
@@ -848,7 +697,4 @@
         server=redis_server,
         broker_config=redis_broker_config_class,
         results_backend_config=redis_results_backend_config_class,
-    )
-=======
-    yield
->>>>>>> 9f6d2ef5
+    )